--- conflicted
+++ resolved
@@ -10,10 +10,6 @@
         "@types/winston": "^2.4.4",
         "chalk": "^5.4.1",
         "commander": "^14.0.0",
-<<<<<<< HEAD
-        "fastmcp": "^3.4.0",
-=======
->>>>>>> c909ec7e
         "fs-extra": "^11.3.0",
         "gray-matter": "^4.0.3",
         "logform": "^2.7.0",
