{
  "lockfileVersion": 1,
  "workspaces": {
    "": {
      "name": "minsky",
      "dependencies": {
<<<<<<< HEAD
        "@clack/prompts": "^0.10.1",
        "commander": "^13.1.0",
        "fs-extra": "^11.3.0",
      },
      "devDependencies": {
        "@typescript-eslint/eslint-plugin": "^7.18.0",
        "@typescript-eslint/parser": "^7.18.0",
        "bun-types": "^1.2.11",
        "eslint": "^8.57.1",
=======
        "commander": "^13.1.0",
      },
      "devDependencies": {
        "@types/bun": "^1.2.11",
        "@types/commander": "^2.12.5",
        "@types/jest": "^29.5.14",
        "@typescript-eslint/eslint-plugin": "^7.3.1",
        "@typescript-eslint/parser": "^7.3.1",
        "bun-types": "latest",
        "eslint": "^8.57.0",
>>>>>>> fecdfd51
      },
      "peerDependencies": {
        "typescript": "^5.8.3",
      },
    },
  },
  "packages": {
<<<<<<< HEAD
    "@clack/core": ["@clack/core@0.4.2", "", { "dependencies": { "picocolors": "^1.0.0", "sisteransi": "^1.0.5" } }, "sha512-NYQfcEy8MWIxrT5Fj8nIVchfRFA26yYKJcvBS7WlUIlw2OmQOY9DhGGXMovyI5J5PpxrCPGkgUi207EBrjpBvg=="],

    "@clack/prompts": ["@clack/prompts@0.10.1", "", { "dependencies": { "@clack/core": "0.4.2", "picocolors": "^1.0.0", "sisteransi": "^1.0.5" } }, "sha512-Q0T02vx8ZM9XSv9/Yde0jTmmBQufZhPJfYAg2XrrrxWWaZgq1rr8nU8Hv710BQ1dhoP8rtY7YUdpGej2Qza/cw=="],
=======
    "@babel/code-frame": ["@babel/code-frame@7.27.1", "", { "dependencies": { "@babel/helper-validator-identifier": "^7.27.1", "js-tokens": "^4.0.0", "picocolors": "^1.1.1" } }, "sha512-cjQ7ZlQ0Mv3b47hABuTevyTuYN4i+loJKGeV9flcCgIK37cCXRh+L1bd3iBHlynerhQ7BhCkn2BPbQUL+rGqFg=="],

    "@babel/helper-validator-identifier": ["@babel/helper-validator-identifier@7.27.1", "", {}, "sha512-D2hP9eA+Sqx1kBZgzxZh0y1trbuU+JoDkiEwqhQ36nodYqJwyEIhPSdMNd7lOm/4io72luTPWH20Yda0xOuUow=="],
>>>>>>> fecdfd51

    "@eslint-community/eslint-utils": ["@eslint-community/eslint-utils@4.6.1", "", { "dependencies": { "eslint-visitor-keys": "^3.4.3" }, "peerDependencies": { "eslint": "^6.0.0 || ^7.0.0 || >=8.0.0" } }, "sha512-KTsJMmobmbrFLe3LDh0PC2FXpcSYJt/MLjlkh/9LEnmKYLSYmT/0EW9JWANjeoemiuZrmogti0tW5Ch+qNUYDw=="],

    "@eslint-community/regexpp": ["@eslint-community/regexpp@4.12.1", "", {}, "sha512-CCZCDJuduB9OUkFkY2IgppNZMi2lBQgD2qzwXkEia16cge2pijY/aXi96CJMquDMn3nJdlPV1A5KrJEXwfLNzQ=="],

    "@eslint/eslintrc": ["@eslint/eslintrc@2.1.4", "", { "dependencies": { "ajv": "^6.12.4", "debug": "^4.3.2", "espree": "^9.6.0", "globals": "^13.19.0", "ignore": "^5.2.0", "import-fresh": "^3.2.1", "js-yaml": "^4.1.0", "minimatch": "^3.1.2", "strip-json-comments": "^3.1.1" } }, "sha512-269Z39MS6wVJtsoUl10L60WdkhJVdPG24Q4eZTH3nnF6lpvSShEK3wQjDX9JRWAUPvPh7COouPpU9IrqaZFvtQ=="],

    "@eslint/js": ["@eslint/js@8.57.1", "", {}, "sha512-d9zaMRSTIKDLhctzH12MtXvJKSSUhaHcjV+2Z+GK+EEY7XKpP5yR4x+N3TAcHTcu963nIr+TMcCb4DBCYX1z6Q=="],

    "@humanwhocodes/config-array": ["@humanwhocodes/config-array@0.13.0", "", { "dependencies": { "@humanwhocodes/object-schema": "^2.0.3", "debug": "^4.3.1", "minimatch": "^3.0.5" } }, "sha512-DZLEEqFWQFiyK6h5YIeynKx7JlvCYWL0cImfSRXZ9l4Sg2efkFGTuFf6vzXjK1cq6IYkU+Eg/JizXw+TD2vRNw=="],

    "@humanwhocodes/module-importer": ["@humanwhocodes/module-importer@1.0.1", "", {}, "sha512-bxveV4V8v5Yb4ncFTT3rPSgZBOpCkjfK0y4oVVVJwIuDVBRMDXrPyXRL988i5ap9m9bnyEEjWfm5WkBmtffLfA=="],

    "@humanwhocodes/object-schema": ["@humanwhocodes/object-schema@2.0.3", "", {}, "sha512-93zYdMES/c1D69yZiKDBj0V24vqNzB/koF26KPaagAfd3P/4gUlh3Dys5ogAK+Exi9QyzlD8x/08Zt7wIKcDcA=="],

    "@jest/expect-utils": ["@jest/expect-utils@29.7.0", "", { "dependencies": { "jest-get-type": "^29.6.3" } }, "sha512-GlsNBWiFQFCVi9QVSx7f5AgMeLxe9YCCs5PuP2O2LdjDAA8Jh9eX7lA1Jq/xdXw3Wb3hyvlFNfZIfcRetSzYcA=="],

    "@jest/schemas": ["@jest/schemas@29.6.3", "", { "dependencies": { "@sinclair/typebox": "^0.27.8" } }, "sha512-mo5j5X+jIZmJQveBKeS/clAueipV7KgiX1vMgCxam1RNYiqE1w62n0/tJJnHtjW8ZHcQco5gY85jA3mi0L+nSA=="],

    "@jest/types": ["@jest/types@29.6.3", "", { "dependencies": { "@jest/schemas": "^29.6.3", "@types/istanbul-lib-coverage": "^2.0.0", "@types/istanbul-reports": "^3.0.0", "@types/node": "*", "@types/yargs": "^17.0.8", "chalk": "^4.0.0" } }, "sha512-u3UPsIilWKOM3F9CXtrG8LEJmNxwoCQC/XVj4IKYXvvpx7QIi/Kg1LI5uDmDpKlac62NUtX7eLjRh+jVZcLOzw=="],

    "@nodelib/fs.scandir": ["@nodelib/fs.scandir@2.1.5", "", { "dependencies": { "@nodelib/fs.stat": "2.0.5", "run-parallel": "^1.1.9" } }, "sha512-vq24Bq3ym5HEQm2NKCr3yXDwjc7vTsEThRDnkp2DK9p1uqLR+DHurm/NOTo0KG7HYHU7eppKZj3MyqYuMBf62g=="],

    "@nodelib/fs.stat": ["@nodelib/fs.stat@2.0.5", "", {}, "sha512-RkhPPp2zrqDAQA/2jNhnztcPAlv64XdhIp7a7454A5ovI7Bukxgt7MX7udwAu3zg1DcpPU0rz3VV1SeaqvY4+A=="],

    "@nodelib/fs.walk": ["@nodelib/fs.walk@1.2.8", "", { "dependencies": { "@nodelib/fs.scandir": "2.1.5", "fastq": "^1.6.0" } }, "sha512-oGB+UxlgWcgQkgwo8GcEGwemoTFt3FIO9ababBmaGwXIoBKZ+GTy0pP185beGg7Llih/NSHSV2XAs1lnznocSg=="],

    "@sinclair/typebox": ["@sinclair/typebox@0.27.8", "", {}, "sha512-+Fj43pSMwJs4KRrH/938Uf+uAELIgVBmQzg/q1YG10djyfA3TnrU8N8XzqCh/okZdszqBQTZf96idMfE5lnwTA=="],

    "@types/bun": ["@types/bun@1.2.11", "", { "dependencies": { "bun-types": "1.2.11" } }, "sha512-ZLbbI91EmmGwlWTRWuV6J19IUiUC5YQ3TCEuSHI3usIP75kuoA8/0PVF+LTrbEnVc8JIhpElWOxv1ocI1fJBbw=="],

    "@types/commander": ["@types/commander@2.12.5", "", { "dependencies": { "commander": "*" } }, "sha512-YXGZ/rz+s57VbzcvEV9fUoXeJlBt5HaKu5iUheiIWNsJs23bz6AnRuRiZBRVBLYyPnixNvVnuzM5pSaxr8Yp/g=="],

    "@types/istanbul-lib-coverage": ["@types/istanbul-lib-coverage@2.0.6", "", {}, "sha512-2QF/t/auWm0lsy8XtKVPG19v3sSOQlJe/YHZgfjb/KBBHOGSV+J2q/S671rcq9uTBrLAXmZpqJiaQbMT+zNU1w=="],

    "@types/istanbul-lib-report": ["@types/istanbul-lib-report@3.0.3", "", { "dependencies": { "@types/istanbul-lib-coverage": "*" } }, "sha512-NQn7AHQnk/RSLOxrBbGyJM/aVQ+pjj5HCgasFxc0K/KhoATfQ/47AyUl15I2yBUpihjmas+a+VJBOqecrFH+uA=="],

    "@types/istanbul-reports": ["@types/istanbul-reports@3.0.4", "", { "dependencies": { "@types/istanbul-lib-report": "*" } }, "sha512-pk2B1NWalF9toCRu6gjBzR69syFjP4Od8WRAX+0mmf9lAjCRicLOWc+ZrxZHx/0XRjotgkF9t6iaMJ+aXcOdZQ=="],

    "@types/jest": ["@types/jest@29.5.14", "", { "dependencies": { "expect": "^29.0.0", "pretty-format": "^29.0.0" } }, "sha512-ZN+4sdnLUbo8EVvVc2ao0GFW6oVrQRPn4K2lglySj7APvSrgzxHiNNK99us4WDMi57xxA2yggblIAMNhXOotLQ=="],

    "@types/node": ["@types/node@22.15.2", "", { "dependencies": { "undici-types": "~6.21.0" } }, "sha512-uKXqKN9beGoMdBfcaTY1ecwz6ctxuJAcUlwE55938g0ZJ8lRxwAZqRz2AJ4pzpt5dHdTPMB863UZ0ESiFUcP7A=="],

    "@types/stack-utils": ["@types/stack-utils@2.0.3", "", {}, "sha512-9aEbYZ3TbYMznPdcdr3SmIrLXwC/AKZXQeCf9Pgao5CKb8CyHuEX5jzWPTkvregvhRJHcpRO6BFoGW9ycaOkYw=="],

    "@types/yargs": ["@types/yargs@17.0.33", "", { "dependencies": { "@types/yargs-parser": "*" } }, "sha512-WpxBCKWPLr4xSsHgz511rFJAM+wS28w2zEO1QDNY5zM/S8ok70NNfztH0xwhqKyaK0OHCbN98LDAZuy1ctxDkA=="],

    "@types/yargs-parser": ["@types/yargs-parser@21.0.3", "", {}, "sha512-I4q9QU9MQv4oEOz4tAHJtNz1cwuLxn2F3xcc2iV5WdqLPpUnj30aUuxt1mAxYTG+oe8CZMV/+6rU4S4gRDzqtQ=="],

    "@typescript-eslint/eslint-plugin": ["@typescript-eslint/eslint-plugin@7.18.0", "", { "dependencies": { "@eslint-community/regexpp": "^4.10.0", "@typescript-eslint/scope-manager": "7.18.0", "@typescript-eslint/type-utils": "7.18.0", "@typescript-eslint/utils": "7.18.0", "@typescript-eslint/visitor-keys": "7.18.0", "graphemer": "^1.4.0", "ignore": "^5.3.1", "natural-compare": "^1.4.0", "ts-api-utils": "^1.3.0" }, "peerDependencies": { "@typescript-eslint/parser": "^7.0.0", "eslint": "^8.56.0" } }, "sha512-94EQTWZ40mzBc42ATNIBimBEDltSJ9RQHCC8vc/PDbxi4k8dVwUAv4o98dk50M1zB+JGFxp43FP7f8+FP8R6Sw=="],

    "@typescript-eslint/parser": ["@typescript-eslint/parser@7.18.0", "", { "dependencies": { "@typescript-eslint/scope-manager": "7.18.0", "@typescript-eslint/types": "7.18.0", "@typescript-eslint/typescript-estree": "7.18.0", "@typescript-eslint/visitor-keys": "7.18.0", "debug": "^4.3.4" }, "peerDependencies": { "eslint": "^8.56.0" } }, "sha512-4Z+L8I2OqhZV8qA132M4wNL30ypZGYOQVBfMgxDH/K5UX0PNqTu1c6za9ST5r9+tavvHiTWmBnKzpCJ/GlVFtg=="],

    "@typescript-eslint/scope-manager": ["@typescript-eslint/scope-manager@7.18.0", "", { "dependencies": { "@typescript-eslint/types": "7.18.0", "@typescript-eslint/visitor-keys": "7.18.0" } }, "sha512-jjhdIE/FPF2B7Z1uzc6i3oWKbGcHb87Qw7AWj6jmEqNOfDFbJWtjt/XfwCpvNkpGWlcJaog5vTR+VV8+w9JflA=="],

    "@typescript-eslint/type-utils": ["@typescript-eslint/type-utils@7.18.0", "", { "dependencies": { "@typescript-eslint/typescript-estree": "7.18.0", "@typescript-eslint/utils": "7.18.0", "debug": "^4.3.4", "ts-api-utils": "^1.3.0" }, "peerDependencies": { "eslint": "^8.56.0" } }, "sha512-XL0FJXuCLaDuX2sYqZUUSOJ2sG5/i1AAze+axqmLnSkNEVMVYLF+cbwlB2w8D1tinFuSikHmFta+P+HOofrLeA=="],

    "@typescript-eslint/types": ["@typescript-eslint/types@7.18.0", "", {}, "sha512-iZqi+Ds1y4EDYUtlOOC+aUmxnE9xS/yCigkjA7XpTKV6nCBd3Hp/PRGGmdwnfkV2ThMyYldP1wRpm/id99spTQ=="],

    "@typescript-eslint/typescript-estree": ["@typescript-eslint/typescript-estree@7.18.0", "", { "dependencies": { "@typescript-eslint/types": "7.18.0", "@typescript-eslint/visitor-keys": "7.18.0", "debug": "^4.3.4", "globby": "^11.1.0", "is-glob": "^4.0.3", "minimatch": "^9.0.4", "semver": "^7.6.0", "ts-api-utils": "^1.3.0" } }, "sha512-aP1v/BSPnnyhMHts8cf1qQ6Q1IFwwRvAQGRvBFkWlo3/lH29OXA3Pts+c10nxRxIBrDnoMqzhgdwVe5f2D6OzA=="],

    "@typescript-eslint/utils": ["@typescript-eslint/utils@7.18.0", "", { "dependencies": { "@eslint-community/eslint-utils": "^4.4.0", "@typescript-eslint/scope-manager": "7.18.0", "@typescript-eslint/types": "7.18.0", "@typescript-eslint/typescript-estree": "7.18.0" }, "peerDependencies": { "eslint": "^8.56.0" } }, "sha512-kK0/rNa2j74XuHVcoCZxdFBMF+aq/vH83CXAOHieC+2Gis4mF8jJXT5eAfyD3K0sAxtPuwxaIOIOvhwzVDt/kw=="],

    "@typescript-eslint/visitor-keys": ["@typescript-eslint/visitor-keys@7.18.0", "", { "dependencies": { "@typescript-eslint/types": "7.18.0", "eslint-visitor-keys": "^3.4.3" } }, "sha512-cDF0/Gf81QpY3xYyJKDV14Zwdmid5+uuENhjH2EqFaF0ni+yAyq/LzMaIJdhNJXZI7uLzwIlA+V7oWoyn6Curg=="],

    "@ungap/structured-clone": ["@ungap/structured-clone@1.3.0", "", {}, "sha512-WmoN8qaIAo7WTYWbAZuG8PYEhn5fkz7dZrqTBZ7dtt//lL2Gwms1IcnQ5yHqjDfX8Ft5j4YzDM23f87zBfDe9g=="],

    "acorn": ["acorn@8.14.1", "", { "bin": { "acorn": "bin/acorn" } }, "sha512-OvQ/2pUDKmgfCg++xsTX1wGxfTaszcHVcTctW4UJB4hibJx2HXxxO5UmVgyjMa+ZDsiaf5wWLXYpRWMmBI0QHg=="],

    "acorn-jsx": ["acorn-jsx@5.3.2", "", { "peerDependencies": { "acorn": "^6.0.0 || ^7.0.0 || ^8.0.0" } }, "sha512-rq9s+JNhf0IChjtDXxllJ7g41oZk5SlXtp0LHwyA5cejwn7vKmKp4pPri6YEePv2PU65sAsegbXtIinmDFDXgQ=="],

    "ajv": ["ajv@6.12.6", "", { "dependencies": { "fast-deep-equal": "^3.1.1", "fast-json-stable-stringify": "^2.0.0", "json-schema-traverse": "^0.4.1", "uri-js": "^4.2.2" } }, "sha512-j3fVLgvTo527anyYyJOGTYJbG+vnnQYvE0m5mmkc1TK+nxAppkCLMIL0aZ4dblVCNoGShhm+kzE4ZUykBoMg4g=="],

    "ansi-regex": ["ansi-regex@5.0.1", "", {}, "sha512-quJQXlTSUGL2LH9SUXo8VwsY4soanhgo6LNSm84E1LBcE8s3O0wpdiRzyR9z/ZZJMlMWv37qOOb9pdJlMUEKFQ=="],

    "ansi-styles": ["ansi-styles@5.2.0", "", {}, "sha512-Cxwpt2SfTzTtXcfOlzGEee8O+c+MmUgGrNiBcXnuWxuFJHe6a5Hz7qwhwe5OgaSYI0IJvkLqWX1ASG+cJOkEiA=="],

    "argparse": ["argparse@2.0.1", "", {}, "sha512-8+9WqebbFzpX9OR+Wa6O29asIogeRMzcGtAINdpMHHyAg10f05aSFVBbcEqGf/PXw1EjAZ+q2/bEBg3DvurK3Q=="],

    "array-union": ["array-union@2.1.0", "", {}, "sha512-HGyxoOTYUyCM6stUe6EJgnd4EoewAI7zMdfqO+kGjnlZmBDz/cR5pf8r/cR4Wq60sL/p0IkcjUEEPwS3GFrIyw=="],

    "balanced-match": ["balanced-match@1.0.2", "", {}, "sha512-3oSeUO0TMV67hN1AmbXsK4yaqU7tjiHlbxRDZOpH0KW9+CeX4bRAaX0Anxt0tx2MrpRpWwQaPwIlISEJhYU5Pw=="],

    "brace-expansion": ["brace-expansion@1.1.11", "", { "dependencies": { "balanced-match": "^1.0.0", "concat-map": "0.0.1" } }, "sha512-iCuPHDFgrHX7H2vEI/5xpz07zSHB00TpugqhmYtVmMO6518mCuRMoOYFldEBl0g187ufozdaHgWKcYFb61qGiA=="],

    "braces": ["braces@3.0.3", "", { "dependencies": { "fill-range": "^7.1.1" } }, "sha512-yQbXgO/OSZVD2IsiLlro+7Hf6Q18EJrKSEsdoMzKePKXct3gvD8oLcOQdIzGupr5Fj+EDe8gO/lxc1BzfMpxvA=="],

    "bun-types": ["bun-types@1.2.11", "", { "dependencies": { "@types/node": "*" } }, "sha512-dbkp5Lo8HDrXkLrONm6bk+yiiYQSntvFUzQp0v3pzTAsXk6FtgVMjdQ+lzFNVAmQFUkPQZ3WMZqH5tTo+Dp/IA=="],

    "callsites": ["callsites@3.1.0", "", {}, "sha512-P8BjAsXvZS+VIDUI11hHCQEv74YT67YUi5JJFNWIqL235sBmjX4+qx9Muvls5ivyNENctx46xQLQ3aTuE7ssaQ=="],

    "chalk": ["chalk@4.1.2", "", { "dependencies": { "ansi-styles": "^4.1.0", "supports-color": "^7.1.0" } }, "sha512-oKnbhFyRIXpUuez8iBMmyEa4nbj4IOQyuhc/wy9kY7/WVPcwIO9VA668Pu8RkO7+0G76SLROeyw9CpQ061i4mA=="],

    "ci-info": ["ci-info@3.9.0", "", {}, "sha512-NIxF55hv4nSqQswkAeiOi1r83xy8JldOFDTWiug55KBu9Jnblncd2U6ViHmYgHf01TPZS77NJBhBMKdWj9HQMQ=="],

    "color-convert": ["color-convert@2.0.1", "", { "dependencies": { "color-name": "~1.1.4" } }, "sha512-RRECPsj7iu/xb5oKYcsFHSppFNnsj/52OVTRKb4zP5onXwVF3zVmmToNcOfGC+CRDpfK/U584fMg38ZHCaElKQ=="],

    "color-name": ["color-name@1.1.4", "", {}, "sha512-dOy+3AuW3a2wNbZHIuMZpTcgjGuLU/uBL/ubcZF9OXbDo8ff4O8yVp5Bf0efS8uEoYo5q4Fx7dY9OgQGXgAsQA=="],

    "commander": ["commander@13.1.0", "", {}, "sha512-/rFeCpNJQbhSZjGVwO9RFV3xPqbnERS8MmIQzCtD/zl6gpJuV/bMLuN92oG3F7d8oDEHHRrujSXNUr8fpjntKw=="],

    "concat-map": ["concat-map@0.0.1", "", {}, "sha512-/Srv4dswyQNBfohGpz9o6Yb3Gz3SrUDqBH5rTuhGR7ahtlbYKnVxw2bCFMRljaA7EXHaXZ8wsHdodFvbkhKmqg=="],

    "cross-spawn": ["cross-spawn@7.0.6", "", { "dependencies": { "path-key": "^3.1.0", "shebang-command": "^2.0.0", "which": "^2.0.1" } }, "sha512-uV2QOWP2nWzsy2aMp8aRibhi9dlzF5Hgh5SHaB9OiTGEyDTiJJyx0uy51QXdyWbtAHNua4XJzUKca3OzKUd3vA=="],

    "debug": ["debug@4.4.0", "", { "dependencies": { "ms": "^2.1.3" } }, "sha512-6WTZ/IxCY/T6BALoZHaE4ctp9xm+Z5kY/pzYaCHRFeyVhojxlrm+46y68HA6hr0TcwEssoxNiDEUJQjfPZ/RYA=="],

    "deep-is": ["deep-is@0.1.4", "", {}, "sha512-oIPzksmTg4/MriiaYGO+okXDT7ztn/w3Eptv/+gSIdMdKsJo0u4CfYNFJPy+4SKMuCqGw2wxnA+URMg3t8a/bQ=="],

    "diff-sequences": ["diff-sequences@29.6.3", "", {}, "sha512-EjePK1srD3P08o2j4f0ExnylqRs5B9tJjcp9t1krH2qRi8CCdsYfwe9JgSLurFBWwq4uOlipzfk5fHNvwFKr8Q=="],

    "dir-glob": ["dir-glob@3.0.1", "", { "dependencies": { "path-type": "^4.0.0" } }, "sha512-WkrWp9GR4KXfKGYzOLmTuGVi1UWFfws377n9cc55/tb6DuqyF6pcQ5AbiHEshaDpY9v6oaSr2XCDidGmMwdzIA=="],

    "doctrine": ["doctrine@3.0.0", "", { "dependencies": { "esutils": "^2.0.2" } }, "sha512-yS+Q5i3hBf7GBkd4KG8a7eBNNWNGLTaEwwYWUijIYM7zrlYDM0BFXHjjPWlWZ1Rg7UaddZeIDmi9jF3HmqiQ2w=="],

    "escape-string-regexp": ["escape-string-regexp@4.0.0", "", {}, "sha512-TtpcNJ3XAzx3Gq8sWRzJaVajRs0uVxA2YAkdb1jm2YkPz4G6egUFAyA3n5vtEIZefPk5Wa4UXbKuS5fKkJWdgA=="],

    "eslint": ["eslint@8.57.1", "", { "dependencies": { "@eslint-community/eslint-utils": "^4.2.0", "@eslint-community/regexpp": "^4.6.1", "@eslint/eslintrc": "^2.1.4", "@eslint/js": "8.57.1", "@humanwhocodes/config-array": "^0.13.0", "@humanwhocodes/module-importer": "^1.0.1", "@nodelib/fs.walk": "^1.2.8", "@ungap/structured-clone": "^1.2.0", "ajv": "^6.12.4", "chalk": "^4.0.0", "cross-spawn": "^7.0.2", "debug": "^4.3.2", "doctrine": "^3.0.0", "escape-string-regexp": "^4.0.0", "eslint-scope": "^7.2.2", "eslint-visitor-keys": "^3.4.3", "espree": "^9.6.1", "esquery": "^1.4.2", "esutils": "^2.0.2", "fast-deep-equal": "^3.1.3", "file-entry-cache": "^6.0.1", "find-up": "^5.0.0", "glob-parent": "^6.0.2", "globals": "^13.19.0", "graphemer": "^1.4.0", "ignore": "^5.2.0", "imurmurhash": "^0.1.4", "is-glob": "^4.0.0", "is-path-inside": "^3.0.3", "js-yaml": "^4.1.0", "json-stable-stringify-without-jsonify": "^1.0.1", "levn": "^0.4.1", "lodash.merge": "^4.6.2", "minimatch": "^3.1.2", "natural-compare": "^1.4.0", "optionator": "^0.9.3", "strip-ansi": "^6.0.1", "text-table": "^0.2.0" }, "bin": { "eslint": "bin/eslint.js" } }, "sha512-ypowyDxpVSYpkXr9WPv2PAZCtNip1Mv5KTW0SCurXv/9iOpcrH9PaqUElksqEB6pChqHGDRCFTyrZlGhnLNGiA=="],

    "eslint-scope": ["eslint-scope@7.2.2", "", { "dependencies": { "esrecurse": "^4.3.0", "estraverse": "^5.2.0" } }, "sha512-dOt21O7lTMhDM+X9mB4GX+DZrZtCUJPL/wlcTqxyrx5IvO0IYtILdtrQGQp+8n5S0gwSVmOf9NQrjMOgfQZlIg=="],

    "eslint-visitor-keys": ["eslint-visitor-keys@3.4.3", "", {}, "sha512-wpc+LXeiyiisxPlEkUzU6svyS1frIO3Mgxj1fdy7Pm8Ygzguax2N3Fa/D/ag1WqbOprdI+uY6wMUl8/a2G+iag=="],

    "espree": ["espree@9.6.1", "", { "dependencies": { "acorn": "^8.9.0", "acorn-jsx": "^5.3.2", "eslint-visitor-keys": "^3.4.1" } }, "sha512-oruZaFkjorTpF32kDSI5/75ViwGeZginGGy2NoOSg3Q9bnwlnmDm4HLnkl0RE3n+njDXR037aY1+x58Z/zFdwQ=="],

    "esquery": ["esquery@1.6.0", "", { "dependencies": { "estraverse": "^5.1.0" } }, "sha512-ca9pw9fomFcKPvFLXhBKUK90ZvGibiGOvRJNbjljY7s7uq/5YO4BOzcYtJqExdx99rF6aAcnRxHmcUHcz6sQsg=="],

    "esrecurse": ["esrecurse@4.3.0", "", { "dependencies": { "estraverse": "^5.2.0" } }, "sha512-KmfKL3b6G+RXvP8N1vr3Tq1kL/oCFgn2NYXEtqP8/L3pKapUA4G8cFVaoF3SU323CD4XypR/ffioHmkti6/Tag=="],

    "estraverse": ["estraverse@5.3.0", "", {}, "sha512-MMdARuVEQziNTeJD8DgMqmhwR11BRQ/cBP+pLtYdSTnf3MIO8fFeiINEbX36ZdNlfU/7A9f3gUw49B3oQsvwBA=="],

    "esutils": ["esutils@2.0.3", "", {}, "sha512-kVscqXk4OCp68SZ0dkgEKVi6/8ij300KBWTJq32P/dYeWTSwK41WyTxalN1eRmA5Z9UU/LX9D7FWSmV9SAYx6g=="],

    "expect": ["expect@29.7.0", "", { "dependencies": { "@jest/expect-utils": "^29.7.0", "jest-get-type": "^29.6.3", "jest-matcher-utils": "^29.7.0", "jest-message-util": "^29.7.0", "jest-util": "^29.7.0" } }, "sha512-2Zks0hf1VLFYI1kbh0I5jP3KHHyCHpkfyHBzsSXRFgl/Bg9mWYfMW8oD+PdMPlEwy5HNsR9JutYy6pMeOh61nw=="],

    "fast-deep-equal": ["fast-deep-equal@3.1.3", "", {}, "sha512-f3qQ9oQy9j2AhBe/H9VC91wLmKBCCU/gDOnKNAYG5hswO7BLKj09Hc5HYNz9cGI++xlpDCIgDaitVs03ATR84Q=="],

    "fast-glob": ["fast-glob@3.3.3", "", { "dependencies": { "@nodelib/fs.stat": "^2.0.2", "@nodelib/fs.walk": "^1.2.3", "glob-parent": "^5.1.2", "merge2": "^1.3.0", "micromatch": "^4.0.8" } }, "sha512-7MptL8U0cqcFdzIzwOTHoilX9x5BrNqye7Z/LuC7kCMRio1EMSyqRK3BEAUD7sXRq4iT4AzTVuZdhgQ2TCvYLg=="],

    "fast-json-stable-stringify": ["fast-json-stable-stringify@2.1.0", "", {}, "sha512-lhd/wF+Lk98HZoTCtlVraHtfh5XYijIjalXck7saUtuanSDyLMxnHhSXEDJqHxD7msR8D0uCmqlkwjCV8xvwHw=="],

    "fast-levenshtein": ["fast-levenshtein@2.0.6", "", {}, "sha512-DCXu6Ifhqcks7TZKY3Hxp3y6qphY5SJZmrWMDrKcERSOXWQdMhU9Ig/PYrzyw/ul9jOIyh0N4M0tbC5hodg8dw=="],

    "fastq": ["fastq@1.19.1", "", { "dependencies": { "reusify": "^1.0.4" } }, "sha512-GwLTyxkCXjXbxqIhTsMI2Nui8huMPtnxg7krajPJAjnEG/iiOS7i+zCtWGZR9G0NBKbXKh6X9m9UIsYX/N6vvQ=="],

    "file-entry-cache": ["file-entry-cache@6.0.1", "", { "dependencies": { "flat-cache": "^3.0.4" } }, "sha512-7Gps/XWymbLk2QLYK4NzpMOrYjMhdIxXuIvy2QBsLE6ljuodKvdkWs/cpyJJ3CVIVpH0Oi1Hvg1ovbMzLdFBBg=="],

    "fill-range": ["fill-range@7.1.1", "", { "dependencies": { "to-regex-range": "^5.0.1" } }, "sha512-YsGpe3WHLK8ZYi4tWDg2Jy3ebRz2rXowDxnld4bkQB00cc/1Zw9AWnC0i9ztDJitivtQvaI9KaLyKrc+hBW0yg=="],

    "find-up": ["find-up@5.0.0", "", { "dependencies": { "locate-path": "^6.0.0", "path-exists": "^4.0.0" } }, "sha512-78/PXT1wlLLDgTzDs7sjq9hzz0vXD+zn+7wypEe4fXQxCmdmqfGsEPQxmiCSQI3ajFV91bVSsvNtrJRiW6nGng=="],

    "flat-cache": ["flat-cache@3.2.0", "", { "dependencies": { "flatted": "^3.2.9", "keyv": "^4.5.3", "rimraf": "^3.0.2" } }, "sha512-CYcENa+FtcUKLmhhqyctpclsq7QF38pKjZHsGNiSQF5r4FtoKDWabFDl3hzaEQMvT1LHEysw5twgLvpYYb4vbw=="],

    "flatted": ["flatted@3.3.3", "", {}, "sha512-GX+ysw4PBCz0PzosHDepZGANEuFCMLrnRTiEy9McGjmkCQYwRq4A/X786G/fjM/+OjsWSU1ZrY5qyARZmO/uwg=="],

    "fs.realpath": ["fs.realpath@1.0.0", "", {}, "sha512-OO0pH2lK6a0hZnAdau5ItzHPI6pUlvI7jMVnxUQRtw4owF2wk8lOSabtGDCTP4Ggrg2MbGnWO9X8K1t4+fGMDw=="],

    "glob": ["glob@7.2.3", "", { "dependencies": { "fs.realpath": "^1.0.0", "inflight": "^1.0.4", "inherits": "2", "minimatch": "^3.1.1", "once": "^1.3.0", "path-is-absolute": "^1.0.0" } }, "sha512-nFR0zLpU2YCaRxwoCJvL6UvCH2JFyFVIvwTLsIf21AuHlMskA1hhTdk+LlYJtOlYt9v6dvszD2BGRqBL+iQK9Q=="],

    "glob-parent": ["glob-parent@6.0.2", "", { "dependencies": { "is-glob": "^4.0.3" } }, "sha512-XxwI8EOhVQgWp6iDL+3b0r86f4d6AX6zSU55HfB4ydCEuXLXc5FcYeOu+nnGftS4TEju/11rt4KJPTMgbfmv4A=="],

    "globals": ["globals@13.24.0", "", { "dependencies": { "type-fest": "^0.20.2" } }, "sha512-AhO5QUcj8llrbG09iWhPU2B204J1xnPeL8kQmVorSsy+Sjj1sk8gIyh6cUocGmH4L0UuhAJy+hJMRA4mgA4mFQ=="],

    "globby": ["globby@11.1.0", "", { "dependencies": { "array-union": "^2.1.0", "dir-glob": "^3.0.1", "fast-glob": "^3.2.9", "ignore": "^5.2.0", "merge2": "^1.4.1", "slash": "^3.0.0" } }, "sha512-jhIXaOzy1sb8IyocaruWSn1TjmnBVs8Ayhcy83rmxNJ8q2uWKCAj3CnJY+KpGSXCueAPc0i05kVvVKtP1t9S3g=="],

    "graceful-fs": ["graceful-fs@4.2.11", "", {}, "sha512-RbJ5/jmFcNNCcDV5o9eTnBLJ/HszWV0P73bc+Ff4nS/rJj+YaS6IGyiOL0VoBYX+l1Wrl3k63h/KrH+nhJ0XvQ=="],

    "graphemer": ["graphemer@1.4.0", "", {}, "sha512-EtKwoO6kxCL9WO5xipiHTZlSzBm7WLT627TqC/uVRd0HKmq8NXyebnNYxDoBi7wt8eTWrUrKXCOVaFq9x1kgag=="],

    "has-flag": ["has-flag@4.0.0", "", {}, "sha512-EykJT/Q1KjTWctppgIAgfSO0tKVuZUjhgMr17kqTumMl6Afv3EISleU7qZUzoXDFTAHTDC4NOoG/ZxU3EvlMPQ=="],

    "ignore": ["ignore@5.3.2", "", {}, "sha512-hsBTNUqQTDwkWtcdYI2i06Y/nUBEsNEDJKjWdigLvegy8kDuJAS8uRlpkkcQpyEXL0Z/pjDy5HBmMjRCJ2gq+g=="],

    "import-fresh": ["import-fresh@3.3.1", "", { "dependencies": { "parent-module": "^1.0.0", "resolve-from": "^4.0.0" } }, "sha512-TR3KfrTZTYLPB6jUjfx6MF9WcWrHL9su5TObK4ZkYgBdWKPOFoSoQIdEuTuR82pmtxH2spWG9h6etwfr1pLBqQ=="],

    "imurmurhash": ["imurmurhash@0.1.4", "", {}, "sha512-JmXMZ6wuvDmLiHEml9ykzqO6lwFbof0GG4IkcGaENdCRDDmMVnny7s5HsIgHCbaq0w2MyPhDqkhTUgS2LU2PHA=="],

    "inflight": ["inflight@1.0.6", "", { "dependencies": { "once": "^1.3.0", "wrappy": "1" } }, "sha512-k92I/b08q4wvFscXCLvqfsHCrjrF7yiXsQuIVvVE7N82W3+aqpzuUdBbfhWcy/FZR3/4IgflMgKLOsvPDrGCJA=="],

    "inherits": ["inherits@2.0.4", "", {}, "sha512-k/vGaX4/Yla3WzyMCvTQOXYeIHvqOKtnqBduzTHpzpQZzAskKMhZ2K+EnBiSM9zGSoIFeMpXKxa4dYeZIQqewQ=="],

    "is-extglob": ["is-extglob@2.1.1", "", {}, "sha512-SbKbANkN603Vi4jEZv49LeVJMn4yGwsbzZworEoyEiutsN3nJYdbO36zfhGJ6QEDpOZIFkDtnq5JRxmvl3jsoQ=="],

    "is-glob": ["is-glob@4.0.3", "", { "dependencies": { "is-extglob": "^2.1.1" } }, "sha512-xelSayHH36ZgE7ZWhli7pW34hNbNl8Ojv5KVmkJD4hBdD3th8Tfk9vYasLM+mXWOZhFkgZfxhLSnrwRr4elSSg=="],

    "is-number": ["is-number@7.0.0", "", {}, "sha512-41Cifkg6e8TylSpdtTpeLVMqvSBEVzTttHvERD741+pnZ8ANv0004MRL43QKPDlK9cGvNp6NZWZUBlbGXYxxng=="],

    "is-path-inside": ["is-path-inside@3.0.3", "", {}, "sha512-Fd4gABb+ycGAmKou8eMftCupSir5lRxqf4aD/vd0cD2qc4HL07OjCeuHMr8Ro4CoMaeCKDB0/ECBOVWjTwUvPQ=="],

    "isexe": ["isexe@2.0.0", "", {}, "sha512-RHxMLp9lnKHGHRng9QFhRCMbYAcVpn69smSGcq3f36xjgVVWThj4qqLbTLlq7Ssj8B+fIQ1EuCEGI2lKsyQeIw=="],

    "jest-diff": ["jest-diff@29.7.0", "", { "dependencies": { "chalk": "^4.0.0", "diff-sequences": "^29.6.3", "jest-get-type": "^29.6.3", "pretty-format": "^29.7.0" } }, "sha512-LMIgiIrhigmPrs03JHpxUh2yISK3vLFPkAodPeo0+BuF7wA2FoQbkEg1u8gBYBThncu7e1oEDUfIXVuTqLRUjw=="],

    "jest-get-type": ["jest-get-type@29.6.3", "", {}, "sha512-zrteXnqYxfQh7l5FHyL38jL39di8H8rHoecLH3JNxH3BwOrBsNeabdap5e0I23lD4HHI8W5VFBZqG4Eaq5LNcw=="],

    "jest-matcher-utils": ["jest-matcher-utils@29.7.0", "", { "dependencies": { "chalk": "^4.0.0", "jest-diff": "^29.7.0", "jest-get-type": "^29.6.3", "pretty-format": "^29.7.0" } }, "sha512-sBkD+Xi9DtcChsI3L3u0+N0opgPYnCRPtGcQYrgXmR+hmt/fYfWAL0xRXYU8eWOdfuLgBe0YCW3AFtnRLagq/g=="],

    "jest-message-util": ["jest-message-util@29.7.0", "", { "dependencies": { "@babel/code-frame": "^7.12.13", "@jest/types": "^29.6.3", "@types/stack-utils": "^2.0.0", "chalk": "^4.0.0", "graceful-fs": "^4.2.9", "micromatch": "^4.0.4", "pretty-format": "^29.7.0", "slash": "^3.0.0", "stack-utils": "^2.0.3" } }, "sha512-GBEV4GRADeP+qtB2+6u61stea8mGcOT4mCtrYISZwfu9/ISHFJ/5zOMXYbpBE9RsS5+Gb63DW4FgmnKJ79Kf6w=="],

    "jest-util": ["jest-util@29.7.0", "", { "dependencies": { "@jest/types": "^29.6.3", "@types/node": "*", "chalk": "^4.0.0", "ci-info": "^3.2.0", "graceful-fs": "^4.2.9", "picomatch": "^2.2.3" } }, "sha512-z6EbKajIpqGKU56y5KBUgy1dt1ihhQJgWzUlZHArA/+X2ad7Cb5iF+AK1EWVL/Bo7Rz9uurpqw6SiBCefUbCGA=="],

    "js-tokens": ["js-tokens@4.0.0", "", {}, "sha512-RdJUflcE3cUzKiMqQgsCu06FPu9UdIJO0beYbPhHN4k6apgJtifcoCtT9bcxOpYBtpD2kCM6Sbzg4CausW/PKQ=="],

    "js-yaml": ["js-yaml@4.1.0", "", { "dependencies": { "argparse": "^2.0.1" }, "bin": { "js-yaml": "bin/js-yaml.js" } }, "sha512-wpxZs9NoxZaJESJGIZTyDEaYpl0FKSA+FB9aJiyemKhMwkxQg63h4T1KJgUGHpTqPDNRcmmYLugrRjJlBtWvRA=="],

    "json-buffer": ["json-buffer@3.0.1", "", {}, "sha512-4bV5BfR2mqfQTJm+V5tPPdf+ZpuhiIvTuAB5g8kcrXOZpTT/QwwVRWBywX1ozr6lEuPdbHxwaJlm9G6mI2sfSQ=="],

    "json-schema-traverse": ["json-schema-traverse@0.4.1", "", {}, "sha512-xbbCH5dCYU5T8LcEhhuh7HJ88HXuW3qsI3Y0zOZFKfZEHcpWiHU/Jxzk629Brsab/mMiHQti9wMP+845RPe3Vg=="],

    "json-stable-stringify-without-jsonify": ["json-stable-stringify-without-jsonify@1.0.1", "", {}, "sha512-Bdboy+l7tA3OGW6FjyFHWkP5LuByj1Tk33Ljyq0axyzdk9//JSi2u3fP1QSmd1KNwq6VOKYGlAu87CisVir6Pw=="],

    "keyv": ["keyv@4.5.4", "", { "dependencies": { "json-buffer": "3.0.1" } }, "sha512-oxVHkHR/EJf2CNXnWxRLW6mg7JyCCUcG0DtEGmL2ctUo1PNTin1PUil+r/+4r5MpVgC/fn1kjsx7mjSujKqIpw=="],

    "levn": ["levn@0.4.1", "", { "dependencies": { "prelude-ls": "^1.2.1", "type-check": "~0.4.0" } }, "sha512-+bT2uH4E5LGE7h/n3evcS/sQlJXCpIp6ym8OWJ5eV6+67Dsql/LaaT7qJBAt2rzfoa/5QBGBhxDix1dMt2kQKQ=="],

    "locate-path": ["locate-path@6.0.0", "", { "dependencies": { "p-locate": "^5.0.0" } }, "sha512-iPZK6eYjbxRu3uB4/WZ3EsEIMJFMqAoopl3R+zuq0UjcAm/MO6KCweDgPfP3elTztoKP3KtnVHxTn2NHBSDVUw=="],

    "lodash.merge": ["lodash.merge@4.6.2", "", {}, "sha512-0KpjqXRVvrYyCsX1swR/XTK0va6VQkQM6MNo7PqW77ByjAhoARA8EfrP1N4+KlKj8YS0ZUCtRT/YUuhyYDujIQ=="],

    "merge2": ["merge2@1.4.1", "", {}, "sha512-8q7VEgMJW4J8tcfVPy8g09NcQwZdbwFEqhe/WZkoIzjn/3TGDwtOCYtXGxA3O8tPzpczCCDgv+P2P5y00ZJOOg=="],

    "micromatch": ["micromatch@4.0.8", "", { "dependencies": { "braces": "^3.0.3", "picomatch": "^2.3.1" } }, "sha512-PXwfBhYu0hBCPw8Dn0E+WDYb7af3dSLVWKi3HGv84IdF4TyFoC0ysxFd0Goxw7nSv4T/PzEJQxsYsEiFCKo2BA=="],

    "minimatch": ["minimatch@3.1.2", "", { "dependencies": { "brace-expansion": "^1.1.7" } }, "sha512-J7p63hRiAjw1NDEww1W7i37+ByIrOWO5XQQAzZ3VOcL0PNybwpfmV/N05zFAzwQ9USyEcX6t3UO+K5aqBQOIHw=="],

    "ms": ["ms@2.1.3", "", {}, "sha512-6FlzubTLZG3J2a/NVCAleEhjzq5oxgHyaCU9yYXvcLsvoVaHJq/s5xXI6/XXP6tz7R9xAOtHnSO/tXtF3WRTlA=="],

    "natural-compare": ["natural-compare@1.4.0", "", {}, "sha512-OWND8ei3VtNC9h7V60qff3SVobHr996CTwgxubgyQYEpg290h9J0buyECNNJexkFm5sOajh5G116RYA1c8ZMSw=="],

    "once": ["once@1.4.0", "", { "dependencies": { "wrappy": "1" } }, "sha512-lNaJgI+2Q5URQBkccEKHTQOPaXdUxnZZElQTZY0MFUAuaEqe1E+Nyvgdz/aIyNi6Z9MzO5dv1H8n58/GELp3+w=="],

    "optionator": ["optionator@0.9.4", "", { "dependencies": { "deep-is": "^0.1.3", "fast-levenshtein": "^2.0.6", "levn": "^0.4.1", "prelude-ls": "^1.2.1", "type-check": "^0.4.0", "word-wrap": "^1.2.5" } }, "sha512-6IpQ7mKUxRcZNLIObR0hz7lxsapSSIYNZJwXPGeF0mTVqGKFIXj1DQcMoT22S3ROcLyY/rz0PWaWZ9ayWmad9g=="],

    "p-limit": ["p-limit@3.1.0", "", { "dependencies": { "yocto-queue": "^0.1.0" } }, "sha512-TYOanM3wGwNGsZN2cVTYPArw454xnXj5qmWF1bEoAc4+cU/ol7GVh7odevjp1FNHduHc3KZMcFduxU5Xc6uJRQ=="],

    "p-locate": ["p-locate@5.0.0", "", { "dependencies": { "p-limit": "^3.0.2" } }, "sha512-LaNjtRWUBY++zB5nE/NwcaoMylSPk+S+ZHNB1TzdbMJMny6dynpAGt7X/tl/QYq3TIeE6nxHppbo2LGymrG5Pw=="],

    "parent-module": ["parent-module@1.0.1", "", { "dependencies": { "callsites": "^3.0.0" } }, "sha512-GQ2EWRpQV8/o+Aw8YqtfZZPfNRWZYkbidE9k5rpl/hC3vtHHBfGm2Ifi6qWV+coDGkrUKZAxE3Lot5kcsRlh+g=="],

    "path-exists": ["path-exists@4.0.0", "", {}, "sha512-ak9Qy5Q7jYb2Wwcey5Fpvg2KoAc/ZIhLSLOSBmRmygPsGwkVVt0fZa0qrtMz+m6tJTAHfZQ8FnmB4MG4LWy7/w=="],

    "path-is-absolute": ["path-is-absolute@1.0.1", "", {}, "sha512-AVbw3UJ2e9bq64vSaS9Am0fje1Pa8pbGqTTsmXfaIiMpnr5DlDhfJOuLj9Sf95ZPVDAUerDfEk88MPmPe7UCQg=="],

    "path-key": ["path-key@3.1.1", "", {}, "sha512-ojmeN0qd+y0jszEtoY48r0Peq5dwMEkIlCOu6Q5f41lfkswXuKtYrhgoTpLnyIcHm24Uhqx+5Tqm2InSwLhE6Q=="],

    "path-type": ["path-type@4.0.0", "", {}, "sha512-gDKb8aZMDeD/tZWs9P6+q0J9Mwkdl6xMV8TjnGP3qJVJ06bdMgkbBlLU8IdfOsIsFz2BW1rNVT3XuNEl8zPAvw=="],

    "picocolors": ["picocolors@1.1.1", "", {}, "sha512-xceH2snhtb5M9liqDsmEw56le376mTZkEX/jEb/RxNFyegNul7eNslCXP9FDj/Lcu0X8KEyMceP2ntpaHrDEVA=="],

    "picomatch": ["picomatch@2.3.1", "", {}, "sha512-JU3teHTNjmE2VCGFzuY8EXzCDVwEqB2a8fsIvwaStHhAWJEeVd1o1QD80CU6+ZdEXXSLbSsuLwJjkCBWqRQUVA=="],

    "prelude-ls": ["prelude-ls@1.2.1", "", {}, "sha512-vkcDPrRZo1QZLbn5RLGPpg/WmIQ65qoWWhcGKf/b5eplkkarX0m9z8ppCat4mlOqUsWpyNuYgO3VRyrYHSzX5g=="],

    "pretty-format": ["pretty-format@29.7.0", "", { "dependencies": { "@jest/schemas": "^29.6.3", "ansi-styles": "^5.0.0", "react-is": "^18.0.0" } }, "sha512-Pdlw/oPxN+aXdmM9R00JVC9WVFoCLTKJvDVLgmJ+qAffBMxsV85l/Lu7sNx4zSzPyoL2euImuEwHhOXdEgNFZQ=="],

    "punycode": ["punycode@2.3.1", "", {}, "sha512-vYt7UD1U9Wg6138shLtLOvdAu+8DsC/ilFtEVHcH+wydcSpNE20AfSOduf6MkRFahL5FY7X1oU7nKVZFtfq8Fg=="],

    "queue-microtask": ["queue-microtask@1.2.3", "", {}, "sha512-NuaNSa6flKT5JaSYQzJok04JzTL1CA6aGhv5rfLW3PgqA+M2ChpZQnAC8h8i4ZFkBS8X5RqkDBHA7r4hej3K9A=="],

    "react-is": ["react-is@18.3.1", "", {}, "sha512-/LLMVyas0ljjAtoYiPqYiL8VWXzUUdThrmU5+n20DZv+a+ClRoevUzw5JxU+Ieh5/c87ytoTBV9G1FiKfNJdmg=="],

    "resolve-from": ["resolve-from@4.0.0", "", {}, "sha512-pb/MYmXstAkysRFx8piNI1tGFNQIFA3vkE3Gq4EuA1dF6gHp/+vgZqsCGJapvy8N3Q+4o7FwvquPJcnZ7RYy4g=="],

    "reusify": ["reusify@1.1.0", "", {}, "sha512-g6QUff04oZpHs0eG5p83rFLhHeV00ug/Yf9nZM6fLeUrPguBTkTQOdpAWWspMh55TZfVQDPaN3NQJfbVRAxdIw=="],

    "rimraf": ["rimraf@3.0.2", "", { "dependencies": { "glob": "^7.1.3" }, "bin": { "rimraf": "bin.js" } }, "sha512-JZkJMZkAGFFPP2YqXZXPbMlMBgsxzE8ILs4lMIX/2o0L9UBw9O/Y3o6wFw/i9YLapcUJWwqbi3kdxIPdC62TIA=="],

    "run-parallel": ["run-parallel@1.2.0", "", { "dependencies": { "queue-microtask": "^1.2.2" } }, "sha512-5l4VyZR86LZ/lDxZTR6jqL8AFE2S0IFLMP26AbjsLVADxHdhB/c0GUsH+y39UfCi3dzz8OlQuPmnaJOMoDHQBA=="],

    "semver": ["semver@7.7.1", "", { "bin": { "semver": "bin/semver.js" } }, "sha512-hlq8tAfn0m/61p4BVRcPzIGr6LKiMwo4VM6dGi6pt4qcRkmNzTcWq6eCEjEh+qXjkMDvPlOFFSGwQjoEa6gyMA=="],

    "shebang-command": ["shebang-command@2.0.0", "", { "dependencies": { "shebang-regex": "^3.0.0" } }, "sha512-kHxr2zZpYtdmrN1qDjrrX/Z1rR1kG8Dx+gkpK1G4eXmvXswmcE1hTWBWYUzlraYw1/yZp6YuDY77YtvbN0dmDA=="],

    "shebang-regex": ["shebang-regex@3.0.0", "", {}, "sha512-7++dFhtcx3353uBaq8DDR4NuxBetBzC7ZQOhmTQInHEd6bSrXdiEyzCvG07Z44UYdLShWUyXt5M/yhz8ekcb1A=="],

    "slash": ["slash@3.0.0", "", {}, "sha512-g9Q1haeby36OSStwb4ntCGGGaKsaVSjQ68fBxoQcutl5fS1vuY18H3wSt3jFyFtrkx+Kz0V1G85A4MyAdDMi2Q=="],

    "stack-utils": ["stack-utils@2.0.6", "", { "dependencies": { "escape-string-regexp": "^2.0.0" } }, "sha512-XlkWvfIm6RmsWtNJx+uqtKLS8eqFbxUg0ZzLXqY0caEy9l7hruX8IpiDnjsLavoBgqCCR71TqWO8MaXYheJ3RQ=="],

    "strip-ansi": ["strip-ansi@6.0.1", "", { "dependencies": { "ansi-regex": "^5.0.1" } }, "sha512-Y38VPSHcqkFrCpFnQ9vuSXmquuv5oXOKpGeT6aGrr3o3Gc9AlVa6JBfUSOCnbxGGZF+/0ooI7KrPuUSztUdU5A=="],

    "strip-json-comments": ["strip-json-comments@3.1.1", "", {}, "sha512-6fPc+R4ihwqP6N/aIv2f1gMH8lOVtWQHoqC4yK6oSDVVocumAsfCqjkXnqiYMhmMwS/mEHLp7Vehlt3ql6lEig=="],

    "supports-color": ["supports-color@7.2.0", "", { "dependencies": { "has-flag": "^4.0.0" } }, "sha512-qpCAvRl9stuOHveKsn7HncJRvv501qIacKzQlO/+Lwxc9+0q2wLyv4Dfvt80/DPn2pqOBsJdDiogXGR9+OvwRw=="],

    "text-table": ["text-table@0.2.0", "", {}, "sha512-N+8UisAXDGk8PFXP4HAzVR9nbfmVJ3zYLAWiTIoqC5v5isinhr+r5uaO8+7r3BMfuNIufIsA7RdpVgacC2cSpw=="],

    "to-regex-range": ["to-regex-range@5.0.1", "", { "dependencies": { "is-number": "^7.0.0" } }, "sha512-65P7iz6X5yEr1cwcgvQxbbIw7Uk3gOy5dIdtZ4rDveLqhrdJP+Li/Hx6tyK0NEb+2GCyneCMJiGqrADCSNk8sQ=="],

    "ts-api-utils": ["ts-api-utils@1.4.3", "", { "peerDependencies": { "typescript": ">=4.2.0" } }, "sha512-i3eMG77UTMD0hZhgRS562pv83RC6ukSAC2GMNWc+9dieh/+jDM5u5YG+NHX6VNDRHQcHwmsTHctP9LhbC3WxVw=="],

    "type-check": ["type-check@0.4.0", "", { "dependencies": { "prelude-ls": "^1.2.1" } }, "sha512-XleUoc9uwGXqjWwXaUTZAmzMcFZ5858QA2vvx1Ur5xIcixXIP+8LnFDgRplU30us6teqdlskFfu+ae4K79Ooew=="],

    "type-fest": ["type-fest@0.20.2", "", {}, "sha512-Ne+eE4r0/iWnpAxD852z3A+N0Bt5RN//NjJwRd2VFHEmrywxf5vsZlh4R6lixl6B+wz/8d+maTSAkN1FIkI3LQ=="],

    "typescript": ["typescript@5.8.3", "", { "bin": { "tsc": "bin/tsc", "tsserver": "bin/tsserver" } }, "sha512-p1diW6TqL9L07nNxvRMM7hMMw4c5XOo/1ibL4aAIGmSAt9slTE1Xgw5KWuof2uTOvCg9BY7ZRi+GaF+7sfgPeQ=="],

    "undici-types": ["undici-types@6.21.0", "", {}, "sha512-iwDZqg0QAGrg9Rav5H4n0M64c3mkR59cJ6wQp+7C4nI0gsmExaedaYLNO44eT4AtBBwjbTiGPMlt2Md0T9H9JQ=="],

    "uri-js": ["uri-js@4.4.1", "", { "dependencies": { "punycode": "^2.1.0" } }, "sha512-7rKUyy33Q1yc98pQ1DAmLtwX109F7TIfWlW1Ydo8Wl1ii1SeHieeh0HHfPeL2fMXK6z0s8ecKs9frCuLJvndBg=="],

    "which": ["which@2.0.2", "", { "dependencies": { "isexe": "^2.0.0" }, "bin": { "node-which": "./bin/node-which" } }, "sha512-BLI3Tl1TW3Pvl70l3yq3Y64i+awpwXqsGBYWkkqMtnbXgrMD+yj7rhW0kuEDxzJaYXGjEW5ogapKNMEKNMjibA=="],

    "word-wrap": ["word-wrap@1.2.5", "", {}, "sha512-BN22B5eaMMI9UMtjrGd5g5eCYPpCPDUy0FJXbYsaT5zYxjFOckS53SQDE3pWkVoWpHXVb3BrYcEN4Twa55B5cA=="],

    "wrappy": ["wrappy@1.0.2", "", {}, "sha512-l4Sp/DRseor9wL6EvV2+TuQn63dMkPjZ/sp9XkghTEbV9KlPS1xUsZ3u7/IQO4wxtcFB4bgpQPRcR3QCvezPcQ=="],

    "yocto-queue": ["yocto-queue@0.1.0", "", {}, "sha512-rVksvsnNCdJ/ohGc6xgPwyN8eheCxsiLM8mxuE/t/mOVqJewPuO1miLpTHQiRgTKCLexL4MeAFVagts7HmNZ2Q=="],

    "@typescript-eslint/typescript-estree/minimatch": ["minimatch@9.0.5", "", { "dependencies": { "brace-expansion": "^2.0.1" } }, "sha512-G6T0ZX48xgozx7587koeX9Ys2NYy6Gmv//P89sEte9V9whIapMNF4idKxnW2QtCcLiTWlb/wfCabAtAFWhhBow=="],

    "chalk/ansi-styles": ["ansi-styles@4.3.0", "", { "dependencies": { "color-convert": "^2.0.1" } }, "sha512-zbB9rCJAT1rbjiVDb2hqKFHNYLxgtk8NURxZ3IZwD3F6NtxbXZQCnnSi1Lkx+IDohdPlFp222wVALIheZJQSEg=="],

    "fast-glob/glob-parent": ["glob-parent@5.1.2", "", { "dependencies": { "is-glob": "^4.0.1" } }, "sha512-AOIgSQCepiJYwP3ARnGx+5VnTu2HBYdzbGP45eLw1vr3zB3vZLeyed1sC9hnbcOc9/SrMyM5RPQrkGz4aS9Zow=="],

    "stack-utils/escape-string-regexp": ["escape-string-regexp@2.0.0", "", {}, "sha512-UpzcLCXolUWcNu5HtVMHYdXJjArjsF9C0aNnquZYY4uW/Vu0miy5YoWvbV345HauVvcAUnpRuhMMcqTcGOY2+w=="],

    "@typescript-eslint/typescript-estree/minimatch/brace-expansion": ["brace-expansion@2.0.1", "", { "dependencies": { "balanced-match": "^1.0.0" } }, "sha512-XnAIvQ8eM+kC6aULx6wuQiwVsnzsi9d3WxzV3FpWTGA19F621kwdbsAcFKXgKUHZWsy+mY6iL1sHTxWEFCytDA=="],
  }
}<|MERGE_RESOLUTION|>--- conflicted
+++ resolved
@@ -4,28 +4,17 @@
     "": {
       "name": "minsky",
       "dependencies": {
-<<<<<<< HEAD
         "@clack/prompts": "^0.10.1",
         "commander": "^13.1.0",
         "fs-extra": "^11.3.0",
       },
       "devDependencies": {
-        "@typescript-eslint/eslint-plugin": "^7.18.0",
-        "@typescript-eslint/parser": "^7.18.0",
-        "bun-types": "^1.2.11",
-        "eslint": "^8.57.1",
-=======
-        "commander": "^13.1.0",
-      },
-      "devDependencies": {
         "@types/bun": "^1.2.11",
         "@types/commander": "^2.12.5",
         "@types/jest": "^29.5.14",
-        "@typescript-eslint/eslint-plugin": "^7.3.1",
-        "@typescript-eslint/parser": "^7.3.1",
-        "bun-types": "latest",
-        "eslint": "^8.57.0",
->>>>>>> fecdfd51
+        "@typescript-eslint/eslint-plugin": "^7.18.0",
+        "@typescript-eslint/parser": "^7.18.0",
+        "eslint": "^8.57.1",
       },
       "peerDependencies": {
         "typescript": "^5.8.3",
@@ -33,15 +22,11 @@
     },
   },
   "packages": {
-<<<<<<< HEAD
     "@clack/core": ["@clack/core@0.4.2", "", { "dependencies": { "picocolors": "^1.0.0", "sisteransi": "^1.0.5" } }, "sha512-NYQfcEy8MWIxrT5Fj8nIVchfRFA26yYKJcvBS7WlUIlw2OmQOY9DhGGXMovyI5J5PpxrCPGkgUi207EBrjpBvg=="],
+    "@babel/code-frame": ["@babel/code-frame@7.27.1", "", { "dependencies": { "@babel/helper-validator-identifier": "^7.27.1", "js-tokens": "^4.0.0", "picocolors": "^1.1.1" } }, "sha512-cjQ7ZlQ0Mv3b47hABuTevyTuYN4i+loJKGeV9flcCgIK37cCXRh+L1bd3iBHlynerhQ7BhCkn2BPbQUL+rGqFg=="],
 
     "@clack/prompts": ["@clack/prompts@0.10.1", "", { "dependencies": { "@clack/core": "0.4.2", "picocolors": "^1.0.0", "sisteransi": "^1.0.5" } }, "sha512-Q0T02vx8ZM9XSv9/Yde0jTmmBQufZhPJfYAg2XrrrxWWaZgq1rr8nU8Hv710BQ1dhoP8rtY7YUdpGej2Qza/cw=="],
-=======
-    "@babel/code-frame": ["@babel/code-frame@7.27.1", "", { "dependencies": { "@babel/helper-validator-identifier": "^7.27.1", "js-tokens": "^4.0.0", "picocolors": "^1.1.1" } }, "sha512-cjQ7ZlQ0Mv3b47hABuTevyTuYN4i+loJKGeV9flcCgIK37cCXRh+L1bd3iBHlynerhQ7BhCkn2BPbQUL+rGqFg=="],
-
     "@babel/helper-validator-identifier": ["@babel/helper-validator-identifier@7.27.1", "", {}, "sha512-D2hP9eA+Sqx1kBZgzxZh0y1trbuU+JoDkiEwqhQ36nodYqJwyEIhPSdMNd7lOm/4io72luTPWH20Yda0xOuUow=="],
->>>>>>> fecdfd51
 
     "@eslint-community/eslint-utils": ["@eslint-community/eslint-utils@4.6.1", "", { "dependencies": { "eslint-visitor-keys": "^3.4.3" }, "peerDependencies": { "eslint": "^6.0.0 || ^7.0.0 || >=8.0.0" } }, "sha512-KTsJMmobmbrFLe3LDh0PC2FXpcSYJt/MLjlkh/9LEnmKYLSYmT/0EW9JWANjeoemiuZrmogti0tW5Ch+qNUYDw=="],
 
