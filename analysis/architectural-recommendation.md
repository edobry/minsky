--- conflicted
+++ resolved
@@ -8,53 +8,24 @@
 
 **Key Insight**: Minsky is fundamentally an AI-powered task management tool, which changes everything:
 
-<<<<<<< HEAD
-The analysis reveals that in-tree backends:
-
-- **Don't deliver on their promise**: Special workspace breaks "in-tree" concept
-- **Create massive complexity**: 445+ lines of synchronization code
-- **Perform terribly**: 100-1000x slower than databases
-- **Break with multiple repos**: Fundamental architecture limitation
-- **Prevent key features**: AI decomposition and task graphs impossible
-=======
 - 🤖 **Core value requires AI APIs** (OpenAI, Anthropic, etc.)
 - 🌐 **Users need internet** for primary features
 - ⚡ **Performance matters** for AI workflows
 - 👥 **Team collaboration** on AI-generated content is critical
 - 📱 **Offline optimization is secondary** (AI requires connectivity)
->>>>>>> 4bc74429
 
 This realization eliminates many concerns about external dependencies while highlighting the need for database capabilities.
 
-<<<<<<< HEAD
-The special workspace mechanism is essentially a naive distributed database implementation using git as a consistency protocol. This is:
-
-- **Solving the wrong problem**: Task management doesn't need distribution
-- **Reinventing wheels**: Databases solved these problems decades ago
-- **Creating operational burden**: Every user becomes a DBA
-- **Architecturally incoherent**: Distributed system requiring centralization
-=======
 ## Recommended Architecture Strategy
->>>>>>> 4bc74429
 
 ### Phase 1: SQLite Default (Immediate Experience)
 
-<<<<<<< HEAD
-The core Minsky value propositions require database capabilities:
-
-- **AI Task Decomposition**: Needs atomic multi-task transactions
-- **Visual Task Graphs**: Requires efficient graph queries
-- **Real-time Collaboration**: Demands push notifications
-- **Cross-repo Features**: Must span repository boundaries
-- **User Intervention**: Needs immediate, consistent updates
-=======
 ```bash
 # Zero-friction onboarding
 git clone project
 minsky init
 # → Creates .minsky/tasks.db
 # → Ready for AI features immediately
->>>>>>> 4bc74429
 
 minsky config set ai.provider openai
 minsky config set ai.apiKey sk-...
@@ -124,11 +95,6 @@
 
 ### Migration Implementation
 
-<<<<<<< HEAD
-**Implementation**:
-
-=======
->>>>>>> 4bc74429
 ```typescript
 // Clean, straightforward migration
 async function migrateToPostgreSQL(pgConfig: PostgreSQLConfig) {
@@ -158,27 +124,10 @@
 }
 ```
 
-<<<<<<< HEAD
-**Benefits**:
-
-- Zero external dependencies
-- Blazing fast performance
-- Single file simplicity
-- Natural upgrade path
-- Supports all Minsky features
-=======
 ## Progressive Enhancement Framework
->>>>>>> 4bc74429
 
 ### Decision Tree for Users
 
-<<<<<<< HEAD
-**Implementation**:
-
-```typescript
-// Team initialization
-minsky init --team --db-url postgresql://...
-=======
 ```
 Are you working solo and experimenting?
 ├─ YES → SQLite (perfect for you)
@@ -187,7 +136,6 @@
 Do you need real-time team collaboration?
 ├─ YES → PostgreSQL (upgrade recommended)
 └─ NO → SQLite fine for now
->>>>>>> 4bc74429
 
 Do you have >1000 tasks or complex AI workflows?
 ├─ YES → PostgreSQL (performance benefits)
@@ -198,45 +146,18 @@
 └─ NO → SQLite until ready
 ```
 
-<<<<<<< HEAD
-**Features**:
-
-- Real-time subscriptions
-- Multi-user concurrency
-- Advanced querying
-- Audit trails
-- Role-based access
-=======
 ### Upgrade Triggers and Prompts
->>>>>>> 4bc74429
 
 ```bash
 # Smart upgrade suggestions
 minsky tasks list
 # → "You have 500+ tasks. Consider upgrading to PostgreSQL for better performance."
 
-<<<<<<< HEAD
-**Steps**:
-
-1. Mark in-tree backends as deprecated
-2. Add migration tooling for existing users
-3. Remove special workspace code
-4. Delete in-tree backend implementations
-
-**Communication**:
-
-```
-DEPRECATION NOTICE: In-tree task backends will be removed in v2.0
-- Performance and feature limitations make them unsuitable
-- Run 'minsky migrate' to convert to SQLite
-- See migration guide: docs/migrate-from-intree.md
-=======
 minsky ai decompose
 # → "Upgrade to PostgreSQL to enable real-time team collaboration on AI features."
 
 minsky team invite
 # → "Team features require PostgreSQL. Run 'minsky upgrade to-postgres' to enable."
->>>>>>> 4bc74429
 ```
 
 ## Hosting Recommendations
@@ -257,142 +178,6 @@
 
 ## Implementation Roadmap
 
-<<<<<<< HEAD
-### Immediate Actions (Week 1-2)
-
-1. **Document Decision**
-
-   - [ ] Publish ADR for database-first architecture
-   - [ ] Create migration guide for existing users
-   - [ ] Update README with new approach
-
-2. **SQLite Implementation**
-
-   - [ ] Create SQLite backend with full feature support
-   - [ ] Add database migration framework
-   - [ ] Implement task CRUD operations
-   - [ ] Add relationship support
-
-3. **CLI Updates**
-   - [ ] Update `minsky init` to create SQLite by default
-   - [ ] Add `--backend` flag for backend selection
-   - [ ] Remove special workspace initialization
-
-### Short Term (Month 1)
-
-1. **Feature Parity**
-
-   - [ ] Port all task operations to SQLite
-   - [ ] Add indexing for performance
-   - [ ] Implement full-text search
-   - [ ] Add transaction support
-
-2. **Migration Tools**
-
-   - [ ] In-tree to SQLite converter
-   - [ ] Backup/restore utilities
-   - [ ] Data validation tools
-
-3. **Testing**
-   - [ ] Performance benchmarks
-   - [ ] Migration test suite
-   - [ ] Multi-platform testing
-
-### Medium Term (Month 2-3)
-
-1. **PostgreSQL Backend**
-
-   - [ ] Implement PostgreSQL adapter
-   - [ ] Add connection pooling
-   - [ ] Real-time subscriptions
-   - [ ] Team features
-
-2. **Advanced Features**
-
-   - [ ] AI task decomposition
-   - [ ] Visual task graphs
-   - [ ] Cross-repo relationships
-   - [ ] Webhook support
-
-3. **Deprecation Process**
-   - [ ] Mark in-tree as deprecated
-   - [ ] Add deprecation warnings
-   - [ ] Update documentation
-
-### Long Term (Month 4-6)
-
-1. **Remove Legacy Code**
-
-   - [ ] Delete special workspace manager
-   - [ ] Remove in-tree backends
-   - [ ] Clean up git sync code
-   - [ ] Simplify architecture
-
-2. **Advanced Features**
-   - [ ] GraphQL API
-   - [ ] Plugin system
-   - [ ] External integrations
-   - [ ] Analytics dashboard
-
-## Migration Strategy
-
-### For Existing In-Tree Users
-
-1. **Automated Detection**
-
-   ```bash
-   $ minsky tasks list
-   WARNING: In-tree backend detected
-   Run 'minsky migrate' to upgrade to SQLite for:
-   - 100x faster performance
-   - AI-powered features
-   - Cross-repo support
-   ```
-
-2. **One-Command Migration**
-
-   ```bash
-   $ minsky migrate
-   Analyzing in-tree tasks...
-   Found 127 tasks across 3 repositories
-   Creating SQLite database...
-   Migrating tasks... ████████████████ 100%
-   Migration complete!
-
-   Old: 3.2s to list tasks
-   New: 0.003s to list tasks (1000x faster!)
-   ```
-
-3. **Gradual Rollout**
-   - v1.5: SQLite default, in-tree deprecated
-   - v1.6: Migration warnings increase
-   - v1.7: In-tree requires --legacy flag
-   - v2.0: In-tree backends removed
-
-## Success Metrics
-
-### Performance Targets
-
-- Task list: <10ms (from 3-5 seconds)
-- Task creation: <20ms (from 5-10 seconds)
-- Status update: <5ms (from 3-4 seconds)
-- Complex queries: <100ms (from impossible)
-
-### User Experience Goals
-
-- Zero setup friction for SQLite
-- Clear upgrade path to PostgreSQL
-- No more "special workspace" confusion
-- Instant operations for better flow
-
-### Feature Enablement
-
-- ✅ AI task decomposition
-- ✅ Visual task graphs
-- ✅ Cross-repo features
-- ✅ Real-time collaboration
-- ✅ Third-party integrations
-=======
 ### Phase 1: SQLite Foundation (Month 1)
 
 - [ ] SQLite backend with full AI feature support
@@ -454,7 +239,6 @@
 ## Success Metrics
 
 ### Onboarding Success
->>>>>>> 4bc74429
 
 - Time from `git clone` to first AI task decomposition: <5 minutes
 - Setup steps required: 2 (clone + AI API key)
@@ -462,26 +246,12 @@
 
 ### Migration Success
 
-<<<<<<< HEAD
-1. **"But we promised no dependencies!"**
-
-   - SQLite is not a dependency, it's embedded
-   - Git is already a dependency
-   - Special workspace was a hidden dependency
-
-2. **"What about version control for tasks?"**
-
-   - Tasks aren't code, different versioning needs
-   - Database audit trails are superior
-   - Git history still available for database file
-=======
 - Migration time for 1000 tasks: <30 seconds
 - Data integrity: 100% preservation
 - Upgrade completion rate: >80% when prompted
 - Rollback capability: Full data recovery
 
 ### Performance Standards
->>>>>>> 4bc74429
 
 - SQLite AI operations: <200ms
 - PostgreSQL AI operations: <100ms
