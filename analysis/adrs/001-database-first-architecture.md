--- conflicted
+++ resolved
@@ -1,11 +1,6 @@
 # ADR-001: GitHub Issues Interim Strategy with Future Backend Flexibility
 
 ## Status
-<<<<<<< HEAD
-
-Proposed
-=======
->>>>>>> 4bc74429
 
 Approved
 
@@ -26,19 +21,6 @@
 
 ### Specific Decisions:
 
-<<<<<<< HEAD
-1. **Default Backend**: SQLite embedded database
-
-   - Zero external dependencies
-   - Single file storage
-   - Full feature support
-
-2. **Team Backend**: PostgreSQL for advanced scenarios
-
-   - Real-time collaboration
-   - Advanced querying
-   - Horizontal scaling
-=======
 1. **Immediate Migration**: Migrate from in-tree backends to GitHub Issues
 2. **Deprecate In-Tree**: Mark in-tree backends as deprecated (but preserve code for learning)
 3. **Backend Abstraction**: Maintain backend abstraction layer for future flexibility
@@ -46,7 +28,6 @@
 5. **Focus Shift**: Work on other Minsky priorities while gaining GitHub Issues experience
 
 ## Rationale
->>>>>>> 4bc74429
 
 ### 1. Pragmatic Phasing
 
@@ -112,37 +93,6 @@
 
 ## Migration Plan
 
-<<<<<<< HEAD
-### 1. Performance
-
-- Database operations are 100-1000x faster
-- Enables real-time user experience
-- Supports complex queries efficiently
-
-### 2. Simplicity
-
-- Eliminates special workspace complexity
-- Standard database tools and patterns
-- Clear mental model for users
-
-### 3. Features
-
-- Enables AI-powered task decomposition
-- Supports visual task graphs
-- Allows cross-repository relationships
-
-### 4. Scalability
-
-- Proven to billions of records
-- Handles team collaboration
-- Supports enterprise scale
-
-### 5. Maintenance
-
-- Reduces codebase complexity
-- Standard operational procedures
-- Mature ecosystem
-=======
 ### From In-Tree Backends
 
 ```bash
@@ -187,32 +137,11 @@
 - **Trello**: For kanban workflow teams
 - **Specialized Database**: For complex AI features and task graphs
 - **Notion**: For rich documentation and collaboration
->>>>>>> 4bc74429
 
 ## Consequences
 
 ### Positive
 
-<<<<<<< HEAD
-- ✅ Massive performance improvement
-- ✅ Enables advanced features
-- ✅ Simplifies architecture
-- ✅ Better user experience
-- ✅ Standard tooling
-- ✅ Clear upgrade path
-
-### Negative
-
-- ❌ Breaking change for existing users
-- ❌ Migration effort required
-- ❌ Loss of "pure git" philosophy
-
-### Neutral
-
-- 🔄 Different backup strategies needed
-- 🔄 New operational knowledge required
-- 🔄 Changed testing approach
-=======
 - ✅ **Immediate simplicity**: No complex backend decisions blocking progress
 - ✅ **Familiar workflows**: Developers understand GitHub Issues
 - ✅ **Rich specifications**: Full markdown support with discussions
@@ -265,7 +194,6 @@
 2. **Task Graph Features**: When complex task relationships become required
 3. **Performance Issues**: If GitHub Issues prove inadequate for AI workflows
 4. **User Feedback**: If GitHub Issues limitations block team productivity
->>>>>>> 4bc74429
 
 ### Decision Review Timeline
 
