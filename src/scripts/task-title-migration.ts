#!/usr/bin/env bun

/**
 * Task Title Migration Script
 * 
 * Migrates task specification documents from old title formats to new clean format:
 * - OLD: "# Task #XXX: Title" → NEW: "# Title"
 * - OLD: "# Task: Title" → NEW: "# Title"
 * - Preserves all other content exactly
 * - Provides backup and rollback capabilities
 */

import { join, resolve } from "path";
import { readdir, readFile, writeFile, mkdir, copyFile } from "fs/promises";
import { existsSync } from "fs";
<<<<<<< HEAD
import { getErrorMessage } from "../errors/index";
=======
import { exit } from "../utils/process.js";
>>>>>>> f039790d

interface MigrationOptions {
  dryRun: boolean;
  backup: boolean;
  verbose: boolean;
  rollback?: boolean;
  workspacePath?: string;
}

interface TaskMigrationResult {
  filePath: string;
  success: boolean;
  oldTitle: string;
  newTitle: string;
  error?: string;
  wasModified: boolean;
}

interface MigrationResult {
  success: boolean;
  totalFiles: number;
  modifiedFiles: number;
  skippedFiles: number;
  errors: string[];
  backupPath?: string;
  results: TaskMigrationResult[];
}

export class TaskTitleMigration {
  private workspacePath: string;
  private backupTimestamp: string;

  constructor(workspacePath: string = process.cwd()) {
    this.workspacePath = resolve(workspacePath);
    this.backupTimestamp = new Date().toISOString().replace(/[:.]/g, "-");
  }

  /**
   * Migrate all task specification files
   */
  async migrateAllTasks(options: MigrationOptions = { dryRun: false, backup: true, verbose: false }): Promise<MigrationResult> {
    const result: MigrationResult = {
      success: false,
      totalFiles: 0,
      modifiedFiles: 0,
      skippedFiles: 0,
      errors: [],
      results: [],
    };

    try {
      if (options.verbose) {
        console.log("Starting task title migration...");
        console.log(`Workspace: ${this.workspacePath}`);
        console.log("Options:", options);
      }

      // Create backup if requested
      if (options.backup && !options.dryRun) {
        result.backupPath = await this.createBackup();
        if (options.verbose) {
          console.log(`Created backup at: ${result.backupPath}`);
        }
      }

      // Find all task specification files
      const taskFiles = await this.findTaskSpecFiles();
      result.totalFiles = taskFiles.length;

      if (options.verbose) {
        console.log(`Found ${taskFiles.length} task specification files`);
      }

      // Migrate each file
      for (const filePath of taskFiles) {
        const migrationResult = await this.migrateTask(filePath, options.dryRun);
        result.results.push(migrationResult);

        if (migrationResult.success && migrationResult.wasModified) {
          result.modifiedFiles++;
        } else if (migrationResult.success && !migrationResult.wasModified) {
          result.skippedFiles++;
        } else {
          result.errors.push(`${filePath}: ${migrationResult.error}`);
        }

        if (options.verbose && migrationResult.wasModified) {
          const status = options.dryRun ? "[DRY RUN]" : "[MIGRATED]";
          console.log(`${status} ${filePath}: "${migrationResult.oldTitle}" → "${migrationResult.newTitle}"`);
        }
      }

      result.success = result.errors.length === 0;

      // Summary
      if (options.verbose || !result.success) {
        console.log(`\nMigration ${options.dryRun ? "preview" : "completed"}:`);
        console.log(`  Total files: ${result.totalFiles}`);
        console.log(`  Modified: ${result.modifiedFiles}`);
        console.log(`  Skipped: ${result.skippedFiles}`);
        console.log(`  Errors: ${result.errors.length}`);

        if (result.errors.length > 0) {
          console.log("\nErrors:");
          result.errors.forEach(error => console.log(`  - ${error}`));
        }
      }

    } catch (error) {
      result.errors.push(`Migration failed: ${getErrorMessage(error)}`);
      result.success = false;
    }

    return result;
  }

  /**
   * Migrate a single task specification file
   */
  async migrateTask(filePath: string, dryRun: boolean = false): Promise<TaskMigrationResult> {
    const result: TaskMigrationResult = {
      filePath,
      success: false,
      oldTitle: "",
      newTitle: "",
      wasModified: false,
    };

    try {
      // Read the file
      const content = await readFile(filePath, "utf-8");
      const lines = content.split("\n");

      // Find the title line
      const titleLineIndex = lines.findIndex(line => line.startsWith("# "));
      if (titleLineIndex === -1) {
        result.error = "No title line found";
        return result;
      }

      const titleLine = lines[titleLineIndex];
      result.oldTitle = titleLine;

      // Check if this needs migration
      const newTitle = this.extractCleanTitle(titleLine);
      if (!newTitle) {
        result.error = "Could not extract title";
        return result;
      }

      // Check if already in clean format
      if (titleLine === `# ${newTitle}`) {
        result.newTitle = titleLine;
        result.success = true;
        result.wasModified = false;
        return result;
      }

      // Update the title line
      const newTitleLine = `# ${newTitle}`;
      result.newTitle = newTitleLine;

      if (!dryRun) {
        // Replace the title line and write back
        lines[titleLineIndex] = newTitleLine;
        const updatedContent = lines.join("\n");
        await writeFile(filePath, updatedContent, "utf-8");
      }

      result.success = true;
      result.wasModified = true;

    } catch (error) {
      result.error = getErrorMessage(error);
    }

    return result;
  }

  /**
   * Extract clean title from any title format
   */
  private extractCleanTitle(titleLine: string): string | null {
    // Handle different title formats:
    // 1. "# Task #XXX: Title" → "Title"
    // 2. "# Task: Title" → "Title"  
    // 3. "# Title" → "Title" (already clean)

    const titleWithIdMatch = titleLine.match(/^# Task #\d+: (.+)$/);
    if (titleWithIdMatch && titleWithIdMatch[1]) {
      return titleWithIdMatch[1];
    }

    const titleWithoutIdMatch = titleLine.match(/^# Task: (.+)$/);
    if (titleWithoutIdMatch && titleWithoutIdMatch[1]) {
      return titleWithoutIdMatch[1];
    }

    const cleanTitleMatch = titleLine.match(/^# (.+)$/);
    if (cleanTitleMatch && cleanTitleMatch[1]) {
      // Already clean format, but verify it's not starting with "Task "
      const title = cleanTitleMatch[1];
      if (!title.startsWith("Task #") && !title.startsWith("Task:")) {
        return title;
      }
    }

    return null;
  }

  /**
   * Find all task specification files in the workspace
   */
  private async findTaskSpecFiles(): Promise<string[]> {
    const taskFiles: string[] = [];
    const tasksDir = join(this.workspacePath, "process", "tasks");

    if (!existsSync(tasksDir)) {
      return taskFiles;
    }

    try {
      const entries = await readdir(tasksDir, { withFileTypes: true });
      
      for (const entry of entries) {
        if (entry.isFile() && entry.name.endsWith(".md")) {
          // Check if it's a task file (starts with number)
          if (/^\d+-.+\.md$/.test(entry.name)) {
            taskFiles.push(join(tasksDir, entry.name));
          }
        }
      }
    } catch (error) {
      throw new Error(`Failed to read tasks directory: ${getErrorMessage(error)}`);
    }

    return taskFiles.sort();
  }

  /**
   * Create backup of all task files
   */
  async createBackup(): Promise<string> {
    const backupDir = join(this.workspacePath, ".task-migration-backup", this.backupTimestamp);
    await mkdir(backupDir, { recursive: true });

    const taskFiles = await this.findTaskSpecFiles();
    
    for (const filePath of taskFiles) {
      const fileName = filePath.split("/").pop()!;
      const backupPath = join(backupDir, fileName);
      await copyFile(filePath, backupPath);
    }

    return backupDir;
  }

  /**
   * Rollback migration using backup
   */
  async rollback(backupPath: string): Promise<void> {
    if (!existsSync(backupPath)) {
      throw new Error(`Backup directory not found: ${backupPath}`);
    }

    const backupFiles = await readdir(backupPath);
    const tasksDir = join(this.workspacePath, "process", "tasks");

    for (const fileName of backupFiles) {
      const backupFilePath = join(backupPath, fileName);
      const originalFilePath = join(tasksDir, fileName);
      await copyFile(backupFilePath, originalFilePath);
    }

    console.log(`Rollback completed from backup: ${backupPath}`);
  }

  /**
   * Validate migration results
   */
  async validateMigration(): Promise<{ success: boolean; errors: string[] }> {
    const errors: string[] = [];
    const taskFiles = await this.findTaskSpecFiles();

    for (const filePath of taskFiles) {
      try {
        const content = await readFile(filePath, "utf-8");
        const lines = content.split("\n");
        const titleLine = lines.find(line => line.startsWith("# "));

        if (!titleLine) {
          errors.push(`${filePath}: No title line found`);
          continue;
        }

        // Check if still has old format
        if (titleLine.match(/^# Task #\d+:/) || titleLine.match(/^# Task:/)) {
          errors.push(`${filePath}: Still has old title format: ${titleLine}`);
        }
      } catch (error) {
        errors.push(`${filePath}: Failed to validate - ${getErrorMessage(error)}`);
      }
    }

    return {
      success: errors.length === 0,
      errors,
    };
  }
}

// CLI interface if run directly
if (import.meta.main) {
  const args = process.argv.slice(2);
  const options: MigrationOptions = {
    dryRun: args.includes("--dry-run"),
    backup: !args.includes("--no-backup"),
    verbose: args.includes("--verbose") || args.includes("-v"),
    rollback: args.includes("--rollback"),
  };

  const workspacePath = args.find(arg => arg.startsWith("--workspace="))?.split("=")[1] || process.cwd();

  const migration = new TaskTitleMigration(workspacePath);

  if (options.rollback) {
    const backupPath = args.find(arg => arg.startsWith("--backup-path="))?.split("=")[1];
    if (!backupPath) {
      console.error("Error: --rollback requires --backup-path=<path>");
      exit(1);
    }
    
    migration.rollback(backupPath)
      .then(() => {
        console.log("Rollback completed successfully");
        exit(0);
      })
      .catch(error => {
        console.error(`Rollback failed: ${error.message}`);
        exit(1);
      });
  } else {
    migration.migrateAllTasks(options)
      .then(result => {
        if (result.success) {
          console.log(`Migration ${options.dryRun ? "preview" : "completed"} successfully`);
          exit(0);
        } else {
          console.error("Migration failed");
          exit(1);
        }
      })
      .catch(error => {
        console.error(`Migration error: ${error.message}`);
        exit(1);
      });
  }
} <|MERGE_RESOLUTION|>--- conflicted
+++ resolved
@@ -13,11 +13,8 @@
 import { join, resolve } from "path";
 import { readdir, readFile, writeFile, mkdir, copyFile } from "fs/promises";
 import { existsSync } from "fs";
-<<<<<<< HEAD
 import { getErrorMessage } from "../errors/index";
-=======
 import { exit } from "../utils/process.js";
->>>>>>> f039790d
 
 interface MigrationOptions {
   dryRun: boolean;
