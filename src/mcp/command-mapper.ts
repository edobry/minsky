import { FastMCP } from "fastmcp";
import { z } from "zod";
import { log } from "../utils/logger.js";
import type { ProjectContext } from "../types/project.js";

/**
 * The CommandMapper class provides utilities for mapping Minsky CLI commands
 * to MCP tools using FastMCP.
 */
export class CommandMapper {
  private server: FastMCP;
  private projectContext: ProjectContext | undefined;
  private registeredMethodNames: string[] = [];

<<<<<<< HEAD
  constructor(_server: Server) {
=======
  /**
   * Create a new CommandMapper
   * @param server The FastMCP server instance
   * @param projectContext Optional project context containing repository information
   */
  constructor(server: FastMCP, projectContext?: ProjectContext) {
>>>>>>> e9356211
    this.server = server;
    this.projectContext = projectContext;

    if (projectContext) {
      log.debug("CommandMapper initialized with project context", {
        repositoryPath: projectContext.repositoryPath,
      });
    }
  }

  /**
   * Get the current project context
   * @returns The current project context, or undefined if not available
   */
  getProjectContext(): ProjectContext | undefined {
    return this.projectContext;
  }

  /**
   * Get a list of all registered method names
   * @returns Array of method names that have been registered
   */
<<<<<<< HEAD
  addCommand(__command: {
    name: string;
    description: string;
    inputSchema?: unknown;
  }): void {
    log.debug(`Registering _command as MCP tool: ${command.name}`, {
=======
  getRegisteredMethodNames(): string[] {
    return [...this.registeredMethodNames];
  }

  /**
   * Normalize method name to ensure compatibility with FastMCP
   *
   * This handles potential issues in the JSON-RPC method naming conventions
   * by normalizing the method name to a format FastMCP can reliably process.
   *
   * @param methodName Original method name
   * @returns Normalized method name
   */
  private normalizeMethodName(methodName: string): string {
    // Ensure there are no unexpected characters in the method name
    // Replace any problematic characters with underscores
    const normalized = methodName.replace(/[^a-zA-Z0-9_.]/g, "_");

    // Log the normalization if it changed the method name
    if (normalized !== methodName) {
      log.debug("Normalized method name for compatibility", {
        original: methodName,
        normalized,
      });
    }

    return normalized;
  }

  /**
   * Add a basic command to the server
   * @param command Command definition with name, parameters, description, and execution logic
   */
  addCommand<T extends z.ZodTypeAny>(command: {
    name: string;
    description: string;
    parameters?: T;
    execute: (args: z.infer<T>) => Promise<string | Record<string, unknown>>;
  }): void {
    // Normalize the method name for consistency and compatibility
    const normalizedName = this.normalizeMethodName(command.name);

    // Log the addition of the tool to help with debugging
    log.debug("Registering MCP tool", {
      methodName: normalizedName,
      originalName: command.name,
>>>>>>> e9356211
      description: command.description,
      hasParameters: command.parameters ? true : false,
    });

    // Keep track of registered method names
    this.registeredMethodNames.push(normalizedName);

    // Register the tool with FastMCP
    this.server.addTool({
      name: normalizedName,
      description: command.description,
      parameters: command.parameters || z.object({}),
      execute: async (args) => {
        try {
          // If the command might use repository context and no explicit repository is provided,
          // inject the default repository path from project context
          if (
            this.projectContext &&
            this.projectContext.repositoryPath &&
            args &&
            typeof args === "object"
          ) {
            if (!("repositoryPath" in args) || !args.repositoryPath) {
              args = {
                ...args,
                repositoryPath: this.projectContext.repositoryPath,
              };
              log.debug(`Using default repository path for command ${normalizedName}`, {
                repositoryPath: this.projectContext.repositoryPath,
              });
            }
          }

          // Log that we're executing the command (helpful for debugging)
          log.debug("Executing MCP command", {
            methodName: normalizedName,
            args,
          });

          const result = await command.execute(args);
          // If result is a string, return it directly
          if (typeof result === "string") {
            return result;
          }
          // Otherwise, return it as a JSON string for structured data
          return JSON.stringify(result, null, 2);
        } catch (error) {
          const errorMessage = error instanceof Error ? error.message : String(error);
          log.error("Error executing MCP command", {
            command: normalizedName,
            error: errorMessage,
            args,
            stack: error instanceof Error ? error.stack : undefined,
          });
          throw error; // Re-throw to let FastMCP handle error presentation
        }
      },
    });

    // Also register the method with an underscore-based name if it contains dots
    // This provides a fallback for JSON-RPC clients that have issues with dot notation
    if (normalizedName.includes(".")) {
      const underscoreName = normalizedName.replace(/\./g, "_");

      // Don't register the same name twice
      if (underscoreName !== normalizedName) {
        log.debug("Also registering underscore alias for dot notation", {
          originalName: normalizedName,
          underscoreName,
        });

        // Keep track of the alias
        this.registeredMethodNames.push(underscoreName);

        // Register the alias
        this.server.addTool({
          name: underscoreName,
          description: `${command.description} (underscore alias)`,
          parameters: command.parameters || z.object({}),
          execute: async (args) => {
            try {
              log.debug("Executing MCP command via underscore alias", {
                methodName: underscoreName,
                originalName: normalizedName,
                args,
              });

              // If the command might use repository context and no explicit repository is provided,
              // inject the default repository path from project context
              if (
                this.projectContext &&
                this.projectContext.repositoryPath &&
                args &&
                typeof args === "object"
              ) {
                if (!("repositoryPath" in args) || !args.repositoryPath) {
                  args = {
                    ...args,
                    repositoryPath: this.projectContext.repositoryPath,
                  };
                }
              }

              const result = await command.execute(args);
              // If result is a string, return it directly
              if (typeof result === "string") {
                return result;
              }
              // Otherwise, return it as a JSON string for structured data
              return JSON.stringify(result, null, 2);
            } catch (error) {
              const errorMessage = error instanceof Error ? error.message : String(error);
              log.error("Error executing MCP command via underscore alias", {
                command: underscoreName,
                originalName: normalizedName,
                error: errorMessage,
                args,
                stack: error instanceof Error ? error.stack : undefined,
              });
              throw error; // Re-throw to let FastMCP handle error presentation
            }
          },
        });
      }
    }
  }

  /**
   * Add a task command to the server
   * @param name Command name
   * @param description Command description
   * @param parameters Command parameters schema
   * @param executeFunction Function to execute the command
   */
  addTaskCommand<T extends z.ZodObject<any>>(
    name: string,
    description: string,
    parameters: T,
    executeFunction: (args: z.infer<T>) => Promise<string | Record<string, unknown>>
  ): void {
    // Extend parameters to include optional repositoryPath if not already present
    const hasRepositoryPath = Object.keys(parameters.shape).includes("repositoryPath");

    let extendedParameters: z.ZodTypeAny;
    if (!hasRepositoryPath) {
      // Create extended parameters including repositoryPath
      extendedParameters = parameters.extend({
        repositoryPath: z
          .string()
          .optional()
          .describe("Repository path to use for this operation (overrides server context)"),
      });
    } else {
      extendedParameters = parameters;
    }

    this.addCommand({
      name: `tasks.${name}`,
      description,
      parameters: extendedParameters,
      execute: executeFunction as (
        args: z.infer<typeof extendedParameters>
      ) => Promise<string | Record<string, unknown>>,
    });
  }

  /**
   * Add a session command to the server
   * @param name Command name
   * @param description Command description
   * @param parameters Command parameters schema
   * @param executeFunction Function to execute the command
   */
  addSessionCommand<T extends z.ZodObject<any>>(
    name: string,
    description: string,
    parameters: T,
    executeFunction: (args: z.infer<T>) => Promise<string | Record<string, unknown>>
  ): void {
    // Extend parameters to include optional repositoryPath if not already present
    const hasRepositoryPath = Object.keys(parameters.shape).includes("repositoryPath");

    let extendedParameters: z.ZodTypeAny;
    if (!hasRepositoryPath) {
      extendedParameters = parameters.extend({
        repositoryPath: z
          .string()
          .optional()
          .describe("Repository path to use for this operation (overrides server context)"),
      });
    } else {
      extendedParameters = parameters;
    }

    this.addCommand({
      name: `session.${name}`,
      description,
      parameters: extendedParameters,
      execute: executeFunction as (
        args: z.infer<typeof extendedParameters>
      ) => Promise<string | Record<string, unknown>>,
    });
  }

  /**
   * Add a git command to the server
   * @param name Command name
   * @param description Command description
   * @param parameters Command parameters schema
   * @param executeFunction Function to execute the command
   */
  addGitCommand<T extends z.ZodObject<any>>(
    name: string,
    description: string,
    parameters: T,
    executeFunction: (args: z.infer<T>) => Promise<string | Record<string, unknown>>
  ): void {
    // Extend parameters to include optional repositoryPath if not already present
    const hasRepositoryPath = Object.keys(parameters.shape).includes("repositoryPath");

    let extendedParameters: z.ZodTypeAny;
    if (!hasRepositoryPath) {
      extendedParameters = parameters.extend({
        repositoryPath: z
          .string()
          .optional()
          .describe("Repository path to use for this operation (overrides server context)"),
      });
    } else {
      extendedParameters = parameters;
    }

    this.addCommand({
      name: `git.${name}`,
      description,
      parameters: extendedParameters,
      execute: executeFunction as (
        args: z.infer<typeof extendedParameters>
      ) => Promise<string | Record<string, unknown>>,
    });
  }

  /**
   * Add a rule command to the server
   * @param name Command name
   * @param description Command description
   * @param parameters Command parameters schema
   * @param executeFunction Function to execute the command
   */
  addRuleCommand<T extends z.ZodObject<any>>(
    name: string,
    description: string,
    parameters: T,
    executeFunction: (args: z.infer<T>) => Promise<string | Record<string, unknown>>
  ): void {
    // Extend parameters to include optional repositoryPath if not already present
    const hasRepositoryPath = Object.keys(parameters.shape).includes("repositoryPath");

    let extendedParameters: z.ZodTypeAny;
    if (!hasRepositoryPath) {
      extendedParameters = parameters.extend({
        repositoryPath: z
          .string()
          .optional()
          .describe("Repository path to use for this operation (overrides server context)"),
      });
    } else {
      extendedParameters = parameters;
    }

    this.addCommand({
      name: `rules.${name}`,
      description,
      parameters: extendedParameters,
      execute: executeFunction as (
        args: z.infer<typeof extendedParameters>
      ) => Promise<string | Record<string, unknown>>,
    });
  }
}<|MERGE_RESOLUTION|>--- conflicted
+++ resolved
@@ -12,16 +12,12 @@
   private projectContext: ProjectContext | undefined;
   private registeredMethodNames: string[] = [];
 
-<<<<<<< HEAD
-  constructor(_server: Server) {
-=======
   /**
    * Create a new CommandMapper
    * @param server The FastMCP server instance
    * @param projectContext Optional project context containing repository information
    */
   constructor(server: FastMCP, projectContext?: ProjectContext) {
->>>>>>> e9356211
     this.server = server;
     this.projectContext = projectContext;
 
@@ -44,14 +40,6 @@
    * Get a list of all registered method names
    * @returns Array of method names that have been registered
    */
-<<<<<<< HEAD
-  addCommand(__command: {
-    name: string;
-    description: string;
-    inputSchema?: unknown;
-  }): void {
-    log.debug(`Registering _command as MCP tool: ${command.name}`, {
-=======
   getRegisteredMethodNames(): string[] {
     return [...this.registeredMethodNames];
   }
@@ -98,7 +86,6 @@
     log.debug("Registering MCP tool", {
       methodName: normalizedName,
       originalName: command.name,
->>>>>>> e9356211
       description: command.description,
       hasParameters: command.parameters ? true : false,
     });
