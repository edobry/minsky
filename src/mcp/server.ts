--- conflicted
+++ resolved
@@ -1,27 +1,7 @@
-<<<<<<< HEAD
-import { Server } from "@modelcontextprotocol/sdk/server/index.js";
-import { StdioServerTransport } from "@modelcontextprotocol/sdk/server/stdio.js";
-import { SSEServerTransport } from "@modelcontextprotocol/sdk/server/sse.js";
-import { 
-  CallToolRequestSchema, 
-  ListToolsRequestSchema,
-  McpError,
-  ErrorCode,
-  ListToolsResult,
-  CallToolResult,
-  Tool
-} from "@modelcontextprotocol/sdk/types.js";
-import { log } from "../utils/logger";
-import type { ProjectContext } from "../types/project";
-import { createProjectContextFromCwd } from "../types/project";
-=======
 import { FastMCP } from "fastmcp";
 import { log } from "../utils/logger.js";
 import type { ProjectContext } from "../types/project.js";
 import { createProjectContextFromCwd } from "../types/project.js";
->>>>>>> a018a7a9
-
-const DEFAULT_SERVER_PORT = DEFAULT_SERVER_PORT;
 
 /**
  * Configuration options for the Minsky MCP server
@@ -57,10 +37,6 @@
    */
   sse?: {
     /**
-<<<<<<< HEAD
-     * Port to listen on
-     * @default DEFAULT_SERVER_PORT
-=======
      * Endpoint for SSE
      * @default "/sse"
      */
@@ -69,7 +45,6 @@
     /**
      * Port for SSE server
      * @default 8080
->>>>>>> a018a7a9
      */
     port?: number;
 
@@ -113,9 +88,6 @@
   private options: MinskyMCPServerOptions;
   private projectContext: ProjectContext;
 
-<<<<<<< HEAD
-  constructor(__options: MinskyMCPServerOptions = {}) {
-=======
   /**
    * Create a new MinskyMCPServer
    * @param options Configuration options for the server
@@ -138,18 +110,12 @@
       this.projectContext = { repositoryPath: "" };
     }
 
->>>>>>> a018a7a9
     this.options = {
       name: options.name || "Minsky MCP Server",
       version: options.version || "1.0.0", // Should be dynamically pulled from package.json
       transportType: options.transportType || "stdio",
       projectContext: this.projectContext,
       sse: {
-<<<<<<< HEAD
-        port: options.sse?.port ?? DEFAULT_SERVER_PORT,
-        host: options.sse?.host ?? "localhost",
-        path: options.sse?.path ?? "/sse",
-=======
         endpoint: options.sse?.endpoint || "/sse",
         port: options.sse?.port || 8080,
         host: options.sse?.host || "localhost",
@@ -158,7 +124,6 @@
       httpStream: {
         endpoint: options.httpStream?.endpoint || "/mcp",
         port: options.httpStream?.port || 8080,
->>>>>>> a018a7a9
       },
     };
 
@@ -175,215 +140,6 @@
         enabled: this.options.transportType !== "stdio",
         intervalMs: 5000,
       },
-<<<<<<< HEAD
-      {
-        capabilities: {
-          tools: {},
-        },
-      }
-    );
-
-    this.setupHandlers();
-  }
-
-  private setupHandlers(): void {
-    // Handle tool listing
-    this.server.setRequestHandler(_ListToolsRequestSchema, async () => {
-      const tools: Tool[] = [
-        {
-          name: "git.status",
-          description: "Get the current git status of the repository",
-          inputSchema: {
-            type: "object",
-            properties: {},
-          },
-        },
-        {
-          name: "git.log", 
-          description: "Get git commit history",
-          inputSchema: {
-            type: "object",
-            properties: {
-              maxCount: {
-                type: "number",
-                description: "Maximum number of commits to return",
-                default: 10,
-              },
-            },
-          },
-        },
-        {
-          name: "tasks.list",
-          description: "List all tasks in the project",
-          inputSchema: {
-            type: "object", 
-            properties: {},
-          },
-        },
-        {
-          name: "tasks.create",
-          description: "Create a new task",
-          inputSchema: {
-            type: "object",
-            properties: {
-              title: {
-                type: "string",
-                description: "Task title",
-              },
-              description: {
-                type: "string", 
-                description: "Task description",
-              },
-            },
-            required: ["title"],
-          },
-        },
-        {
-          name: "tasks.update",
-          description: "Update an existing task",
-          inputSchema: {
-            type: "object",
-            properties: {
-              id: {
-                type: "string",
-                description: "Task ID",
-              },
-              title: {
-                type: "string",
-                description: "New task title",
-              },
-              description: {
-                type: "string",
-                description: "New task description", 
-              },
-            },
-            required: ["id"],
-          },
-        },
-        {
-          name: "session.create",
-          description: "Create a new session for a task",
-          inputSchema: {
-            type: "object",
-            properties: {
-              taskId: {
-                type: "string", 
-                description: "Task ID to create session for",
-              },
-            },
-            required: ["taskId"],
-          },
-        },
-        {
-          name: "session.list",
-          description: "List all sessions",
-          inputSchema: {
-            type: "object",
-            properties: {},
-          },
-        },
-        {
-          name: "project.info",
-          description: "Get project information",
-          inputSchema: {
-            type: "object",
-            properties: {},
-          },
-        },
-      ];
-
-      const _result: ListToolsResult = {
-        tools,
-      };
-
-      return result;
-    });
-
-    // Handle tool calls
-    this.server.setRequestHandler(_CallToolRequestSchema, async (_request: unknown) => {
-      const { name, arguments: _args } = request.params;
-
-      try {
-        let _result: unknown;
-
-        switch (name) {
-        case "git.status":
-          result = await this.handleGitStatus();
-          break;
-        case "git.log":
-          result = await this.handleGitLog(_args?.maxCount as number | undefined);
-          break;
-        case "tasks.list":
-          result = await this.handleTasksList();
-          break;
-        case "tasks.create":
-          result = await this.handleTasksCreate(_args?.title as string, _args?.description as string | undefined);
-          break;
-        case "tasks.update":
-          result = await this.handleTasksUpdate(_args?.id as string, _args?.title as string | undefined, _args?.description as string | undefined);
-          break;
-        case "session.create":
-          result = await this.handleSessionCreate(_args?._taskId as string);
-          break;
-        case "session.list":
-          result = await this.handleSessionList();
-          break;
-        case "project.info":
-          result = await this.handleProjectInfo();
-          break;
-        default:
-          throw new McpError(
-            ErrorCode.MethodNotFound,
-            `Unknown tool: ${name}`
-          );
-        }
-
-        const callResult: CallToolResult = {
-          content: [
-            {
-              type: "text",
-              text: typeof result === "string" ? result : JSON.stringify(__result, null, 2),
-            },
-          ],
-        };
-
-        return callResult;
-      } catch (_error) {
-        log.error(`Error executing tool ${name}:`, {
-          error: error instanceof Error ? error.message : String(error),
-        });
-        throw new McpError(
-          ErrorCode.InternalError,
-          `Error executing tool: ${error instanceof Error ? error.message : "Unknown error"}`
-        );
-      }
-    });
-  }
-
-  private async handleGitStatus(): Promise<string> {
-    return `Git status for repository: ${this.projectContext.repositoryPath}`;
-  }
-
-  private async handleGitLog(_maxCount: number = 10): Promise<string> {
-    return `Git log (last ${maxCount} commits) for repository: ${this.projectContext.repositoryPath}`;
-  }
-
-  private async handleTasksList(): Promise<string> {
-    return "Tasks list - placeholder implementation";
-  }
-
-  private async handleTasksCreate(__title: string, description?: string): Promise<string> {
-    return `Created task: ${title}${description ? ` - ${description}` : ""}`;
-  }
-
-  private async handleTasksUpdate(__id: string, title?: string, description?: string): Promise<string> {
-    return `Updated task ${id}${title ? ` with title: ${title}` : ""}${description ? ` and description: ${description}` : ""}`;
-  }
-
-  private async handleSessionCreate(__taskId: string): Promise<string> {
-    return `Created session for task: ${taskId}`;
-  }
-=======
       // Instructions for LLMs on how to use the Minsky MCP server
       instructions:
         "This server provides access to Minsky, a tool for managing AI-assisted development workflows.\n" +
@@ -402,7 +158,6 @@
         transport: this.options.transportType,
       });
     });
->>>>>>> a018a7a9
 
     // Listen for client disconnections
     this.server.on("disconnect", () => {
