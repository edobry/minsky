--- conflicted
+++ resolved
@@ -284,23 +284,6 @@
       }
 
       try {
-<<<<<<< HEAD
-        // Get the tool names
-        const methods = [];
-        // @ts-ignore - Accessing a private property for debugging
-        if ((this.server as any)._tools) {
-          // @ts-ignore
-          methods.push(...Object.keys((this.server as any)._tools));
-        }
-        log.debug("MCP Server registered methods", {
-          methodCount: methods.length,
-          methods,
-        });
-      } catch (e) {
-        log.debug("Could not log MCP server methods", {
-          error: getErrorMessage(e),
-        });
-=======
         const result = await resource.handler();
         return {
           contents: [
@@ -338,7 +321,6 @@
       const prompt = this.prompts.get(name);
       if (!prompt) {
         throw new Error(`Unknown prompt: ${name}`);
->>>>>>> 8560b41e
       }
 
       try {
