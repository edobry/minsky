import { spawn, ChildProcess } from "child_process";
import { log } from "../utils/logger.js";

const INSPECTOR_PORT = INSPECTOR_PORT;

/**
 * Configuration options for the MCP Inspector
 */
export interface InspectorOptions {
  /**
   * Port for the inspector to listen on
   * @default INSPECTOR_PORT
   */
  port?: number;

  /**
   * Whether to open the browser automatically
   * @default true
   */
  openBrowser?: boolean;

  /**
   * Transport type of the MCP server
   */
  mcpTransportType: "stdio" | "httpStream";

  /**
   * Port of the MCP server (for non-stdio transports)
   */
  mcpPort?: number;

  /**
   * Host of the MCP server (for non-stdio transports)
   */
  mcpHost?: string;
}

/**
 * Result of launching the inspector
 */
export interface InspectorLaunchResult {
  /**
   * Whether the inspector was launched successfully
   */
  success: boolean;

  /**
   * The child process if launched successfully
   */
  process?: ChildProcess;

  /**
   * URL to access the inspector
   */
  url?: string;

  /**
   * Error message if launch failed
   */
  error?: string;
}

/**
 * Checks if the MCP inspector is available in the current environment
 * @returns true if the inspector is available
 */
export function isInspectorAvailable(): boolean {
  try {
<<<<<<< HEAD
    // Try to resolve the inspector package
    require.resolve("@modelcontextprotocol/inspector");
    return true;
  } catch (_error) {
=======
    // Check if the binary exists in node_modules/.bin
    const { existsSync } = require("fs");
    const { join } = require("path");

    const binPath = join(process.cwd(), "node_modules", ".bin", "mcp-inspector");
    return existsSync(binPath);
  } catch (error) {
>>>>>>> a018a7a9
    return false;
  }
}

/**
 * Launch the MCP Inspector
 * @param options Inspector launch options
 * @returns Inspector launch result
 */
export function launchInspector(__options: InspectorOptions): InspectorLaunchResult {
  const { port = INSPECTOR_PORT, openBrowser = true, mcpTransportType, mcpPort, mcpHost } = options;

  if (!isInspectorAvailable()) {
    return {
      success: false,
      error:
        "MCP Inspector is not installed. Run 'bun add -d @modelcontextprotocol/inspector' to install it.",
    };
  }

  try {
    // For the new MCP inspector, we use the client start script
    // and configure it to connect to our existing server
    const env: Record<string, string | undefined> = {
      ...process.env,
      CLIENT_PORT: port.toString(),
      SERVER_PORT: (port + 3).toString(), // Use a different port for the inspector server
    };

    // Configure auto-open based on openBrowser option
    if (!openBrowser) {
      env.MCP_AUTO_OPEN_ENABLED = "false";
    }

<<<<<<< HEAD
    // Configure MCP server connection based on transport type
    if (mcpTransportType === "stdio") {
      args.push("--stdio");
    } else if (mcpTransportType === "httpStream" && mcpPort) {
      args.push("--sse", `${mcpHost || "localhost"}:${mcpPort}`);
    }

    log.debug("Launching MCP Inspector with arguments", { args });

    // Spawn the inspector process
    const inspectorProcess = spawn("mcp-inspector", _args, {
      stdio: ["ignore", "pipe", "pipe"],
      detached: false,
=======
    // For security, we'll need to set this for auto-open to work
    env.DANGEROUSLY_OMIT_AUTH = "true";

    log.debug("Launching MCP Inspector", {
      clientPort: port,
      serverPort: port + 3,
      openBrowser,
      mcpTransportType,
      mcpPort,
      mcpHost,
>>>>>>> a018a7a9
    });

    // Use the client start script directly
    const inspectorProcess = spawn(
      "node",
      ["node_modules/@modelcontextprotocol/inspector/client/bin/start.js"],
      {
        stdio: ["ignore", "pipe", "pipe"],
        detached: false,
        env,
      }
    );

    // Check for immediate launch errors
    if (!inspectorProcess.pid) {
      return {
        success: false,
        error: "Failed to start MCP Inspector process",
      };
    }

    // Handle process events
    inspectorProcess.on("error", (error) => {
      log.error("MCP Inspector process error", {
        error: error.message,
        stack: error.stack,
      });
    });

    inspectorProcess.stderr.on("data", (data) => {
      log.error(`MCP Inspector stderr: ${data.toString()}`);
    });

    inspectorProcess.on("exit", (code, signal) => {
      log.debug("MCP Inspector process exited", { code, signal });
    });

    // Return success result
    return {
      success: true,
      process: inspectorProcess,
      url: `http://localhost:${port}`,
    };
  } catch (error) {
    // Log and return error
    log.error("Failed to launch MCP Inspector", {
      error: error instanceof Error ? error.message : String(error),
      stack: error instanceof Error ? error.stack : undefined,
    });

    return {
      success: false,
      error: error instanceof Error ? error.message : "Unknown error launching MCP Inspector",
    };
  }
}<|MERGE_RESOLUTION|>--- conflicted
+++ resolved
@@ -1,7 +1,5 @@
 import { spawn, ChildProcess } from "child_process";
 import { log } from "../utils/logger.js";
-
-const INSPECTOR_PORT = INSPECTOR_PORT;
 
 /**
  * Configuration options for the MCP Inspector
@@ -9,7 +7,7 @@
 export interface InspectorOptions {
   /**
    * Port for the inspector to listen on
-   * @default INSPECTOR_PORT
+   * @default 6274
    */
   port?: number;
 
@@ -66,12 +64,6 @@
  */
 export function isInspectorAvailable(): boolean {
   try {
-<<<<<<< HEAD
-    // Try to resolve the inspector package
-    require.resolve("@modelcontextprotocol/inspector");
-    return true;
-  } catch (_error) {
-=======
     // Check if the binary exists in node_modules/.bin
     const { existsSync } = require("fs");
     const { join } = require("path");
@@ -79,7 +71,6 @@
     const binPath = join(process.cwd(), "node_modules", ".bin", "mcp-inspector");
     return existsSync(binPath);
   } catch (error) {
->>>>>>> a018a7a9
     return false;
   }
 }
@@ -89,8 +80,8 @@
  * @param options Inspector launch options
  * @returns Inspector launch result
  */
-export function launchInspector(__options: InspectorOptions): InspectorLaunchResult {
-  const { port = INSPECTOR_PORT, openBrowser = true, mcpTransportType, mcpPort, mcpHost } = options;
+export function launchInspector(options: InspectorOptions): InspectorLaunchResult {
+  const { port = 6274, openBrowser = true, mcpTransportType, mcpPort, mcpHost } = options;
 
   if (!isInspectorAvailable()) {
     return {
@@ -114,21 +105,6 @@
       env.MCP_AUTO_OPEN_ENABLED = "false";
     }
 
-<<<<<<< HEAD
-    // Configure MCP server connection based on transport type
-    if (mcpTransportType === "stdio") {
-      args.push("--stdio");
-    } else if (mcpTransportType === "httpStream" && mcpPort) {
-      args.push("--sse", `${mcpHost || "localhost"}:${mcpPort}`);
-    }
-
-    log.debug("Launching MCP Inspector with arguments", { args });
-
-    // Spawn the inspector process
-    const inspectorProcess = spawn("mcp-inspector", _args, {
-      stdio: ["ignore", "pipe", "pipe"],
-      detached: false,
-=======
     // For security, we'll need to set this for auto-open to work
     env.DANGEROUSLY_OMIT_AUTH = "true";
 
@@ -139,7 +115,6 @@
       mcpTransportType,
       mcpPort,
       mcpHost,
->>>>>>> a018a7a9
     });
 
     // Use the client start script directly
