import { spawn, ChildProcess } from "child_process";
import { log } from "../utils/logger";
import { getErrorMessage } from "../errors/index";

/**
 * Configuration options for the MCP Inspector
 */
export interface InspectorOptions {
  /**
   * Port for the inspector to listen on
   * @default 5173
   */
  port?: number;

  /**
   * Whether to open the browser automatically
   * @default true
   */
  openBrowser?: boolean;

  /**
   * Transport type of the MCP server
   */
  mcpTransportType: "stdio" | "httpStream";

  /**
   * Port of the MCP server (for non-stdio transports)
   */
  mcpPort?: number;

  /**
   * Host of the MCP server (for non-stdio transports)
   */
  mcpHost?: string;
}

/**
 * Result of launching the inspector
 */
export interface InspectorLaunchResult {
  /**
   * Whether the inspector was launched successfully
   */
  success: boolean;

  /**
   * The child process if launched successfully
   */
  process?: ChildProcess;

  /**
   * URL to access the inspector
   */
  url?: string;

  /**
   * Error message if launch failed
   */
  error?: string;
}

/**
 * Checks if the MCP inspector is available in the current environment
 * @returns true if the inspector is available
 */
export function isInspectorAvailable(): boolean {
  try {
    // Check if the binary exists in node_modules/.bin
    const { existsSync } = require("fs");
    const { join } = require("path");

    const binPath = join((process as any).cwd(), "node_modules", ".bin", "mcp-inspector");
    return existsSync(binPath);
  } catch (error) {
    return false;
  }
}

/**
 * Launch the MCP Inspector
 * @param options Inspector launch options
 * @returns Inspector launch result
 */
export function launchInspector(options: InspectorOptions): InspectorLaunchResult {
  const { port = 5173, openBrowser = true, mcpTransportType, mcpPort, mcpHost } = options;

  if (!isInspectorAvailable()) {
    return {
      success: false,
      error:
        "MCP Inspector is not installed. Run 'bun add -d @modelcontextprotocol/inspector' to install it.",
    };
  }

  try {
    // Build the MCP server command that the inspector will launch
    // Use bun run to execute the minsky command properly
    const serverCommand = ["bun", "run", "minsky", "mcp", "start"];

    // Add transport-specific arguments
    if (mcpTransportType === "httpStream") {
      serverCommand.push("--http");
      if (mcpPort) {
        serverCommand.push("--port", mcpPort.toString());
      }
      if (mcpHost) {
        serverCommand.push("--host", mcpHost);
      }
    } else {
      // Default to stdio
      serverCommand.push("--stdio");
    }

    // Configure environment variables for the inspector
    // Inspector needs its own proxy port that doesn't conflict with MCP server
    const inspectorProxyPort = mcpPort ? (parseInt(mcpPort.toString()) + 1000).toString() : "6277";
    const env: Record<string, string | undefined> = {
      ...process.env,
      CLIENT_PORT: port.toString(),
<<<<<<< HEAD
      SERVER_PORT: "6277", // Inspector's internal proxy server port (default for 0.16.1)
=======
      SERVER_PORT: inspectorProxyPort, // Dynamic proxy port to avoid conflicts
>>>>>>> 3f2ecd85
    };

    // Configure auto-open based on openBrowser option
    if (!openBrowser) {
      env.MCP_AUTO_OPEN_ENABLED = "false";
    }

    // For security, we'll need to set this for auto-open to work
    env.DANGEROUSLY_OMIT_AUTH = "true";

    log.debug("Launching MCP Inspector", {
      clientPort: port,
      inspectorProxyPort,
      openBrowser,
      mcpTransportType,
      mcpPort,
      mcpHost,
      serverCommand,
    });

    // Launch the inspector with the server command
    // The inspector will start its own instance of the server and connect to it
    const inspectorProcess = spawn(
      "npx",
      ["@modelcontextprotocol/inspector", ...serverCommand],
      {
        stdio: ["ignore", "pipe", "pipe"],
        detached: false,
        env,
        cwd: process.cwd(), // Ensure we're in the right directory for bun run
      }
    );

    // Check for immediate launch errors
    if (!inspectorProcess.pid) {
      return {
        success: false,
        error: "Failed to start MCP Inspector process",
      };
    }

    // Handle process events
    inspectorProcess.on("error", (error) => {
      log.error("MCP Inspector process error", {
        error: (error as any).message as any,
        stack: (error as any).stack as any,
      });
    });

    inspectorProcess.stderr.on("data", (data) => {
      log.error(`MCP Inspector stderr: ${data.toString()}`);
    });

    inspectorProcess.on("exit", (code, signal) => {
      log.debug("MCP Inspector process exited", { code, signal });
    });

    // Return success result
    return {
      success: true,
      process: inspectorProcess,
      url: `http://localhost:${port}`,
    };
  } catch (error) {
    // Log and return error
    log.error("Failed to launch MCP Inspector", {
      error: getErrorMessage(error as any),
      stack: error instanceof Error ? (error as any).stack as any : undefined as any,
    });

    return {
      success: false,
      error: error instanceof Error ? (error as any).message as any : "Unknown error launching MCP Inspector" as any,
    };
  }
}<|MERGE_RESOLUTION|>--- conflicted
+++ resolved
@@ -117,11 +117,7 @@
     const env: Record<string, string | undefined> = {
       ...process.env,
       CLIENT_PORT: port.toString(),
-<<<<<<< HEAD
-      SERVER_PORT: "6277", // Inspector's internal proxy server port (default for 0.16.1)
-=======
       SERVER_PORT: inspectorProxyPort, // Dynamic proxy port to avoid conflicts
->>>>>>> 3f2ecd85
     };
 
     // Configure auto-open based on openBrowser option
@@ -172,7 +168,7 @@
     });
 
     inspectorProcess.stderr.on("data", (data) => {
-      log.error(`MCP Inspector stderr: ${data.toString()}`);
+      log.error(`MCP Inspector stderr: ${(data as unknown)!.toString()}`);
     });
 
     inspectorProcess.on("exit", (code, signal) => {
