/**
 * Parameter Schemas Tests
 * @migrated Native Bun patterns
 * @refactored Uses project utilities instead of raw Bun APIs
 */
<<<<<<< HEAD
import { describe, expect } from "bun:test";
=======
import { describe, expect, it } from "bun:test";
>>>>>>> 2ae600b8
import * as schemas from "./param-schemas";
import { z } from "zod";
import { setupTestMocks } from "./test-utils/mocking";
// Set up automatic mock cleanup
setupTestMocks();

// Type guard to check if a schema has a description property
const hasDescription = (obj: unknown): obj is { description: string } => {
  return (
    obj && typeof obj === "object" && "description" in obj && typeof obj.description === "string"
  );
};

describe("Parameter Schemas", () => {
  describe("Schema Helpers", () => {
    it("optionalString should create an optional string schema with description", () => {
      const schema = schemas.optionalString("Test description");
      expect(schema._def.typeName).toBe("ZodOptional");
      expect(schema._def.innerType._def.typeName).toBe("ZodString");

      const innerType = schema._def.innerType as z.ZodString;
      expect(innerType._def.description).toBe("Test description");
    });

    it("requiredString should create a required string schema with description", () => {
      const schema = schemas.requiredString("Test description");
      expect(schema._def.typeName).toBe("ZodString");
      expect(schema._def.description).toBe("Test description");
    });

    it("optionalBoolean should create an optional boolean schema with description", () => {
      const schema = schemas.optionalBoolean("Test description");
      expect(schema._def.typeName).toBe("ZodOptional");
      expect(schema._def.innerType._def.typeName).toBe("ZodBoolean");

      const innerType = schema._def.innerType as z.ZodBoolean;
      expect(innerType._def.description).toBe("Test description");
    });
  });

  describe("Common Parameters", () => {
    it("all common parameter schemas should have descriptions", () => {
      // Test a sample of the parameter schemas
      const paramSchemas = [
        schemas.sessionParam,
        schemas.repoParam,
        schemas.upstreamRepoParam,
        schemas.jsonParam,
        schemas.debugParam,
        schemas.taskIdParam,
        schemas.taskStatusFilterParam,
        schemas.taskStatusParam,
        schemas.taskAllParam,
        schemas.backendParam,
        schemas.taskBackendParam,
        schemas.forceParam,
        schemas.overwriteParam,
        schemas.remoteParam,
        schemas.branchParam,
        schemas.gitForceParam,
        schemas.noStatusUpdateParam,
        schemas.ruleContentParam,
        schemas.ruleDescriptionParam,
        schemas.ruleNameParam,
        schemas.ruleFormatParam,
        schemas.ruleTagsParam,
      ];

      // Verify each schema has a description
      for (const schema of paramSchemas) {
        // For optional schemas, the description is on the inner type
        if (schema._def.typeName === "ZodOptional" && schema._def.innerType) {
          const innerType = schema._def.innerType;
          expect(hasDescription(innerType)).toBe(true);

          if (hasDescription(innerType)) {
            expect(innerType.description.length).toBeGreaterThan(0);
          }
        } else {
          expect(hasDescription(schema)).toBe(true);

          if (hasDescription(schema)) {
            expect(schema.description.length).toBeGreaterThan(0);
          }
        }
      }
    });
  });
});<|MERGE_RESOLUTION|>--- conflicted
+++ resolved
@@ -3,11 +3,7 @@
  * @migrated Native Bun patterns
  * @refactored Uses project utilities instead of raw Bun APIs
  */
-<<<<<<< HEAD
-import { describe, expect } from "bun:test";
-=======
 import { describe, expect, it } from "bun:test";
->>>>>>> 2ae600b8
 import * as schemas from "./param-schemas";
 import { z } from "zod";
 import { setupTestMocks } from "./test-utils/mocking";
