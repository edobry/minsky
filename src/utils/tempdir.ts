import * as fs from "fs";
import * as path from "path";
import * as os from "os";
import { log } from "./logger";

/**
 * Robust temp directory creation utility.
 * Tries multiple locations, verifies existence, and provides diagnostics.
 *
 * @param prefix - Prefix for the temp directory name
 * @param opts.softFail - If true, returns null instead of throwing on failure
 * @returns The path to the created temp directory, or null if softFail and all attempts fail
 */
export function createRobustTempDir(
  prefix = "minsky-test-",
  opts?: { softFail?: boolean }
): string | null {
  const locations = [
    "/tmp/minsky-test-tmp",
    process.env.SESSION_WORKSPACE ? path.join(process.env.SESSION_WORKSPACE, "test-tmp") : null,
    path.join(os.tmpdir(), "minsky-test-tmp"),
  ].filter(Boolean) as string[];

  for (const base of locations) {
    try {
      if (!fs.existsSync(base)) {
        fs.mkdirSync(base, { recursive: true });
      }
      const tempDir = fs.mkdtempSync(path.join(base, prefix));
      if (process.env.DEBUG_TEST_UTILS) {
<<<<<<< HEAD
        log.debug(`[DEBUG] createRobustTempDir: ${tempDir}`);
=======
        log.debug(`createRobustTempDir: ${tempDir}`);
>>>>>>> 66fc94b0
      }
      if (!fs.existsSync(tempDir)) {
        throw new Error(`[UTIL FAILURE] Temp dir was not created: ${tempDir}`);
      }
      return tempDir;
    } catch (err) {
<<<<<<< HEAD
      log.error(`[ERROR] Failed to create temp dir at ${base} with prefix ${prefix}:`, err as Error);
=======
      log.error(
        `Failed to create temp dir at ${base} with prefix ${prefix}:`,
        err instanceof Error ? err : new Error(String(err))
      );
>>>>>>> 66fc94b0
      // Try next location
    }
  }
  if (opts?.softFail) {
<<<<<<< HEAD
    log.warn(
      `[WARN] All temp dir creation attempts failed for prefix '${prefix}'. Returning null.`
    );
=======
    log.warn(`All temp dir creation attempts failed for prefix '${prefix}'. Returning null.`);
>>>>>>> 66fc94b0
    return null;
  }
  throw new Error(`All temp dir creation attempts failed for prefix '${prefix}'.`);
}

/**
 * Example usage:
 *
 *   import { createRobustTempDir } from "./tempdir";
 *   const tempDir = createRobustTempDir("my-prefix-");
 *   if (!tempDir) {
 *     // Handle failure (skip test, log warning, etc.)
 *   }
 */<|MERGE_RESOLUTION|>--- conflicted
+++ resolved
@@ -28,36 +28,22 @@
       }
       const tempDir = fs.mkdtempSync(path.join(base, prefix));
       if (process.env.DEBUG_TEST_UTILS) {
-<<<<<<< HEAD
-        log.debug(`[DEBUG] createRobustTempDir: ${tempDir}`);
-=======
         log.debug(`createRobustTempDir: ${tempDir}`);
->>>>>>> 66fc94b0
       }
       if (!fs.existsSync(tempDir)) {
         throw new Error(`[UTIL FAILURE] Temp dir was not created: ${tempDir}`);
       }
       return tempDir;
     } catch (err) {
-<<<<<<< HEAD
-      log.error(`[ERROR] Failed to create temp dir at ${base} with prefix ${prefix}:`, err as Error);
-=======
       log.error(
         `Failed to create temp dir at ${base} with prefix ${prefix}:`,
         err instanceof Error ? err : new Error(String(err))
       );
->>>>>>> 66fc94b0
       // Try next location
     }
   }
   if (opts?.softFail) {
-<<<<<<< HEAD
-    log.warn(
-      `[WARN] All temp dir creation attempts failed for prefix '${prefix}'. Returning null.`
-    );
-=======
     log.warn(`All temp dir creation attempts failed for prefix '${prefix}'. Returning null.`);
->>>>>>> 66fc94b0
     return null;
   }
   throw new Error(`All temp dir creation attempts failed for prefix '${prefix}'.`);
