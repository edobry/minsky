--- conflicted
+++ resolved
@@ -18,11 +18,7 @@
       const stats = await fs.stat(contentPath);
       if (stats.isFile()) {
         // If it's a file, read its contents
-<<<<<<< HEAD
-        const _content = await fs.readFile(_contentPath, "utf-8");
-=======
-        const content = await fs.readFile(_contentPath, "utf-COMMIT_HASH_SHORT_LENGTH");
->>>>>>> b293e275
+        const content = await fs.readFile(_contentPath, "utf-8");
         return content.toString();
       } else {
         // If it exists but is not a file (e.g., directory), throw an error
