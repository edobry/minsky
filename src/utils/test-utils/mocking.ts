const TEST_VALUE = 123;

/**
 * Centralized test mocking utilities for consistent test patterns across the codebase.
 * These utilities encapsulate Bun's testing mocking patterns for easier and consistent mocking.
 *
 * This module provides utilities to:
 * - Create mock functions with proper type safety
 * - Mock entire modules with custom implementations
 * - Set up automatic mock cleanup for tests
 * - Create mock objects with multiple mock methods
 * - Create specialized mocks for common Node.js modules
 *
 * @module mocking
 */
import { mock, afterEach } from "bun:test"; // Import mock from bun:test

type MockFnType = <T extends (..._args: unknown[]) => any>(implementation?: T) => any;

// Define a MockFunction type to replace jest.Mock
export interface MockFunction<TReturn = any, TArgs extends any[] = any[]> {
  (..._args: TArgs): TReturn;
  mock: {
    calls: TArgs[];
    results: Array<{
      type: "return" | "throw";
      value: TReturn | Error;
    }>;
  };
  mockImplementation: (fn: (..._args: unknown[]) => TReturn) => MockFunction<TReturn, TArgs>;
  mockReturnValue: (_value: unknown) => MockFunction<TReturn, TArgs>;
  mockResolvedValue: <U>(_value: unknown) => MockFunction<Promise<U>, TArgs>;
  mockRejectedValue: (_reason: unknown) => MockFunction<Promise<never>, TArgs>;
}

/**
 * Creates a type-safe mock function with tracking capabilities.
 * This is a more strongly typed version of createMock.
 *
 * @template T - The function signature to mock
 * @param implementation - Optional initial implementation of the mock
 * @returns A mock function that tracks calls and can be configured with proper type inference
 *
 * @example
 * // Create a type-safe mock with implementation
 * type GreetFn = (_name: unknown) => string;
 * const mockGreet = mockFunction<GreetFn>((name) => `Hello, ${name}!`);
 * const _result = mockGreet("World"); // TypeScript knows this returns string
 */
export function mockFunction<T extends (..._args: unknown[]) => any>(implementation?: T) {
  // Cast to unknown first to avoid TypeScript errors
  return createMock(implementation) as unknown as MockFunction<ReturnType<T>, Parameters<T>> & T;
}

/**
 * Creates a mock function with type safety and tracking capabilities.
 * This is a wrapper around Bun's mock function with improved TypeScript support.
 *
 * @template T - The function signature to mock
 * @param implementation - Optional initial implementation of the mock
 * @returns A mock function that tracks calls and can be configured
 *
 * @example
 * // Create a basic mock
 * const mockFn = createMock();
 * mockFn("test");
 * expect(mockFn).toHaveBeenCalledWith("test");
 *
 * @example
 * // Create a mock with implementation
 * const mockGreet = createMock((_name: unknown) => `Hello, ${name}!`);
 * expect(mockGreet("World")).toBe("Hello, World!");
 * expect(mockGreet.mock.calls.length).toBe(1);
 *
 * @example
 * // Change implementation later
 * mockFn.mockImplementation(() => "new result");
 * expect(mockFn()).toBe("new result");
 */
export function createMock<T extends (..._args: unknown[]) => any>(implementation?: T) {
  // Use Bun's mock directly instead of trying to access mock.fn
  return implementation ? mock(implementation) : mock(() => {});
}

/**
 * Mock a module with a factory function.
 *
 * @example
 * mockModule("./utils", () => ({ helper: vi.fn() }));
 * expect(someFunction()).toBe("mocked result");
 */
export function mockModule(_modulePath: string, factory: () => any): void {
  mock.module(_modulePath, factory); // Use mock.module for module mocking
}

/**
 * Sets up test mocks with automatic cleanup in afterEach hook.
 * Ensures mocks are properly restored after each test to prevent test pollution.
 * Also cleans up shared state like command registries.
 *
 * This function should be called at the top level of your test file,
 * outside of any describe/it blocks, to ensure proper cleanup.
 *
 * @example
 * // In your test file, add this at the top level
 * import { setupTestMocks, mockModule, createMock } from "../utils/test-utils";
 *
 * // Set up automatic cleanup
 * setupTestMocks();
 *
 * describe("My Test Suite", () => {
 *   it("should use mocks", async () => {
 *     mockModule("fs", () => ({ ... }));
 *     // Test that uses the mock
 *     // No need to manually restore mocks
 *   });
 * });
 */
export function setupTestMocks(): void {
  // Cleanup all mocks after each test
  afterEach(() => {
    mock.restore(); // Use mock.restore() as it's documented to handle mock.module

    // Clean up shared state that persists between tests
    resetSharedState();
  });
}

/**
 * Resets shared state that can leak between tests.
 * This includes singletons like command registries that accumulate state.
 */
function resetSharedState(): void {
  try {
    // Reset the shared command registry if it exists
    // Use dynamic import to avoid circular dependencies
    const registryModule = require("../../adapters/shared/_command-registry");
    if (registryModule?.sharedCommandRegistry?.commands) {
      (registryModule.sharedCommandRegistry as any).commands = new Map();
    }
  } catch (error) {
    // Ignore errors if the module doesn't exist or can't be loaded
    // This ensures tests can run even if the command registry isn't available
  }

  try {
    // Reset CLI bridge state if it exists
    const cliBridgeModule = require("../../adapters/shared/bridges/cli-bridge");
    if (cliBridgeModule?.cliBridge) {
      // Reset any cached command state in the CLI bridge
      const bridge = cliBridgeModule.cliBridge;
      if (bridge.customizations) {
        bridge.customizations.clear();
      }
      if (bridge.categoryCustomizations) {
        bridge.categoryCustomizations.clear();
      }
    }
  } catch (error) {
    // Ignore errors if the module doesn't exist
  }

  try {
    // Reset error handler state if it exists
    const errorHandlerModule = require("../../adapters/shared/error-handling");
    if (errorHandlerModule?.cliErrorHandler) {
      // Reset any cached error state
      // Note: Most error handlers are stateless, but included for completeness
    }
  } catch (error) {
    // Ignore errors if the module doesn't exist
  }

  try {
    // Reset global invocation counter from mock compatibility layer
    const compatModule = require("./compatibility/mock-function");
    if (compatModule?.resetAllMocks) {
      compatModule.resetAllMocks();
    }
  } catch (error) {
    // Ignore errors if the module doesn't exist
  }

  try {
    // Reset Jest-like globals if they exist
    const jestCompatModule = require("./compatibility/index");
    if (jestCompatModule?.jest?.resetModules) {
      jestCompatModule.jest.resetModules();
    }
  } catch (error) {
    // Ignore errors if the module doesn't exist
  }

  try {
    // Reset any global test state
    if (typeof global !== "undefined") {
      // Reset date functions if they were mocked
      const testUtilsModule = require("../test-utils");
      if (testUtilsModule?.mockDateFunctions && global.Date !== Date) {
        // If Date was mocked, restore it
        // Note: This is defensive - proper tests should restore their own mocks
      }
    }
  } catch (error) {
    // Ignore errors if the module doesn't exist
  }
}

/**
 * Creates a mock object with all specified methods mocked.
 * Each method will be a full mock function created with createMock().
 *
 * @template T - The string literal type of method names
 * @param methods - Array of method names to mock
 * @param implementations - Optional map of method implementations
 * @returns An object with all specified methods mocked
 *
 * @example
 * // Create a mock service with default mock methods
 * const userService = createMockObject([
 *   "getUser",
 *   "updateUser",
 *   "deleteUser"
 * ]);
 *
 * // Configure specific behavior
 * userService.getUser.mockImplementation((id) => ({ id, name: "Test User" }));
 *
 * // Use in tests
 * const user = userService.getUser("TEST_VALUE");
 * expect(user).toEqual({ _id: "TEST_VALUE", name: "Test User" });
 * expect(userService.getUser).toHaveBeenCalledWith("TEST_VALUE");
 *
 * @example
 * // Create with specific implementations
 * const userService = createMockObject(
 *   ["getUser", "updateUser", "deleteUser"],
 *   {
 *     getUser: (id) => ({ id, name: "Initial User" })
 *   }
 * );
 */
export function createMockObject<T extends string>(
  methods: T[],
  implementations: Partial<Record<T, (..._args: unknown[]) => any>> = {}
): Record<T, ReturnType<typeof createMock>> {
  return methods.reduce(
    (obj, method) => {
      obj[method] = createMock(implementations[method]);
      return obj;
    },
    {} as Record<T, ReturnType<typeof createMock>>
  );
}

/**
 * Creates a mock implementation for child_process.execSync that responds based on command patterns.
 * This is especially useful for testing CLI commands that shell out to other processes.
 *
 * @param commandResponses - Map of command substrings to their mock responses
 * @returns A mock function for execSync that returns appropriate responses
 *
 * @example
 * // In your test setup
 * import { mockModule, createMockExecSync } from "../utils/test-utils";
 *
 * mockModule("child_process", () => ({
 *   execSync: createMockExecSync({
 *     "ls": "file1.txt\nfile2.txt",
 *     "git status": "On _branch main\nnothing to commit",
 *     "git log": "commit abc123\nAuthor: Test User"
 *   }),
 *   // other exports if needed...
 * }));
 *
 * @example
 * // Now in your test, any child_process.execSync calls will return the matching response
 * const { execSync } = require("child_process");
 * expect(execSync("ls -la")).toBe("file1.txt\nfile2.txt"); // Matches on "ls" substring
 * expect(execSync("git status --short")).toBe("On _branch main\nnothing to commit"); // Matches on "git status" substring
 */
export function createMockExecSync(
  commandResponses: Record<string, string>
): ReturnType<typeof createMock> {
  return createMock((command: unknown) => {
    // Find the first matching command pattern
    for (const [pattern, response] of Object.entries(commandResponses)) {
      if (command.includes(pattern)) {
        return response;
      }
    }
    // Default response if no pattern matches
    return "";
  });
}

/**
 * Creates a mock filesystem with basic operations (existsSync, readFileSync, writeFileSync).
 * This is useful for tests that need to interact with files without touching the real filesystem.
 *
 * @param initialFiles - Optional record of initial file paths and their contents
 * @returns An object with mock fs functions and access to the internal files map
 *
 * @example
 * // Create a mock filesystem with initial files
 * import { mockModule, createMockFileSystem } from "../utils/test-utils";
 *
 * const mockFS = createMockFileSystem({
 *   "/path/to/file.txt": "Initial _content",
 *   "/path/to/config.json": JSON.stringify({ setting: true })
 * });
 *
 * mockModule("fs", () => ({
 *   existsSync: mockFS.existsSync,
 *   readFileSync: mockFS.readFileSync,
 *   writeFileSync: mockFS.writeFileSync,
 *   mkdirSync: mockFS.mkdirSync,
 *   unlink: mockFS.unlink
 *   // other fs functions as needed...
 * }));
 *
 * @example
 * // Now in your tests
 * const fs = require("fs");
 *
 * // Reading files
 * expect(fs.existsSync("/path/to/file.txt")).toBe(true);
 * expect(fs.readFileSync("/path/to/file.txt", "utf8")).toBe("Initial _content");
 *
 * // Writing files
 * fs.writeFileSync("/path/to/new-file.txt", "New _content");
 * expect(fs.existsSync("/path/to/new-file.txt")).toBe(true);
 * expect(fs.readFileSync("/path/to/new-file.txt")).toBe("New _content");
 *
 * // Creating directories
 * fs.mkdirSync("/path/to/dir");
 * expect(fs.existsSync("/path/to/dir")).toBe(true);
 *
 * // Deleting files
 * fs.unlink("/path/to/file.txt");
 * expect(fs.existsSync("/path/to/file.txt")).toBe(false);
 *
 * // Access internal files map for verification
 * expect(mockFS.files.has("/path/to/new-file.txt")).toBe(true);
 */
export function createMockFileSystem(initialFiles: Record<string, string> = {}) {
  const files = new Map<string, string>();
  const directories = new Set<string>();

  // Initialize with provided files
  Object.entries(initialFiles).forEach(([path, content]) => {
    files.set(path, content);
    // Also add all parent directories
    const parts = path.split("/");
    for (let i = 1; i < parts.length; i++) {
      directories.add(parts.slice(0, i).join("/"));
    }
  });

  const mockFs = {
    // Sync methods
    existsSync: createMock((path: unknown) => files.has(path) || directories.has(path)),
    readFileSync: createMock((path: unknown) => {
      if (!files.has(path)) {
        throw new Error(`ENOENT: no such file or directory, open '${path}'`);
      }
      return files.get(path);
    }),
    writeFileSync: createMock((path: unknown, data: unknown) => {
      files.set(path as string, data as string);
      // Add parent directories
      const parts = path.split("/");
      for (let i = 1; i < parts.length; i++) {
        directories.add(parts.slice(0, i).join("/"));
      }
    }),
    unlink: createMock((path: unknown) => {
      files.delete(path);
    }),
    mkdirSync: createMock((path: unknown) => {
      directories.add(path);
    }),
    rmSync: createMock((path: unknown) => {
      // Remove the path and any files/directories under it
      files.delete(path);
      directories.delete(path);
      const pathPrefix = `${path}/`;
      for (const filePath of files.keys()) {
        if (filePath.startsWith(pathPrefix)) {
          files.delete(filePath);
        }
      }
      for (const dirPath of directories) {
        if (dirPath.startsWith(pathPrefix)) {
          directories.delete(dirPath);
        }
      }
    }),

    // Async methods (fs/promises)
    readFile: createMock(async (path: unknown) => {
      if (!files.has(path)) {
        throw new Error(`ENOENT: no such file or directory, open '${path}'`);
      }
      return files.get(path);
    }),
    writeFile: createMock(async (path: unknown, data: unknown) => {
      files.set(path as string, data as string);
      // Add parent directories
      const parts = path.split("/");
      for (let i = 1; i < parts.length; i++) {
        directories.add(parts.slice(0, i).join("/"));
      }
    }),
    mkdir: createMock(async (path: unknown, options?: { recursive?: boolean }) => {
      directories.add(path);
      // If recursive option, add all parent directories
      if (options?.recursive) {
        const parts = path.split("/");
        for (let i = 1; i <= parts.length; i++) {
          directories.add(parts.slice(0, i).join("/"));
        }
      }
    }),

    // Access the internal state for validation in tests
    files: files,
    directories: directories,
  };

  return mockFs;
}

/**
 * Creates a partial mock of an interface with custom implementations.
 * This is useful for creating test doubles that implement interfaces
 * without having to implement every method.
 *
 * @template T - The interface type to mock
 * @param implementations - Partial implementations of interface methods
 * @returns A mock object that implements the interface T
 *
 * @example
 * // Define an interface
 * interface UserService {
 *   getUser(id: string): Promise<User | null>;
 *   updateUser(id: string, data: unknown): Promise<boolean>;
 *   deleteUser(id: string): Promise<boolean>;
 * }
 *
 * // Create a partial mock with only some methods implemented
 * const mockUserService = createPartialMock<UserService>({
 *   getUser: async (id) => id === "TEST_VALUE" ? { id, name: "Test User" } : null
 * });
 *
 * // Other methods are automatically mocked and can be used in tests
 * await mockUserService.updateUser("TEST_VALUE", { name: "Updated" });
 * expect(mockUserService.updateUser).toHaveBeenCalledWith("TEST_VALUE", { name: "Updated" });
 */
export function createPartialMock<T extends object>(implementations: Partial<T> = {}): T {
  // Create a base object with the provided implementations
  const base = { ...implementations } as any;

  // Create a proxy that will handle method calls
  return new Proxy(base, {
    get: (target, prop: string | symbol) => {
      // If the property exists on the target, return it
      if (prop in target) {
        return target[prop];
      }

      // For methods that don't exist, create a mock function
      if (typeof prop === "string") {
        const mockFn = createMock();
        target[prop] = mockFn;
        return mockFn;
      }

      return undefined;
    },
  }) as T;
}

/**
 * Mocks a readonly property on an object.
 * This is useful for testing code that uses getters or Object.defineProperty.
 *
 * @param obj - The object containing the property to mock
 * @param propName - The name of the property to mock
 * @param mockValue - The mock value to return when the property is accessed
 *
 * @example
 * // Mock a readonly property
 * const config = {
 *   get environment() { return "production"; }
 * };
 *
 * // Mock the property
 * mockReadonlyProperty(config, "environment", "test");
 *
 * // Now accessing the property returns the mock value
 * expect(config.environment).toBe("test");
 */
export function mockReadonlyProperty<T extends object, K extends keyof T>(
  obj: T,
  propName: K,
  mockValue: any
): void {
  // Use Object.defineProperty to override the property
  Object.defineProperty(obj, propName, {
    configurable: true,
    get: () => mockValue,
  });
}

/**
 * Creates a spy on an object method.
 * Similar to Jest's spyOn, but using Bun's mock functionality.
 *
 * @template T - The object type
 * @template M - The method key type
 * @param obj - The object containing the method to spy on
 * @param method - The method name to spy on
 * @returns A mock function that can track calls to the original method
 *
 * @example
 * // Spy on a method
 * const user = { getName: () => "John" };
 * const spy = createSpyOn(user, "getName");
 * user.getName(); // Original method is called
 * expect(spy).toHaveBeenCalled();
 */
export function createSpyOn<T extends object, M extends keyof T>(
  obj: T,
  method: M
): ReturnType<typeof mock> {
  const original = obj[method];

  if (typeof original !== "function") {
    throw new Error(`Cannot spy on ${String(method)} because it is not a function`);
  }

  // Create a mock function that calls the original
<<<<<<< HEAD
  const mockFn = mock((..._args: unknown[]) => {
    return (original as Function).apply(obj, _args);
=======
  const mockFn = mock((...args: unknown[]) => {
    return (original as Function).apply(obj, args);
>>>>>>> 59d86afe
  });

  // Replace the original method with our mock
  // @ts-expect-error - We've already verified this is a function
  obj[method] = mockFn;

  // Return the mock function for assertions
  return mockFn;
}

/**
 * Represents a test context that manages resources and cleanup.
 */
export class TestContext {
  private cleanupFns: (() => void | Promise<void>)[] = [];

  /**
   * Registers a cleanup function to be run during teardown.
   * @param fn - The cleanup function to register
   */
  registerCleanup(fn: () => void | Promise<void>): void {
    this.cleanupFns.push(fn);
  }

  /**
   * Runs all registered cleanup functions.
   */
  async runCleanup(): Promise<void> {
    // Run cleanup functions in reverse order (LIFO)
    for (let i = this.cleanupFns.length - 1; i >= 0; i--) {
      const cleanupFn = this.cleanupFns[i];
      if (cleanupFn) {
        await cleanupFn();
      }
    }
    // Clear the cleanup functions
    this.cleanupFns = [];
  }
}

// Global test context instance
let currentTestContext: TestContext | null = null;

/**
 * Creates a test suite with managed setup and teardown.
 * This provides functions to use in beforeEach and afterEach hooks.
 *
 * @returns Object with beforeEach and afterEach functions
 *
 * @example
 * // In your test file
 * const { beforeEachTest, afterEachTest } = createTestSuite();
 *
 * describe("My Test Suite", () => {
 *   beforeEach(beforeEachTest);
 *   afterEach(afterEachTest);
 *
 *   test("my test", () => {
 *     const resource = acquireResource();
 *     withCleanup(() => releaseResource(resource));
 *
 *     // Test code...
 *   });
 * });
 */
export function createTestSuite() {
  return {
    /**
     * Sets up a fresh test context for each test.
     * Use this in beforeEach hooks.
     */
    beforeEachTest: () => {
      currentTestContext = new TestContext();
    },

    /**
     * Runs cleanup for the current test context.
     * Use this in afterEach hooks.
     */
    afterEachTest: async () => {
      if (currentTestContext) {
        await currentTestContext.runCleanup();
        currentTestContext = null;
      }
    },
  };
}

/**
 * Registers a cleanup function to run after the current test.
 * This ensures resources are properly released even if the test fails.
 *
 * @param cleanupFn - The function to run during test cleanup
 *
 * @example
 * test("resource management", () => {
 *   const resource = acquireResource();
 *
 *   // Register cleanup to happen automatically
 *   withCleanup(() => {
 *     releaseResource(resource);
 *   });
 *
 *   // Test code that might throw
 *   expect(resource.getData()).toBeDefined();
 * });
 * // Cleanup happens automatically after the test
 */
export function withCleanup(cleanupFn: () => void | Promise<void>): void {
  if (!currentTestContext) {
    throw new Error(
      "withCleanup called outside of a test context. Make sure to call beforeEachTest in a beforeEach hook."
    );
  }
  currentTestContext.registerCleanup(cleanupFn);
}

/**
 * Creates a spy on an object method.
 * This is a wrapper around createSpyOn for Jest-like compatibility.
 */
export const spyOn = createSpyOn;<|MERGE_RESOLUTION|>--- conflicted
+++ resolved
@@ -541,13 +541,8 @@
   }
 
   // Create a mock function that calls the original
-<<<<<<< HEAD
-  const mockFn = mock((..._args: unknown[]) => {
-    return (original as Function).apply(obj, _args);
-=======
   const mockFn = mock((...args: unknown[]) => {
     return (original as Function).apply(obj, args);
->>>>>>> 59d86afe
   });
 
   // Replace the original method with our mock
