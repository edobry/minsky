--- conflicted
+++ resolved
@@ -1,6 +1,3 @@
-const TEST_VALUE = TEST_VALUE;
-const TEST_ARRAY_SIZE = 4;
-
 /**
  * Compatibility Layer Tests
  * @migrated Native Bun patterns
@@ -19,10 +16,7 @@
 compat.setupTestCompat();
 
 // Use a typed expect to make TypeScript happy with the enhanced matchers
-<<<<<<< HEAD
-=======
  
->>>>>>> e9356211
 const expect = bunExpect as any;
 
 describe("Mock Function Compatibility", () => {
@@ -31,7 +25,7 @@
     const mockFn = compat.createCompatMock();
 
     // Call the mock function
-    mockFn("test", TEST_VALUE);
+    mockFn("test", 123);
 
     // Verify tracking works
     expect(mockFn.mock.calls.length).toBe(1);
@@ -39,7 +33,7 @@
      
     const args = mockFn.mock.calls[0]!;
     expect(args[0]).toBe("test");
-    expect(args[1]).toBe(TEST_VALUE);
+    expect(args[1]).toBe(123);
   });
 
   test("mockClear clears tracking data", () => {
@@ -125,8 +119,8 @@
     mockFn.mockResolvedValue("resolved");
 
     // Verify resolved value by directly calling the function
-    const _result = await mockFn();
-    expect(_result).toBe("resolved");
+    const result = await mockFn();
+    expect(result).toBe("resolved");
 
     // Create another mock for rejection testing
     const mockFn2 = compat.createCompatMock();
@@ -154,7 +148,7 @@
   test("matchers.anything() matches anything except null/undefined", () => {
     // Instead of using toEqual with matchers, directly check the asymmetricMatch method
     expect(matchers.anything().asymmetricMatch("string")).toBe(true);
-    expect(matchers.anything().asymmetricMatch(TEST_VALUE)).toBe(true);
+    expect(matchers.anything().asymmetricMatch(123)).toBe(true);
     expect(matchers.anything().asymmetricMatch({})).toBe(true);
     expect(matchers.anything().asymmetricMatch([])).toBe(true);
 
@@ -164,12 +158,12 @@
 
   test("matchers.any() matches type", () => {
     expect(matchers.any(String).asymmetricMatch("string")).toBe(true);
-    expect(matchers.any(Number).asymmetricMatch(TEST_VALUE)).toBe(true);
+    expect(matchers.any(Number).asymmetricMatch(123)).toBe(true);
     expect(matchers.any(Object).asymmetricMatch({})).toBe(true);
     expect(matchers.any(Array).asymmetricMatch([])).toBe(true);
 
     expect(matchers.any(Number).asymmetricMatch("string")).toBe(false);
-    expect(matchers.any(String).asymmetricMatch(TEST_VALUE)).toBe(false);
+    expect(matchers.any(String).asymmetricMatch(123)).toBe(false);
   });
 
   test("matchers.stringContaining() matches substrings", () => {
@@ -187,17 +181,17 @@
   });
 
   test("matchers.arrayContaining() matches array subsets", () => {
-    const arr = [1, 2, 3, TEST_ARRAY_SIZE];
+    const arr = [1, 2, 3, 4];
     expect(matchers.arrayContaining([1]).asymmetricMatch(arr)).toBe(true);
     expect(matchers.arrayContaining([1, 2]).asymmetricMatch(arr)).toBe(true);
 
-    expect(matchers.arrayContaining([TEST_ARRAY_SIZE]).asymmetricMatch(arr)).toBe(false);
+    expect(matchers.arrayContaining([5]).asymmetricMatch(arr)).toBe(false);
   });
 
   test("nested matchers work", () => {
     const obj = {
       name: "test",
-      value: TEST_VALUE,
+      value: 123,
       items: ["a", "b", "c"],
     };
 
