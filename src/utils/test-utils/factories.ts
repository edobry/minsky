const SIZE_100000 = 100000;
const SIZE_6 = 6;
const TEST_VALUE = 123;
const TEST_ARRAY_SIZE = 4;
const TIMEOUT_900_MS = 900;
const CONSTANT_0 = 0.5;

/**
 * Test data factory functions for creating test fixtures
 * This module provides functions to create test data for various domain entities
 */
import type {} from "../../types/tasks/taskData";

/**
 * Creates a test task with specified overrides
 * @param overrides Optional properties to override defaults
 * @returns A task data object for testing
 */
export function createTaskData(_overrides: Partial<TaskData> = {}): TaskData {
  const defaultId = `#${String(Math.floor(Math.random() * TIMEOUT_900_MS) + 100)}`; // Random 3-digit ID

  return {
    id: defaultId,
    _title: "Test Task",
    status: "TODO",
    description: "This is a test task",
    worklog: [
      {
        timestamp: new Date().toISOString(),
        message: "Initial creation",
      },
    ],
    ...overrides,
  };
}

/**
 * Creates an array of task data for testing
 * @param count Number of tasks to create
 * @param commonOverrides Properties to apply to all tasks
 * @returns Array of task data objects
 */
export function createTaskDataArray(_count: number,
  commonOverrides: Partial<TaskData> = {}
): TaskData[] {
  return Array(count)
    .fill(0)
    .map((_, index) => {
      // Create unique ID for each task
      const id = `#${String(100 + index).padStart(3, "0")}`;
      return createTaskData({
        id,
        ...commonOverrides,
      });
    });
}

/**
 * Creates test session data with specified overrides
 * @param overrides Optional properties to override defaults
 * @returns A session data object for testing
 */
export function createSessionData(_overrides: {
    session?: string;
    taskId?: string;
    repoName?: string;
    repoPath?: string;
    branch?: string;
    createdAt?: string;
  } = {}
): unknown {
  const taskId = overrides.taskId || "TEST_VALUE";
  const _session = overrides.session || `task#${taskId}`;

  return {
    _session,
    taskId,
    repoName: overrides.repoName || "test/repo",
    repoPath: overrides.repoPath || `/mock/repo/${createRandomId()}`,
    branch: overrides.branch || `task-${taskId}`,
    createdAt: overrides.createdAt || new Date().toISOString(),
  };
}

/**
 * Creates an array of session data for testing
 * @param count Number of sessions to create
 * @param commonOverrides Properties to apply to all sessions
 * @returns Array of session data objects
 */
export function createSessionDataArray(_count: number,
  commonOverrides: Partial<Record<string, unknown>> = {}
): unknown[] {
  return Array(count)
    .fill(0)
    .map((_, index) => {
      const _taskId = `${100 + index}`;
      return createSessionData({
        _taskId,
        ...commonOverrides,
      });
    });
}

/**
 * Creates test repository data with specified overrides
 * @param overrides Optional properties to override defaults
 * @returns A repository data object for testing
 */
export function createRepositoryData(_overrides: {
    name?: string;
    type?: string;
    repoUrl?: string;
    path?: string;
  } = {}
): unknown {
  return {
    name: overrides.name || "test-repo",
    type: overrides.type || "local",
    repoUrl: overrides.repoUrl || "file:///mock/repo/path",
    path: overrides.path || `/mock/repo/${createRandomId()}`,
  };
}

/**
 * Creates a random ID for testing
 * @param prefix Optional prefix for the ID
 * @returns A random string ID
 */
export function createRandomId(__prefix: string = "test"): string {
  return `${prefix}-${Math.floor(Math.random() * SIZE_100000)}`;
}

/**
 * Creates a random task ID for testing
 * @returns A random task ID in the format #TEST_VALUE
 */
export function createTaskId(): string {
  return `#${String(Math.floor(Math.random() * TIMEOUT_900_MS) + 100)}`;
}

/**
 * Creates a random string of specified length
 * @param length Length of the string to generate
 * @returns A random string
 */
export function createRandomString(_length: number = 10): string {
  const chars = "abcdefghijklmnopqrstuvwxyzABCDEFGHIJKLMNOPQRSTUVWXYZ0123456789";
  let result = "";
  for (let i = 0; i < length; i++) {
    result += chars.charAt(Math.floor(Math.random() * chars.length));
  }
  return result;
}

/**
 * Creates a random file path for testing
 * @param extension Optional file extension
 * @returns A random file path
 */
export function createRandomFilePath(_extension: string = "txt"): string {
  const dirs = ["src", "test", "config", "docs"];
  const dir = dirs[Math.floor(Math.random() * dirs.length)];
  const filename = createRandomString(SIZE_6);
  return `${dir}/${filename}.${extension}`;
}

/**
 * Creates appropriate test data based on field name
 * @param fieldName The name of the field to generate data for
 * @returns Appropriate test data for the field
 */
export function createFieldData(_fieldName: string): unknown {
  // Generate appropriate data based on common field names
  switch (fieldName.toLowerCase()) {
<<<<<<< HEAD
  case "id":
    return createRandomId();
  case "name":
    return `Test ${createRandomString(TEST_ARRAY_SIZE)}`;
  case "email":
    return `test.${createRandomString(TEST_ARRAY_SIZE)}@example.com`;
  case "date":
  case "createdat":
  case "updatedat":
  case "timestamp":
    return new Date().toISOString();
  case "active":
  case "enabled":
  case "visible":
    return Math.random() > 0.5;
  case "count":
  case "age":
  case "quantity":
    return Math.floor(Math.random() * 100);
  case "price":
  case "amount":
    return parseFloat((Math.random() * 100).toFixed(2));
  default:
    return `Test ${fieldName} ${createRandomString(TEST_ARRAY_SIZE)}`;
=======
    case "id":
      return createRandomId();
    case "name":
      return `Test ${createRandomString(5)}`;
    case "email":
      return `test.${createRandomString(5)}@example.com`;
    case "date":
    case "createdat":
    case "updatedat":
    case "timestamp":
      return new Date().toISOString();
    case "active":
    case "enabled":
    case "visible":
      return Math.random() > 0.5;
    case "count":
    case "age":
    case "quantity":
      return Math.floor(Math.random() * 100);
    case "price":
    case "amount":
      return parseFloat((Math.random() * 100).toFixed(2));
    default:
      return `Test ${fieldName} ${createRandomString(5)}`;
>>>>>>> a018a7a9
  }
}<|MERGE_RESOLUTION|>--- conflicted
+++ resolved
@@ -1,27 +1,19 @@
-const SIZE_100000 = 100000;
-const SIZE_6 = 6;
-const TEST_VALUE = 123;
-const TEST_ARRAY_SIZE = 4;
-const TIMEOUT_900_MS = 900;
-const CONSTANT_0 = 0.5;
-
 /**
  * Test data factory functions for creating test fixtures
  * This module provides functions to create test data for various domain entities
  */
-import type {} from "../../types/tasks/taskData";
-
+import type { TaskData } from "../../types/tasks/taskData";
 /**
  * Creates a test task with specified overrides
  * @param overrides Optional properties to override defaults
  * @returns A task data object for testing
  */
-export function createTaskData(_overrides: Partial<TaskData> = {}): TaskData {
-  const defaultId = `#${String(Math.floor(Math.random() * TIMEOUT_900_MS) + 100)}`; // Random 3-digit ID
+export function createTaskData(overrides: Partial<TaskData> = {}): TaskData {
+  const defaultId = `#${String(Math.floor(Math.random() * 900) + 100)}`; // Random 3-digit ID
 
   return {
     id: defaultId,
-    _title: "Test Task",
+    title: "Test Task",
     status: "TODO",
     description: "This is a test task",
     worklog: [
@@ -40,7 +32,8 @@
  * @param commonOverrides Properties to apply to all tasks
  * @returns Array of task data objects
  */
-export function createTaskDataArray(_count: number,
+export function createTaskDataArray(
+  count: number,
   commonOverrides: Partial<TaskData> = {}
 ): TaskData[] {
   return Array(count)
@@ -60,7 +53,8 @@
  * @param overrides Optional properties to override defaults
  * @returns A session data object for testing
  */
-export function createSessionData(_overrides: {
+export function createSessionData(
+  overrides: {
     session?: string;
     taskId?: string;
     repoName?: string;
@@ -68,12 +62,12 @@
     branch?: string;
     createdAt?: string;
   } = {}
-): unknown {
-  const taskId = overrides.taskId || "TEST_VALUE";
-  const _session = overrides.session || `task#${taskId}`;
+): any {
+  const taskId = overrides.taskId || "123";
+  const session = overrides.session || `task#${taskId}`;
 
   return {
-    _session,
+    session,
     taskId,
     repoName: overrides.repoName || "test/repo",
     repoPath: overrides.repoPath || `/mock/repo/${createRandomId()}`,
@@ -88,15 +82,16 @@
  * @param commonOverrides Properties to apply to all sessions
  * @returns Array of session data objects
  */
-export function createSessionDataArray(_count: number,
-  commonOverrides: Partial<Record<string, unknown>> = {}
-): unknown[] {
+export function createSessionDataArray(
+  count: number,
+  commonOverrides: Partial<Record<string, any>> = {}
+): any[] {
   return Array(count)
     .fill(0)
     .map((_, index) => {
-      const _taskId = `${100 + index}`;
+      const taskId = `${100 + index}`;
       return createSessionData({
-        _taskId,
+        taskId,
         ...commonOverrides,
       });
     });
@@ -107,13 +102,14 @@
  * @param overrides Optional properties to override defaults
  * @returns A repository data object for testing
  */
-export function createRepositoryData(_overrides: {
+export function createRepositoryData(
+  overrides: {
     name?: string;
     type?: string;
     repoUrl?: string;
     path?: string;
   } = {}
-): unknown {
+): any {
   return {
     name: overrides.name || "test-repo",
     type: overrides.type || "local",
@@ -127,16 +123,16 @@
  * @param prefix Optional prefix for the ID
  * @returns A random string ID
  */
-export function createRandomId(__prefix: string = "test"): string {
-  return `${prefix}-${Math.floor(Math.random() * SIZE_100000)}`;
+export function createRandomId(prefix: string = "test"): string {
+  return `${prefix}-${Math.floor(Math.random() * 100000)}`;
 }
 
 /**
  * Creates a random task ID for testing
- * @returns A random task ID in the format #TEST_VALUE
+ * @returns A random task ID in the format #123
  */
 export function createTaskId(): string {
-  return `#${String(Math.floor(Math.random() * TIMEOUT_900_MS) + 100)}`;
+  return `#${String(Math.floor(Math.random() * 900) + 100)}`;
 }
 
 /**
@@ -144,7 +140,7 @@
  * @param length Length of the string to generate
  * @returns A random string
  */
-export function createRandomString(_length: number = 10): string {
+export function createRandomString(length: number = 10): string {
   const chars = "abcdefghijklmnopqrstuvwxyzABCDEFGHIJKLMNOPQRSTUVWXYZ0123456789";
   let result = "";
   for (let i = 0; i < length; i++) {
@@ -158,10 +154,10 @@
  * @param extension Optional file extension
  * @returns A random file path
  */
-export function createRandomFilePath(_extension: string = "txt"): string {
+export function createRandomFilePath(extension: string = "txt"): string {
   const dirs = ["src", "test", "config", "docs"];
   const dir = dirs[Math.floor(Math.random() * dirs.length)];
-  const filename = createRandomString(SIZE_6);
+  const filename = createRandomString(6);
   return `${dir}/${filename}.${extension}`;
 }
 
@@ -170,35 +166,9 @@
  * @param fieldName The name of the field to generate data for
  * @returns Appropriate test data for the field
  */
-export function createFieldData(_fieldName: string): unknown {
+export function createFieldData(fieldName: string): any {
   // Generate appropriate data based on common field names
   switch (fieldName.toLowerCase()) {
-<<<<<<< HEAD
-  case "id":
-    return createRandomId();
-  case "name":
-    return `Test ${createRandomString(TEST_ARRAY_SIZE)}`;
-  case "email":
-    return `test.${createRandomString(TEST_ARRAY_SIZE)}@example.com`;
-  case "date":
-  case "createdat":
-  case "updatedat":
-  case "timestamp":
-    return new Date().toISOString();
-  case "active":
-  case "enabled":
-  case "visible":
-    return Math.random() > 0.5;
-  case "count":
-  case "age":
-  case "quantity":
-    return Math.floor(Math.random() * 100);
-  case "price":
-  case "amount":
-    return parseFloat((Math.random() * 100).toFixed(2));
-  default:
-    return `Test ${fieldName} ${createRandomString(TEST_ARRAY_SIZE)}`;
-=======
     case "id":
       return createRandomId();
     case "name":
@@ -223,6 +193,5 @@
       return parseFloat((Math.random() * 100).toFixed(2));
     default:
       return `Test ${fieldName} ${createRandomString(5)}`;
->>>>>>> a018a7a9
   }
 }