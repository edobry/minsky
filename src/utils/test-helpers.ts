--- conflicted
+++ resolved
@@ -19,12 +19,8 @@
   virtualFS.set(path, { isDirectory: true });
 
   // If recursive, create parent directories
-<<<<<<< HEAD
-  if (options?.recursive) {    let parent = dirname(path);
-=======
   if (options?.recursive) {
     let parent = dirname(path);
->>>>>>> 067b2f65
     while (parent && parent !== "." && parent !== "/") {
       virtualFS.set(parent, { isDirectory: true });
       parent = dirname(parent);
@@ -45,12 +41,8 @@
   log.debug(`[MOCK] Removing ${path}`);
 
   // If recursive, remove all children first
-<<<<<<< HEAD
-  if (options?.recursive) {    const children = Array.from(virtualFS.keys()).filter((key) => key.startsWith(`${path}/`));
-=======
   if (options?.recursive) {
     const children = Array.from(virtualFS.keys()).filter((key) => key.startsWith(`${path}/`));
->>>>>>> 067b2f65
     for (const child of children) {
       virtualFS.delete(child);
     }
