--- conflicted
+++ resolved
@@ -101,11 +101,7 @@
     }) as any;
 
     // Handle the case where execSync returns null when stdio is "ignore"
-<<<<<<< HEAD
-    const output = (result as any)!.toString() || "";
-=======
     const output = result ? (result as any).toString() : "";
->>>>>>> 50c510db
 
     return { success: true, output };
   } catch (error) {
