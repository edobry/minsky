--- conflicted
+++ resolved
@@ -145,10 +145,6 @@
     public readonly cause?: Error
   ) {
     super(message);
-<<<<<<< HEAD
-    (this as unknown).name = "RepositoryError";
-=======
-    this?.name = "RepositoryError";
->>>>>>> 7bd8518e
+    this.name = "RepositoryError";
   }
 }