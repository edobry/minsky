import { describe, test, expect } from "bun:test";
<<<<<<< HEAD
import { preparePrFromParams } from "./git";
import { createMock } from "../utils/test-utils/mocking";
=======
import { preparePrFromParams } from "../git";
import { createMock } from "../../utils/test-utils/mocking";
>>>>>>> 2809c254

describe("Session PR Command Branch Behavior", () => {
  test("should never switch user to PR branch during session pr creation", async () => {
    const gitCommands: string[] = [];
    const sessionBranch = "task#228";
    const prBranch = "pr/task#228";

    // Mock execAsync to capture all git commands
    const mockExecAsync = createMock(async (...args: unknown[]) => {
      const command = args[0] as string;
      gitCommands.push(command);

      // Simulate different command responses
      if (command.includes("git -C") && command.includes("rev-parse --abbrev-ref HEAD")) {
        return { stdout: sessionBranch, stderr: "" };
      }
      if (command.includes("symbolic-ref refs/remotes/origin/HEAD")) {
        return { stdout: "origin/main", stderr: "" };
      }
      if (command.includes("fetch origin")) {
        return { stdout: "", stderr: "" };
      }
      if (command.includes("rev-parse --verify")) {
        return { stdout: "abcdef123", stderr: "" };
      }
      if (command.includes(`branch ${prBranch}`)) {
        return { stdout: "", stderr: "" };
      }
      if (command.includes(`switch ${prBranch}`)) {
        return { stdout: "", stderr: "" };
      }
      if (command.includes("merge --no-ff")) {
        return { stdout: "", stderr: "" };
      }
      if (command.includes(`switch ${sessionBranch}`)) {
        return { stdout: "", stderr: "" };
      }
      if (command.includes(`push origin ${prBranch}`)) {
        return { stdout: "", stderr: "" };
      }

      return { stdout: "", stderr: "" };
    });

    // Mock session database
    const mockSessionDb = {
      getSession: createMock((): Promise<any> =>
        Promise.resolve({
          session: "task#228",
          repoName: "test-repo",
          repoUrl: "/test/repo",
          taskId: "#228",
        })
      ),
    };

    // Mock dependencies
    const mockDeps = {
      execAsync: mockExecAsync,
      getSession: mockSessionDb.getSession,
      getSessionWorkdir: createMock(() => "/test/session/workdir"),
      mkdir: createMock(() => Promise.resolve()),
      readdir: createMock(() => Promise.resolve(["file1.txt"])),
      access: createMock(() => Promise.resolve()),
    };

    // Execute preparePr which is called by session pr
    await preparePrFromParams({
      session: "task#228",
      title: "Test PR",
      body: "Test body",
      baseBranch: "main",
    });

    // Verify the correct sequence of git commands
    const relevantCommands = gitCommands.filter(cmd => 
      cmd.includes("branch ") || 
      cmd.includes("switch ") || 
      cmd.includes("checkout ")
    );

    console.log("Git branch/switch commands executed:", relevantCommands);

    // CRITICAL ASSERTIONS: Verify proper branch handling
    
    // 1. PR branch should be created without checking it out
    const createPrBranchCommand = gitCommands.find(cmd => 
      cmd.includes(`branch ${prBranch}`) && !cmd.includes("switch")
    );
    expect(createPrBranchCommand).toBeTruthy();
    expect(createPrBranchCommand).toContain(`branch ${prBranch}`);

    // 2. Should temporarily switch to PR branch ONLY for merge operation
    const switchToPrCommand = gitCommands.find(cmd => 
      cmd.includes(`switch ${prBranch}`)
    );
    expect(switchToPrCommand).toBeTruthy();
    
    // 3. Should switch back to session branch after merge
    const switchBackCommand = gitCommands.find(cmd => 
      cmd.includes(`switch ${sessionBranch}`)
    );
    expect(switchBackCommand).toBeTruthy();

    // 4. CRITICAL: Verify order - switch to PR, then merge, then switch back
    const switchToPrIndex = gitCommands.indexOf(switchToPrCommand!);
    const mergeCommandIndex = gitCommands.findIndex(cmd => cmd.includes("merge --no-ff"));
    const switchBackIndex = gitCommands.indexOf(switchBackCommand!);

    expect(switchToPrIndex).toBeLessThan(mergeCommandIndex);
    expect(mergeCommandIndex).toBeLessThan(switchBackIndex);

    // 5. Should NOT use `git switch -C` which creates and checks out simultaneously
    const badCreateAndSwitchCommand = gitCommands.find(cmd => 
      cmd.includes("switch -C") || cmd.includes("checkout -b")
    );
    expect(badCreateAndSwitchCommand).toBeFalsy();
  });

  test("should handle branch switch-back failure as critical error", async () => {
    const sessionBranch = "task#228";
    const prBranch = "pr/task#228";

    // Mock execAsync to simulate switch-back failure
    const mockExecAsync = createMock(async (...args: unknown[]) => {
      const command = args[0] as string;
      // Simulate failure when switching back to session branch
      if (command.includes(`switch ${sessionBranch}`)) {
        throw new Error("Failed to switch back to session branch");
      }

      // Simulate success for other commands
      if (command.includes("symbolic-ref refs/remotes/origin/HEAD")) {
        return { stdout: "origin/main", stderr: "" };
      }
      if (command.includes("rev-parse --abbrev-ref HEAD")) {
        return { stdout: sessionBranch, stderr: "" };
      }

      return { stdout: "", stderr: "" };
    });

    // Mock session database
    const mockSessionDb = {
      getSession: createMock(() =>
        Promise.resolve({
          session: "task#228",
          repoName: "test-repo",
          repoUrl: "/test/repo",
          taskId: "#228",
        })
      ),
    };

    // Expect the function to throw an error when switch-back fails
    await expect(async () => {
      await preparePrFromParams({
        session: "task#228",
        title: "Test PR",
        body: "Test body",  
        baseBranch: "main",
      });
    }).toThrow(/Failed to switch back to session branch/);
  });

  test("should document the behavioral change from switch -C to branch + switch pattern", () => {
    // This test documents the key behavioral change implemented

    const originalBehavior = {
      description: "Used git switch -C to create and checkout PR branch simultaneously",
      command: "git switch -C pr/session-name origin/main",
      problem: "Left user on PR branch, requiring explicit switch-back that could fail silently",
    };

    const newBehavior = {
      description: "Create PR branch without checking out, only switch temporarily for merge",
      commands: [
        "git branch pr/session-name origin/main",  // Create without checkout
        "git switch pr/session-name",              // Temporary switch for merge
        "git merge --no-ff session-name",          // Perform merge
        "git switch session-name",                 // CRITICAL: Switch back
      ],
      benefit: "User always stays on session branch, PR branch only used programmatically",
    };

    // Document the fix
    expect(originalBehavior.problem).toContain("Left user on PR branch");
    expect(newBehavior.benefit).toContain("User always stays on session branch");
    expect(newBehavior.commands).toHaveLength(4);
    expect(newBehavior.commands[0]).toContain("branch pr/");
    expect(newBehavior.commands[3]).toContain("switch session-name");
  });
}); <|MERGE_RESOLUTION|>--- conflicted
+++ resolved
@@ -1,11 +1,6 @@
 import { describe, test, expect } from "bun:test";
-<<<<<<< HEAD
-import { preparePrFromParams } from "./git";
-import { createMock } from "../utils/test-utils/mocking";
-=======
 import { preparePrFromParams } from "../git";
 import { createMock } from "../../utils/test-utils/mocking";
->>>>>>> 2809c254
 
 describe("Session PR Command Branch Behavior", () => {
   test("should never switch user to PR branch during session pr creation", async () => {
