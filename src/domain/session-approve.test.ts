import { describe, test, expect, mock } from "bun:test";
import { approveSessionFromParams } from "./session";
import { ResourceNotFoundError, ValidationError } from "../errors/index";
import { createMock, createPartialMock } from "../utils/test-utils/mocking";
import { createMockSessionProvider, createMockGitService, createMockTaskService } from "../utils/test-utils/dependencies";
import type { WorkspaceUtilsInterface } from "./workspace";

// Mock logger
const mockLog = {
  debug: mock(() => {}),
  info: mock(() => {}),
  warn: mock(() => {}),
  error: mock(() => {})
};

mock.module("../utils/logger", () => ({
  log: mockLog
}));

const TEST_VALUE = 123;

describe("Session Approve", () => {
  test("successfully approves and merges a PR branch", async () => {
    // Create trackable spies for methods we need to verify (simplified typing)
    const getSessionSpy = createMock();
    getSessionSpy.mockImplementation((name) =>
      Promise.resolve({
        session: name, // Fixed: use 'session' instead of '_session' 
        repoName: "test-repo",
        repoUrl: "/test/repo/path",
        taskId: "#TEST_VALUE",
        createdAt: new Date().toISOString(),
      })
    );

    const getSessionByTaskIdSpy = createMock();
    getSessionByTaskIdSpy.mockImplementation((taskId) => {
      if (taskId === "#TEST_VALUE") {
        return Promise.resolve({
          session: "test-session", // Fixed: use 'session' instead of '_session'
          repoName: "test-repo",
          repoUrl: "/test/repo/path",
          taskId: "#TEST_VALUE",
          createdAt: new Date().toISOString(),
        });
      }
      return Promise.resolve(null);
    });

<<<<<<< HEAD
    const mockGitService = {
      execInRepository: createMock((_workdir, command) => {
        if (command.includes("rev-parse HEAD")) {
          return Promise.resolve("abcdef123456");
        }
        if (command.includes("config user.name")) {
          return Promise.resolve("Test User");
        }
        return Promise.resolve("");
      }),
      getCurrentBranch: createMock((_workdir) => Promise.resolve("pr/task#123")),
      pullLatest: createMock((_workdir) => Promise.resolve({ success: true, changes: [] })),
      mergeBranch: createMock((_workdir, _branch) => Promise.resolve({ success: true, conflicts: [] })),
      push: createMock((_workdir) => Promise.resolve({ success: true })),
    };
=======
    const getSessionWorkdirSpy = createMock();
    getSessionWorkdirSpy.mockImplementation(() =>
      Promise.resolve("/test/workdir/test-repo/sessions/test-session")
    );
>>>>>>> 18beaf2c

    const execInRepositorySpy = createMock();
    execInRepositorySpy.mockImplementation((_workdir, command) => {
      if (command.includes("rev-parse HEAD")) {
        return Promise.resolve("abcdef123456");
      }
      if (command.includes("config user.name")) {
        return Promise.resolve("Test User");
      }
      return Promise.resolve("");
    });

    const setTaskStatusSpy = createMock();
    setTaskStatusSpy.mockImplementation(() => Promise.resolve());

    const getBackendForTaskSpy = createMock();
    getBackendForTaskSpy.mockImplementation(() =>
      Promise.resolve({
        setTaskMetadata: createMock(() => Promise.resolve()),
      })
    );

    // Create mocks using centralized factories with spy integration
    const mockSessionDB = createMockSessionProvider({
      getSession: getSessionSpy,
      getSessionByTaskId: getSessionByTaskIdSpy,
    });

    // Add getSessionWorkdir method not covered by centralized factory
    (mockSessionDB as any).getSessionWorkdir = getSessionWorkdirSpy;

    const mockGitService = createMockGitService({
      execInRepository: execInRepositorySpy,
    });

    const mockTaskService = createMockTaskService({
      setTaskStatus: setTaskStatusSpy,
      getBackendForTask: getBackendForTaskSpy,
    });

    const mockWorkspaceUtils = createPartialMock<WorkspaceUtilsInterface>({
      isWorkspace: () => Promise.resolve(true),
      isSessionWorkspace: () => false,
      getCurrentSession: () => Promise.resolve(undefined),
      getSessionFromWorkspace: () => Promise.resolve(undefined),
      resolveWorkspacePath: () => Promise.resolve("/mock/workspace"),
    });

    // Create test dependencies
    const testDeps = {
      sessionDB: mockSessionDB,
      gitService: mockGitService,
      taskService: mockTaskService,
      workspaceUtils: mockWorkspaceUtils,
    };

    // Test by session name
    const resultBySession = await approveSessionFromParams(
      {
        session: "test-session", // Fixed: use 'session' instead of '_session'
      },
      testDeps
    );

    // Verify calls with individual spies
    expect(getSessionSpy).toHaveBeenCalledWith("test-session");
    // BUG FIX: No longer expect getSessionWorkdir to be called since we use originalRepoPath
    expect(execInRepositorySpy.mock.calls.length).toBeGreaterThan(0);
    expect(setTaskStatusSpy).toHaveBeenCalledWith("#TEST_VALUE", "DONE");
    expect(resultBySession.commitHash).toBe("abcdef123456");
    expect(resultBySession.session).toBe("test-session"); // Fixed: expect 'session' property
    expect(resultBySession.taskId).toBe("#TEST_VALUE");

    // Test by task ID (reusing the same mocks, no .mockClear() needed with fresh spies)
    const resultByTask = await approveSessionFromParams(
      {
        task: "#TEST_VALUE",
      },
      testDeps
    );

    // Verify task ID path
    expect(getSessionByTaskIdSpy).toHaveBeenCalledWith("#TEST_VALUE");
    expect(execInRepositorySpy.mock.calls.length).toBeGreaterThan(0);
    expect(setTaskStatusSpy).toHaveBeenCalledWith("#TEST_VALUE", "DONE");
    expect(resultByTask.taskId).toBe("#TEST_VALUE");
  });

  test("detects current session when repo path is provided", async () => {
    // Create trackable spies for methods we need to verify
    const getSessionSpy = createMock();
    getSessionSpy.mockImplementation((name) => {
      if (name === "current-session") {
        return Promise.resolve({
          session: name, // Fixed: use 'session' instead of '_session'
          repoName: "test-repo",
          repoUrl: "/test/repo/path",
          createdAt: new Date().toISOString(),
        });
      }
      return Promise.resolve(null);
    });

    const getSessionByTaskIdSpy = createMock();
    getSessionByTaskIdSpy.mockImplementation(() => Promise.resolve(null));

    const getSessionWorkdirSpy = createMock();
    getSessionWorkdirSpy.mockImplementation((_sessionName) =>
      Promise.resolve("/test/workdir/test-repo/sessions/current-session")
    );

    const execInRepositorySpy = createMock();
    execInRepositorySpy.mockImplementation((_workdir, command) => {
      if (command.includes("rev-parse HEAD")) {
        return Promise.resolve("abcdef123456");
      }
      if (command.includes("config user.name")) {
        return Promise.resolve("Test User");
      }
      return Promise.resolve("");
    });

    const setTaskStatusSpy = createMock();
    setTaskStatusSpy.mockImplementation(() => Promise.resolve());

    const getBackendForTaskSpy = createMock();
    getBackendForTaskSpy.mockImplementation(() =>
      Promise.resolve({
        setTaskMetadata: createMock(() => Promise.resolve()),
      })
    );

    // Create mocks using centralized factories with spy integration
    const mockSessionDB = createMockSessionProvider({
      getSession: getSessionSpy,
      getSessionByTaskId: getSessionByTaskIdSpy,
    });

    // Add getSessionWorkdir method not covered by centralized factory
    (mockSessionDB as any).getSessionWorkdir = getSessionWorkdirSpy;

    const mockGitService = createMockGitService({
      execInRepository: execInRepositorySpy,
    });

    const mockTaskService = createMockTaskService({
      setTaskStatus: setTaskStatusSpy,
      getBackendForTask: getBackendForTaskSpy,
    });

    // Create a mock getCurrentSession function that returns a valid session
    const repoPath = "/test/repo/path";
    const mockGetCurrentSession = createMock(() => Promise.resolve("current-session"));

    // Create test dependencies
    const testDeps = {
      sessionDB: mockSessionDB,
      gitService: mockGitService,
      taskService: mockTaskService,
      workspaceUtils: {},
      getCurrentSession: mockGetCurrentSession,
    };

    // Test auto detection
    const result = await approveSessionFromParams(
      {
        repo: repoPath,
      },
      testDeps
    );

    // Verify
    expect(mockGetCurrentSession).toHaveBeenCalledWith(repoPath);
    expect(getSessionSpy).toHaveBeenCalledWith("current-session");
    expect(execInRepositorySpy.mock.calls.length).toBeGreaterThan(0);
    expect(result.session).toBe("current-session");
  });

  test("throws error when session is not found", async () => {
    // Create mocks using centralized factories
    const mockSessionDB = createMockSessionProvider({
      getSession: () => Promise.resolve(null),
      getSessionByTaskId: () => Promise.resolve(null),
    });

    // Add getSessionWorkdir method not covered by centralized factory
    (mockSessionDB as any).getSessionWorkdir = createMock(() => Promise.resolve(""));

    const mockGitService = createMockGitService({
      execInRepository: () => Promise.resolve(""),
    });

    const mockTaskService = createMockTaskService({
      setTaskStatus: () => Promise.resolve(),
      getBackendForTask: () => Promise.resolve({}),
    });

    // Create test dependencies
    const testDeps = {
      sessionDB: mockSessionDB,
      gitService: mockGitService,
      taskService: mockTaskService,
      workspaceUtils: {},
    };

    // Test with non-existent session
    try {
      await approveSessionFromParams(
        {
          session: "non-existent-session",
        },
        testDeps
      );
      // Should not reach this point
      expect(false).toBe(true);
    } catch (error) {
      expect(error instanceof ResourceNotFoundError).toBe(true);
      expect((error as Error).message).toContain("Session \"non-existent-session\" not found");
    }
  });

  test("throws error when no session or task is provided", async () => {
    // Create mocks using centralized factories
    const mockSessionDB = createMockSessionProvider({
      getSession: () => Promise.resolve(null),
      getSessionByTaskId: () => Promise.resolve(null),
    });

    // Add getSessionWorkdir method not covered by centralized factory
    (mockSessionDB as any).getSessionWorkdir = createMock(() => Promise.resolve(""));

    const mockGitService = createMockGitService({
      execInRepository: () => Promise.resolve(""),
    });

    const mockTaskService = createMockTaskService({
      setTaskStatus: () => Promise.resolve(),
      getBackendForTask: () => Promise.resolve({}),
    });

    // Create test dependencies
    const testDeps = {
      sessionDB: mockSessionDB,
      gitService: mockGitService,
      taskService: mockTaskService,
      workspaceUtils: {
        getCurrentSession: createMock(() => Promise.resolve(null)),
      },
    };

    // Test with no arguments
    try {
      await approveSessionFromParams(
        {
          repo: "/test/repo/path",
        },
        testDeps
      );
      // Should not reach this point
      expect(false).toBe(true);
    } catch (error) {
      expect(error instanceof ValidationError).toBe(true);
      expect((error as Error).message).toContain("No session detected");
    }
  });

  test("handles errors during task metadata update", async () => {
    // Create centralized mocks
    const mockSessionDB = createMockSessionProvider({
      getSession: (name) =>
        Promise.resolve({
          session: name,
          repoName: "test-repo",
          repoUrl: "/test/repo/path",
          taskId: "#TEST_VALUE",
          createdAt: new Date().toISOString(),
        }),
      getSessionByTaskId: () => Promise.resolve(null),
    });

    // Add getSessionWorkdir method not covered by centralized factory
    (mockSessionDB as any).getSessionWorkdir = createMock(() =>
      Promise.resolve("/test/workdir/test-repo/sessions/test-session")
    );

    const mockGitService = createMockGitService({
      execInRepository: (_workdir, command) => {
        if (typeof command === "string") {
          if (command.includes("rev-parse HEAD")) {
            return Promise.resolve("abcdef123456");
          }
          if (command.includes("config user.name")) {
            return Promise.resolve("Test User");
          }
        }
        return Promise.resolve("");
      },
    });

    const mockTaskService = createMockTaskService({
      setTaskStatus: () => Promise.reject(new Error("Task update failed")),
    });

    // Add getBackendForTask method not covered by centralized factory
    (mockTaskService as any).getBackendForTask = createMock(() =>
      Promise.resolve({
        setTaskMetadata: createMock(() => Promise.resolve()),
      })
    );

    // Create test dependencies
    const testDeps = {
      sessionDB: mockSessionDB,
      gitService: mockGitService,
      taskService: mockTaskService,
      workspaceUtils: {},
    };

    // Should still succeed even if task update fails
    const result = await approveSessionFromParams(
      {
        session: "test-session",
      },
      testDeps
    );

    // Verify
    expect(result.commitHash).toBe("abcdef123456");
    expect(result.session).toBe("test-session");
  });

  test("merges from local PR branch and handles missing remote branch gracefully", async () => {
    // Create trackable spies for methods we need to verify
    const getSessionSpy = createMock();
    getSessionSpy.mockImplementation((name) =>
      Promise.resolve({
        session: name, // Fixed: use 'session' instead of '_session'
        repoName: "test-repo",
        repoUrl: "/test/repo/path",
        taskId: "#TEST_VALUE",
        createdAt: new Date().toISOString(),
      })
    );

    const getSessionByTaskIdSpy = createMock();
    getSessionByTaskIdSpy.mockImplementation(() => Promise.resolve(null));

    const getSessionWorkdirSpy = createMock();
    getSessionWorkdirSpy.mockImplementation(() =>
      Promise.resolve("/test/workdir/test-repo/sessions/test-session")
    );

    const gitCommands: string[] = [];
    const execInRepositorySpy = createMock();
    execInRepositorySpy.mockImplementation((_workdir, command) => {
      gitCommands.push(command);

      if (command.includes("rev-parse HEAD")) {
        return Promise.resolve("abcdef123456");
      }
      if (command.includes("config user.name")) {
        return Promise.resolve("Test User");
      }
      // Simulate remote branch check failure (branch doesn't exist on remote)
      if (command.includes("show-ref --verify --quiet refs/remotes/origin/pr/test-session")) {
        throw new Error("Command failed: git show-ref");
      }
      return Promise.resolve("");
    });

    const setTaskStatusSpy = createMock();
    setTaskStatusSpy.mockImplementation(() => Promise.resolve());

    const getBackendForTaskSpy = createMock();
    getBackendForTaskSpy.mockImplementation(() =>
      Promise.resolve({
        setTaskMetadata: createMock(() => Promise.resolve()),
      })
    );

    // Create mocks using centralized factories with spy integration
    const mockSessionDB = createMockSessionProvider({
      getSession: getSessionSpy,
      getSessionByTaskId: getSessionByTaskIdSpy,
    });

    // Add getSessionWorkdir method not covered by centralized factory
    (mockSessionDB as any).getSessionWorkdir = getSessionWorkdirSpy;

    const mockGitService = createMockGitService({
      execInRepository: execInRepositorySpy,
    });

    const mockTaskService = createMockTaskService({
      setTaskStatus: setTaskStatusSpy,
      getBackendForTask: getBackendForTaskSpy,
    });

    // Create test dependencies
    const testDeps = {
      sessionDB: mockSessionDB,
      gitService: mockGitService,
      taskService: mockTaskService,
      workspaceUtils: {},
    };

    // Test the approval
    const result = await approveSessionFromParams(
      {
        session: "test-session",
      },
      testDeps
    );

    // Verify the result
    expect(result.commitHash).toBe("abcdef123456");
    expect(result.session).toBe("test-session");
    expect(result.prBranch).toBe("pr/test-session");

    // Verify git commands were called correctly
    expect(gitCommands).toContain("git checkout main");
    expect(gitCommands).toContain("git fetch origin");
    // CRITICAL: Should merge from LOCAL PR branch, not remote
    expect(gitCommands).toContain("git merge --ff-only pr/test-session");
    // Should NOT contain merge from remote branch
    expect(gitCommands).not.toContain("git merge --ff-only origin/pr/test-session");

    // Should try to push main branch
    expect(gitCommands).toContain("git push origin main");

    // Should try to check for remote branch existence
    expect(gitCommands).toContain(
      "git show-ref --verify --quiet refs/heads/pr/test-session"
    );

    // Should NOT try to delete remote branch since it doesn't exist
    expect(gitCommands).not.toContain("git push origin --delete pr/test-session");
  });

  // Bug: Missing branch cleanup after successful merge
  // Current implementation doesn't clean up local branches after merge
  // Expected behavior: Delete both local PR branch and task branch after successful merge
  describe("branch cleanup after successful merge", () => {
    test("should delete local PR branch and task branch after successful merge", async () => {
      // Create trackable spies for methods we need to verify
      const getSessionSpy = createMock();
      getSessionSpy.mockImplementation((name) =>
        Promise.resolve({
          session: name,
          repoName: "test-repo",
          repoUrl: "/test/repo/path",
          taskId: "#265",
          createdAt: new Date().toISOString(),
        })
      );

      const getSessionByTaskIdSpy = createMock();
      getSessionByTaskIdSpy.mockImplementation(() => Promise.resolve(null));

      const getSessionWorkdirSpy = createMock();
      getSessionWorkdirSpy.mockImplementation(() =>
        Promise.resolve("/test/workdir/test-repo/sessions/test-session")
      );

      const gitCommands: string[] = [];
      const execInRepositorySpy = createMock();
      execInRepositorySpy.mockImplementation((_workdir, command) => {
        gitCommands.push(command);

        if (command.includes("rev-parse HEAD")) {
          return Promise.resolve("abcdef123456");
        }
        if (command.includes("config user.name")) {
          return Promise.resolve("Test User");
        }
        // Simulate successful branch operations
        return Promise.resolve("");
      });

      const setTaskStatusSpy = createMock();
      setTaskStatusSpy.mockImplementation(() => Promise.resolve());

      const getBackendForTaskSpy = createMock();
      getBackendForTaskSpy.mockImplementation(() =>
        Promise.resolve({
          setTaskMetadata: createMock(() => Promise.resolve()),
        })
      );

      // Create mocks using centralized factories with spy integration
      const mockSessionDB = createMockSessionProvider({
        getSession: getSessionSpy,
        getSessionByTaskId: getSessionByTaskIdSpy,
      });

      // Add getSessionWorkdir method not covered by centralized factory
      (mockSessionDB as any).getSessionWorkdir = getSessionWorkdirSpy;

      const mockGitService = createMockGitService({
        execInRepository: execInRepositorySpy,
      });

      const mockTaskService = createMockTaskService({
        setTaskStatus: setTaskStatusSpy,
        getBackendForTask: getBackendForTaskSpy,
      });

      // Create test dependencies
      const testDeps = {
        sessionDB: mockSessionDB,
        gitService: mockGitService,
        taskService: mockTaskService,
        workspaceUtils: {},
      };

      // Test the approval with newly approved session
      const result = await approveSessionFromParams(
        {
          session: "task#265",
        },
        testDeps
      );

      // Verify the merge was successful
      expect(result.commitHash).toBe("abcdef123456");
      expect(result.session).toBe("task#265");
      expect(result.isNewlyApproved).toBe(true);

      // BUG: These branch cleanup commands should be called but currently aren't
      // Should delete the local PR branch after successful merge
      expect(gitCommands).toContain("git branch -d pr/task#265");

      // Should delete the local task branch if it exists
      expect(gitCommands).toContain("git branch -d task#265");
    });

    test("should handle branch cleanup failures gracefully without failing the operation", async () => {
      // Create trackable spies for methods we need to verify
      const getSessionSpy = createMock();
      getSessionSpy.mockImplementation((name) =>
        Promise.resolve({
          session: name,
          repoName: "test-repo",
          repoUrl: "/test/repo/path",
          taskId: "#265",
          createdAt: new Date().toISOString(),
        })
      );

      const getSessionByTaskIdSpy = createMock();
      getSessionByTaskIdSpy.mockImplementation(() => Promise.resolve(null));

      const getSessionWorkdirSpy = createMock();
      getSessionWorkdirSpy.mockImplementation(() =>
        Promise.resolve("/test/workdir/test-repo/sessions/test-session")
      );

      const gitCommands: string[] = [];
      const execInRepositorySpy = createMock();
      execInRepositorySpy.mockImplementation((_workdir, command) => {
        gitCommands.push(command);

        if (command.includes("rev-parse HEAD")) {
          return Promise.resolve("abcdef123456");
        }
        if (command.includes("config user.name")) {
          return Promise.resolve("Test User");
        }
        // Simulate branch deletion failures
        if (command.includes("branch -d")) {
          throw new Error("branch deletion failed - branch not found or has unmerged changes");
        }
        return Promise.resolve("");
      });

      const setTaskStatusSpy = createMock();
      setTaskStatusSpy.mockImplementation(() => Promise.resolve());

      const getBackendForTaskSpy = createMock();
      getBackendForTaskSpy.mockImplementation(() =>
        Promise.resolve({
          setTaskMetadata: createMock(() => Promise.resolve()),
        })
      );

      // Create mocks using centralized factories with spy integration
      const mockSessionDB = createMockSessionProvider({
        getSession: getSessionSpy,
        getSessionByTaskId: getSessionByTaskIdSpy,
      });

      // Add getSessionWorkdir method not covered by centralized factory
      (mockSessionDB as any).getSessionWorkdir = getSessionWorkdirSpy;

      const mockGitService = createMockGitService({
        execInRepository: execInRepositorySpy,
      });

      const mockTaskService = createMockTaskService({
        setTaskStatus: setTaskStatusSpy,
        getBackendForTask: getBackendForTaskSpy,
      });

      // Create test dependencies
      const testDeps = {
        sessionDB: mockSessionDB,
        gitService: mockGitService,
        taskService: mockTaskService,
        workspaceUtils: {},
      };

      // Test the approval - should not fail even if branch cleanup fails
      const result = await approveSessionFromParams(
        {
          session: "task#265",
        },
        testDeps
      );

      // Verify the merge was still successful despite cleanup failures
      expect(result.commitHash).toBe("abcdef123456");
      expect(result.session).toBe("task#265");
      expect(result.isNewlyApproved).toBe(true);

      // Verify cleanup was attempted
      expect(gitCommands).toContain("git branch -d pr/task#265");
      expect(gitCommands).toContain("git branch -d task#265");
    });

    test("should not attempt branch cleanup for already approved sessions", async () => {
      // Create trackable spies for methods we need to verify
      const getSessionSpy = createMock();
      getSessionSpy.mockImplementation((name) =>
        Promise.resolve({
          session: name,
          repoName: "test-repo",
          repoUrl: "/test/repo/path",
          taskId: "#265",
          createdAt: new Date().toISOString(),
        })
      );

      const getSessionByTaskIdSpy = createMock();
      getSessionByTaskIdSpy.mockImplementation(() => Promise.resolve(null));

      const getSessionWorkdirSpy = createMock();
      getSessionWorkdirSpy.mockImplementation(() =>
        Promise.resolve("/test/workdir/test-repo/sessions/test-session")
      );

      const gitCommands: string[] = [];
      const execInRepositorySpy = createMock();
      execInRepositorySpy.mockImplementation((_workdir, command) => {
        gitCommands.push(command);

        if (command.includes("rev-parse HEAD")) {
          return Promise.resolve("abcdef123456");
        }
        if (command.includes("config user.name")) {
          return Promise.resolve("Test User");
        }
        // Simulate that PR branch doesn't exist (already cleaned up)
        if (command.includes("show-ref --verify --quiet refs/heads/pr/task#265")) {
          throw new Error("branch doesn't exist");
        }
        // Simulate merge-base check shows branch is already merged
        if (command.includes("merge-base --is-ancestor")) {
          return Promise.resolve("");  // Success means it's already merged
        }
        return Promise.resolve("");
      });

      const setTaskStatusSpy = createMock();
      setTaskStatusSpy.mockImplementation(() => Promise.resolve());

      const getBackendForTaskSpy = createMock();
      getBackendForTaskSpy.mockImplementation(() =>
        Promise.resolve({
          setTaskMetadata: createMock(() => Promise.resolve()),
        })
      );

      // Create mocks using centralized factories with spy integration
      const mockSessionDB = createMockSessionProvider({
        getSession: getSessionSpy,
        getSessionByTaskId: getSessionByTaskIdSpy,
      });

      // Add getSessionWorkdir method not covered by centralized factory
      (mockSessionDB as any).getSessionWorkdir = getSessionWorkdirSpy;

      const mockGitService = createMockGitService({
        execInRepository: execInRepositorySpy,
      });

      const mockTaskService = createMockTaskService({
        setTaskStatus: setTaskStatusSpy,
        getBackendForTask: getBackendForTaskSpy,
      });

      // Create test dependencies
      const testDeps = {
        sessionDB: mockSessionDB,
        gitService: mockGitService,
        taskService: mockTaskService,
        workspaceUtils: {},
      };

      // Test the approval of already approved session
      const result = await approveSessionFromParams(
        {
          session: "task#265",
        },
        testDeps
      );

      // Verify this was detected as already approved
      expect(result.session).toBe("task#265");
      expect(result.isNewlyApproved).toBe(false);

      // Should NOT attempt branch cleanup for already approved sessions
      expect(gitCommands).not.toContain("git branch -d pr/task#265");
      expect(gitCommands).not.toContain("git branch -d task#265");
    });

    test("should handle case where task branch doesn't exist but PR branch does", async () => {
      // Create trackable spies for methods we need to verify
      const getSessionSpy = createMock();
      getSessionSpy.mockImplementation((name) =>
        Promise.resolve({
          session: name,
          repoName: "test-repo",
          repoUrl: "/test/repo/path",
          taskId: "#265",
          createdAt: new Date().toISOString(),
        })
      );

      const getSessionByTaskIdSpy = createMock();
      getSessionByTaskIdSpy.mockImplementation(() => Promise.resolve(null));

      const getSessionWorkdirSpy = createMock();
      getSessionWorkdirSpy.mockImplementation(() =>
        Promise.resolve("/test/workdir/test-repo/sessions/test-session")
      );

      const gitCommands: string[] = [];
      const execInRepositorySpy = createMock();
      execInRepositorySpy.mockImplementation((_workdir, command) => {
        gitCommands.push(command);

        if (command.includes("rev-parse HEAD")) {
          return Promise.resolve("abcdef123456");
        }
        if (command.includes("config user.name")) {
          return Promise.resolve("Test User");
        }
        // Simulate that task branch doesn't exist but PR branch cleanup succeeds
        if (command.includes("branch -d task#265")) {
          throw new Error("branch 'task#265' not found");
        }
        return Promise.resolve("");
      });

      const setTaskStatusSpy = createMock();
      setTaskStatusSpy.mockImplementation(() => Promise.resolve());

      const getBackendForTaskSpy = createMock();
      getBackendForTaskSpy.mockImplementation(() =>
        Promise.resolve({
          setTaskMetadata: createMock(() => Promise.resolve()),
        })
      );

      // Create mocks using centralized factories with spy integration
      const mockSessionDB = createMockSessionProvider({
        getSession: getSessionSpy,
        getSessionByTaskId: getSessionByTaskIdSpy,
      });

      // Add getSessionWorkdir method not covered by centralized factory
      (mockSessionDB as any).getSessionWorkdir = getSessionWorkdirSpy;

      const mockGitService = createMockGitService({
        execInRepository: execInRepositorySpy,
      });

      const mockTaskService = createMockTaskService({
        setTaskStatus: setTaskStatusSpy,
        getBackendForTask: getBackendForTaskSpy,
      });

      // Create test dependencies
      const testDeps = {
        sessionDB: mockSessionDB,
        gitService: mockGitService,
        taskService: mockTaskService,
        workspaceUtils: {},
      };

      // Test the approval
      const result = await approveSessionFromParams(
        {
          session: "task#265",
        },
        testDeps
      );

      // Verify the merge was successful
      expect(result.commitHash).toBe("abcdef123456");
      expect(result.session).toBe("task#265");
      expect(result.isNewlyApproved).toBe(true);

      // Should attempt to clean up both branches, even if one fails
      expect(gitCommands).toContain("git branch -d pr/task#265");
      expect(gitCommands).toContain("git branch -d task#265");
    });
  });
});<|MERGE_RESOLUTION|>--- conflicted
+++ resolved
@@ -47,28 +47,10 @@
       return Promise.resolve(null);
     });
 
-<<<<<<< HEAD
-    const mockGitService = {
-      execInRepository: createMock((_workdir, command) => {
-        if (command.includes("rev-parse HEAD")) {
-          return Promise.resolve("abcdef123456");
-        }
-        if (command.includes("config user.name")) {
-          return Promise.resolve("Test User");
-        }
-        return Promise.resolve("");
-      }),
-      getCurrentBranch: createMock((_workdir) => Promise.resolve("pr/task#123")),
-      pullLatest: createMock((_workdir) => Promise.resolve({ success: true, changes: [] })),
-      mergeBranch: createMock((_workdir, _branch) => Promise.resolve({ success: true, conflicts: [] })),
-      push: createMock((_workdir) => Promise.resolve({ success: true })),
-    };
-=======
     const getSessionWorkdirSpy = createMock();
     getSessionWorkdirSpy.mockImplementation(() =>
       Promise.resolve("/test/workdir/test-repo/sessions/test-session")
     );
->>>>>>> 18beaf2c
 
     const execInRepositorySpy = createMock();
     execInRepositorySpy.mockImplementation((_workdir, command) => {
