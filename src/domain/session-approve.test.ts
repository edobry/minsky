import { describe, test, expect } from "bun:test";
import { approveSessionFromParams } from "./session";
<<<<<<< HEAD
import { ResourceNotFoundError, ValidationError } from "../../errors";
import { createMock } from "../../utils/test-utils/mocking";
import * as WorkspaceUtils from "../workspace";
=======
import { ResourceNotFoundError, ValidationError } from "../errors/index";
import { createMock } from "../utils/test-utils/mocking";
import * as WorkspaceUtils from "./workspace";
>>>>>>> 9787e555

const TEST_VALUE = 123;

describe("Session Approve", () => {
  test("successfully approves and merges a PR branch", async () => {
    // Create mocks for dependencies
    const mockSessionDB = {
      getSession: createMock((name) =>
        Promise.resolve({
          _session: name,
          repoName: "test-repo",
          repoUrl: "/test/repo/path",
          taskId: "#TEST_VALUE",
          createdAt: new Date().toISOString(),
        })
      ),
      getSessionByTaskId: createMock((taskId) => {
        if (taskId === "#TEST_VALUE") {
          return Promise.resolve({
            _session: "test-session",
            repoName: "test-repo",
            repoUrl: "/test/repo/path",
            taskId: "#TEST_VALUE",
            createdAt: new Date().toISOString(),
          });
        }
        return Promise.resolve(null);
      }),
      getSessionWorkdir: createMock((_sessionName) =>
        Promise.resolve("/test/workdir/test-repo/sessions/test-session")
      ),
    };

    const mockGitService = {
      execInRepository: createMock((_workdir, command) => {
        if (command.includes("rev-parse HEAD")) {
          return Promise.resolve("abcdef123456");
        }
        if (command.includes("config user.name")) {
          return Promise.resolve("Test User");
        }
        return Promise.resolve("");
      }),
    };

    const mockTaskService = {
      setTaskStatus: createMock((_id, _status) => Promise.resolve()),
      getBackendForTask: createMock((_id) =>
        Promise.resolve({
          setTaskMetadata: createMock((_id, _metadata) => Promise.resolve()),
        })
      ),
    };

    const mockWorkspaceUtils = {
      getCurrentSession: createMock(() => Promise.resolve(null)),
    };

    // Create test dependencies
    const testDeps = {
      sessionDB: mockSessionDB,
      gitService: mockGitService,
      taskService: mockTaskService,
      workspaceUtils: mockWorkspaceUtils,
    };

    // Test by session name
    const resultBySession = await approveSessionFromParams(
      {
        _session: "test-session",
      },
      testDeps
    );

    // Verify
    expect(mockSessionDB.getSession).toHaveBeenCalledWith("test-session");
    // BUG FIX: No longer expect getSessionWorkdir to be called since we use originalRepoPath
    expect(mockGitService.execInRepository.mock.calls.length).toBeGreaterThan(0);
    expect(mockTaskService.setTaskStatus).toHaveBeenCalledWith("#TEST_VALUE", "DONE");
    expect(resultBySession.commitHash).toBe("abcdef123456");
    expect(resultBySession._session).toBe("test-session");
    expect(resultBySession.taskId).toBe("#TEST_VALUE");

    // Clear mocks
    mockSessionDB.getSession.mockClear();
    mockSessionDB.getSessionByTaskId.mockClear();
    mockSessionDB.getSessionWorkdir.mockClear();
    mockGitService.execInRepository.mockClear();
    mockTaskService.setTaskStatus.mockClear();
    mockTaskService.getBackendForTask.mockClear();

    // Test by task ID
    const resultByTask = await approveSessionFromParams(
      {
        task: "#TEST_VALUE",
      },
      testDeps
    );

    // Verify
    expect(mockSessionDB.getSessionByTaskId).toHaveBeenCalledWith("#TEST_VALUE");
    expect(mockGitService.execInRepository.mock.calls.length).toBeGreaterThan(0);
    expect(mockTaskService.setTaskStatus).toHaveBeenCalledWith("#TEST_VALUE", "DONE");
    expect(resultByTask.taskId).toBe("#TEST_VALUE");
  });

  test("detects current session when repo path is provided", async () => {
    // Create mocks for dependencies
    const mockSessionDB = {
      getSession: createMock((name) => {
        if (name === "current-session") {
          return Promise.resolve({
            _session: name,
            repoName: "test-repo",
            repoUrl: "/test/repo/path",
            createdAt: new Date().toISOString(),
          });
        }
        return Promise.resolve(null);
      }),
      getSessionByTaskId: createMock(() => Promise.resolve(null)),
      getSessionWorkdir: createMock((_sessionName) =>
        Promise.resolve("/test/workdir/test-repo/sessions/current-session")
      ),
    };

    const mockGitService = {
      execInRepository: createMock((_workdir, command) => {
        if (command.includes("rev-parse HEAD")) {
          return Promise.resolve("abcdef123456");
        }
        if (command.includes("config user.name")) {
          return Promise.resolve("Test User");
        }
        return Promise.resolve("");
      }),
    };

    const mockTaskService = {
      setTaskStatus: createMock(() => Promise.resolve()),
      getBackendForTask: createMock(() =>
        Promise.resolve({
          setTaskMetadata: createMock(() => Promise.resolve()),
        })
      ),
    };

    // Create a mock getCurrentSession function that returns a valid session
    const repoPath = "/test/repo/path";
    const mockGetCurrentSession = createMock(() => Promise.resolve("current-session"));

    // Create test dependencies
    const testDeps = {
      sessionDB: mockSessionDB,
      gitService: mockGitService,
      taskService: mockTaskService,
      workspaceUtils: WorkspaceUtils,
      getCurrentSession: mockGetCurrentSession,
    };

    // Test auto detection
    const result = await approveSessionFromParams(
      {
        repo: repoPath,
      },
      testDeps
    );

    // Verify
    expect(mockGetCurrentSession).toHaveBeenCalledWith(repoPath);
    expect(mockSessionDB.getSession).toHaveBeenCalledWith("current-session");
    expect(mockGitService.execInRepository.mock.calls.length).toBeGreaterThan(0);
    expect(result._session).toBe("current-session");
  });

  test("throws error when session is not found", async () => {
    // Create mocks for dependencies
    const mockSessionDB = {
      getSession: createMock(() => Promise.resolve(null)),
      getSessionByTaskId: createMock(() => Promise.resolve(null)),
      getSessionWorkdir: createMock(() => Promise.resolve("")),
    };

    // Create test dependencies
    const testDeps = {
      sessionDB: mockSessionDB,
      gitService: {
        execInRepository: createMock(() => Promise.resolve("")),
      },
      taskService: {
        setTaskStatus: createMock(() => Promise.resolve()),
        getBackendForTask: createMock(() => Promise.resolve({})),
      },
      workspaceUtils: {},
    };

    // Test with non-existent session
    try {
      await approveSessionFromParams(
        {
          _session: "non-existent-session",
        },
        testDeps
      );
      // Should not reach this point
      expect(false).toBe(true);
    } catch (error) {
      expect(error instanceof ResourceNotFoundError).toBe(true);
      expect((error as Error).message).toContain("Session \"non-existent-session\" not found");
    }
  });

  test("throws error when no session or task is provided", async () => {
    // Create test dependencies with required properties
    const testDeps = {
      sessionDB: {
        getSession: createMock(() => Promise.resolve(null)),
        getSessionByTaskId: createMock(() => Promise.resolve(null)),
        getSessionWorkdir: createMock(() => Promise.resolve("")),
      },
      gitService: {
        execInRepository: createMock(() => Promise.resolve("")),
      },
      taskService: {
        setTaskStatus: createMock(() => Promise.resolve()),
        getBackendForTask: createMock(() => Promise.resolve({})),
      },
      workspaceUtils: {
        getCurrentSession: createMock(() => Promise.resolve(null)),
      },
    };

    // Test with no arguments
    try {
      await approveSessionFromParams(
        {
          repo: "/test/repo/path",
        },
        testDeps
      );
      // Should not reach this point
      expect(false).toBe(true);
    } catch (error) {
      expect(error instanceof ValidationError).toBe(true);
      expect((error as Error).message).toContain("No session detected");
    }
  });

  test("handles errors during task metadata update", async () => {
    // Create mocks for dependencies
    const mockSessionDB = {
      getSession: createMock((name) =>
        Promise.resolve({
          _session: name,
          repoName: "test-repo",
          repoUrl: "/test/repo/path",
          taskId: "#TEST_VALUE",
          createdAt: new Date().toISOString(),
        })
      ),
      getSessionByTaskId: createMock(() => Promise.resolve(null)),
      getSessionWorkdir: createMock(() =>
        Promise.resolve("/test/workdir/test-repo/sessions/test-session")
      ),
    };

    const mockGitService = {
      execInRepository: createMock((_workdir, command) => {
        if (command.includes("rev-parse HEAD")) {
          return Promise.resolve("abcdef123456");
        }
        if (command.includes("config user.name")) {
          return Promise.resolve("Test User");
        }
        return Promise.resolve("");
      }),
    };

    const mockTaskService = {
      setTaskStatus: createMock(() => Promise.reject(new Error("Task update failed"))),
      getBackendForTask: createMock(() =>
        Promise.resolve({
          setTaskMetadata: createMock(() => Promise.resolve()),
        })
      ),
    };

    // Create test dependencies
    const testDeps = {
      sessionDB: mockSessionDB,
      gitService: mockGitService,
      taskService: mockTaskService,
      workspaceUtils: {},
    };

    // Should still succeed even if task update fails
    const result = await approveSessionFromParams(
      {
        _session: "test-session",
      },
      testDeps
    );

    // Verify
    expect(result.commitHash).toBe("abcdef123456");
    expect(result._session).toBe("test-session");
  });

  test("merges from local PR branch and handles missing remote branch gracefully", async () => {
    // Create mocks for dependencies
    const mockSessionDB = {
      getSession: createMock((name) =>
        Promise.resolve({
          _session: name,
          repoName: "test-repo",
          repoUrl: "/test/repo/path",
          taskId: "#TEST_VALUE",
          createdAt: new Date().toISOString(),
        })
      ),
      getSessionByTaskId: createMock(() => Promise.resolve(null)),
      getSessionWorkdir: createMock(() =>
        Promise.resolve("/test/workdir/test-repo/sessions/test-session")
      ),
    };

    const gitCommands: string[] = [];
    const mockGitService = {
      execInRepository: createMock((_workdir, command) => {
        gitCommands.push(command);

        if (command.includes("rev-parse HEAD")) {
          return Promise.resolve("abcdef123456");
        }
        if (command.includes("config user.name")) {
          return Promise.resolve("Test User");
        }
        // Simulate remote branch check failure (branch doesn't exist on remote)
        if (command.includes("show-ref --verify --quiet refs/remotes/origin/pr/test-session")) {
          throw new Error("Command failed: git show-ref");
        }
        return Promise.resolve("");
      }),
    };

    const mockTaskService = {
      setTaskStatus: createMock(() => Promise.resolve()),
      getBackendForTask: createMock(() =>
        Promise.resolve({
          setTaskMetadata: createMock(() => Promise.resolve()),
        })
      ),
    };

    // Create test dependencies
    const testDeps = {
      sessionDB: mockSessionDB,
      gitService: mockGitService,
      taskService: mockTaskService,
      workspaceUtils: {},
    };

    // Test the approval
    const result = await approveSessionFromParams(
      {
        _session: "test-session",
      },
      testDeps
    );

    // Verify the result
    expect(result.commitHash).toBe("abcdef123456");
    expect(result._session).toBe("test-session");
    expect(result.prBranch).toBe("pr/test-session");

    // Verify git commands were called correctly
    expect(gitCommands).toContain("git checkout main");
    expect(gitCommands).toContain("git fetch origin");
    // CRITICAL: Should merge from LOCAL PR branch, not remote
    expect(gitCommands).toContain("git merge --ff-only pr/test-session");
    // Should NOT contain merge from remote branch
    expect(gitCommands).not.toContain("git merge --ff-only origin/pr/test-session");

    // Should try to push main branch
    expect(gitCommands).toContain("git push origin main");

    // Should try to check for remote branch existence
    expect(gitCommands).toContain(
      "git show-ref --verify --quiet refs/remotes/origin/pr/test-session"
    );

    // Should NOT try to delete remote branch since it doesn't exist
    expect(gitCommands).not.toContain("git push origin --delete pr/test-session");
  });

  // Bug: Missing branch cleanup after successful merge
  // Current implementation doesn't clean up local branches after merge
  // Expected behavior: Delete both local PR branch and task branch after successful merge
  describe("branch cleanup after successful merge", () => {
    test("should delete local PR branch and task branch after successful merge", async () => {
      // Create mocks for dependencies
      const mockSessionDB = {
        getSession: createMock((name) =>
          Promise.resolve({
            session: name,
            repoName: "test-repo",
            repoUrl: "/test/repo/path",
            taskId: "#265",
            createdAt: new Date().toISOString(),
          })
        ),
        getSessionByTaskId: createMock(() => Promise.resolve(null)),
        getSessionWorkdir: createMock(() =>
          Promise.resolve("/test/workdir/test-repo/sessions/test-session")
        ),
      };

      const gitCommands: string[] = [];
      const mockGitService = {
        execInRepository: createMock((_workdir: string, command: string) => {
          gitCommands.push(command);

          if (command.includes("rev-parse HEAD")) {
            return Promise.resolve("abcdef123456");
          }
          if (command.includes("config user.name")) {
            return Promise.resolve("Test User");
          }
          // Simulate successful branch operations
          return Promise.resolve("");
        }),
      };

      const mockTaskService = {
        setTaskStatus: createMock(() => Promise.resolve()),
        getBackendForTask: createMock(() =>
          Promise.resolve({
            setTaskMetadata: createMock(() => Promise.resolve()),
          })
        ),
      };

      // Create test dependencies
      const testDeps = {
        sessionDB: mockSessionDB,
        gitService: mockGitService,
        taskService: mockTaskService,
        workspaceUtils: {},
      };

      // Test the approval with newly approved session
      const result = await approveSessionFromParams(
        {
          session: "task#265",
        },
        testDeps
      );

      // Verify the merge was successful
      expect(result.commitHash).toBe("abcdef123456");
      expect(result.session).toBe("task#265");
      expect(result.isNewlyApproved).toBe(true);

      // BUG: These branch cleanup commands should be called but currently aren't
      // Should delete the local PR branch after successful merge
      expect(gitCommands).toContain("git branch -d pr/task#265");

      // Should delete the local task branch if it exists
      expect(gitCommands).toContain("git branch -d task#265");
    });

    test("should handle branch cleanup failures gracefully without failing the operation", async () => {
      // Create mocks for dependencies
      const mockSessionDB = {
        getSession: createMock((name) =>
          Promise.resolve({
            session: name,
            repoName: "test-repo",
            repoUrl: "/test/repo/path",
            taskId: "#265",
            createdAt: new Date().toISOString(),
          })
        ),
        getSessionByTaskId: createMock(() => Promise.resolve(null)),
        getSessionWorkdir: createMock(() =>
          Promise.resolve("/test/workdir/test-repo/sessions/test-session")
        ),
      };

      const gitCommands: string[] = [];
      const mockGitService = {
        execInRepository: createMock((_workdir, command) => {
          gitCommands.push(command);

          if (command.includes("rev-parse HEAD")) {
            return Promise.resolve("abcdef123456");
          }
          if (command.includes("config user.name")) {
            return Promise.resolve("Test User");
          }
          // Simulate branch deletion failures
          if (command.includes("branch -d")) {
            throw new Error("branch deletion failed - branch not found or has unmerged changes");
          }
          return Promise.resolve("");
        }),
      };

      const mockTaskService = {
        setTaskStatus: createMock(() => Promise.resolve()),
        getBackendForTask: createMock(() =>
          Promise.resolve({
            setTaskMetadata: createMock(() => Promise.resolve()),
          })
        ),
      };

      // Create test dependencies
      const testDeps = {
        sessionDB: mockSessionDB,
        gitService: mockGitService,
        taskService: mockTaskService,
        workspaceUtils: {},
      };

      // Test the approval - should not fail even if branch cleanup fails
      const result = await approveSessionFromParams(
        {
          session: "task#265",
        },
        testDeps
      );

      // Verify the merge was still successful despite cleanup failures
      expect(result.commitHash).toBe("abcdef123456");
      expect(result.session).toBe("task#265");
      expect(result.isNewlyApproved).toBe(true);

      // Verify cleanup was attempted
      expect(gitCommands).toContain("git branch -d pr/task#265");
      expect(gitCommands).toContain("git branch -d task#265");
    });

    test("should not attempt branch cleanup for already approved sessions", async () => {
      // Create mocks for dependencies
      const mockSessionDB = {
        getSession: createMock((name) =>
          Promise.resolve({
            session: name,
            repoName: "test-repo",
            repoUrl: "/test/repo/path",
            taskId: "#265",
            createdAt: new Date().toISOString(),
          })
        ),
        getSessionByTaskId: createMock(() => Promise.resolve(null)),
        getSessionWorkdir: createMock(() =>
          Promise.resolve("/test/workdir/test-repo/sessions/test-session")
        ),
      };

      const gitCommands: string[] = [];
      const mockGitService = {
        execInRepository: createMock((_workdir, command) => {
          gitCommands.push(command);

          if (command.includes("rev-parse HEAD")) {
            return Promise.resolve("abcdef123456");
          }
          if (command.includes("config user.name")) {
            return Promise.resolve("Test User");
          }
          // Simulate that PR branch doesn't exist (already cleaned up)
          if (command.includes("show-ref --verify --quiet refs/heads/pr/task#265")) {
            throw new Error("branch doesn't exist");
          }
          // Simulate merge-base check shows branch is already merged
          if (command.includes("merge-base --is-ancestor")) {
            return Promise.resolve("");  // Success means it's already merged
          }
          return Promise.resolve("");
        }),
      };

      const mockTaskService = {
        setTaskStatus: createMock(() => Promise.resolve()),
        getBackendForTask: createMock(() =>
          Promise.resolve({
            setTaskMetadata: createMock(() => Promise.resolve()),
          })
        ),
      };

      // Create test dependencies
      const testDeps = {
        sessionDB: mockSessionDB,
        gitService: mockGitService,
        taskService: mockTaskService,
        workspaceUtils: {},
      };

      // Test the approval of already approved session
      const result = await approveSessionFromParams(
        {
          session: "task#265",
        },
        testDeps
      );

      // Verify this was detected as already approved
      expect(result.session).toBe("task#265");
      expect(result.isNewlyApproved).toBe(false);

      // Should NOT attempt branch cleanup for already approved sessions
      expect(gitCommands).not.toContain("git branch -d pr/task#265");
      expect(gitCommands).not.toContain("git branch -d task#265");
    });

    test("should handle case where task branch doesn't exist but PR branch does", async () => {
      // Create mocks for dependencies
      const mockSessionDB = {
        getSession: createMock((name) =>
          Promise.resolve({
            session: name,
            repoName: "test-repo",
            repoUrl: "/test/repo/path",
            taskId: "#265",
            createdAt: new Date().toISOString(),
          })
        ),
        getSessionByTaskId: createMock(() => Promise.resolve(null)),
        getSessionWorkdir: createMock(() =>
          Promise.resolve("/test/workdir/test-repo/sessions/test-session")
        ),
      };

      const gitCommands: string[] = [];
      const mockGitService = {
        execInRepository: createMock((_workdir, command) => {
          gitCommands.push(command);

          if (command.includes("rev-parse HEAD")) {
            return Promise.resolve("abcdef123456");
          }
          if (command.includes("config user.name")) {
            return Promise.resolve("Test User");
          }
          // Simulate that task branch doesn't exist but PR branch cleanup succeeds
          if (command.includes("branch -d task#265")) {
            throw new Error("branch 'task#265' not found");
          }
          return Promise.resolve("");
        }),
      };

      const mockTaskService = {
        setTaskStatus: createMock(() => Promise.resolve()),
        getBackendForTask: createMock(() =>
          Promise.resolve({
            setTaskMetadata: createMock(() => Promise.resolve()),
          })
        ),
      };

      // Create test dependencies
      const testDeps = {
        sessionDB: mockSessionDB,
        gitService: mockGitService,
        taskService: mockTaskService,
        workspaceUtils: {},
      };

      // Test the approval
      const result = await approveSessionFromParams(
        {
          session: "task#265",
        },
        testDeps
      );

      // Verify the merge was successful
      expect(result.commitHash).toBe("abcdef123456");
      expect(result.session).toBe("task#265");
      expect(result.isNewlyApproved).toBe(true);

      // Should attempt to clean up both branches, even if one fails
      expect(gitCommands).toContain("git branch -d pr/task#265");
      expect(gitCommands).toContain("git branch -d task#265");
    });
  });
});<|MERGE_RESOLUTION|>--- conflicted
+++ resolved
@@ -1,14 +1,8 @@
 import { describe, test, expect } from "bun:test";
 import { approveSessionFromParams } from "./session";
-<<<<<<< HEAD
-import { ResourceNotFoundError, ValidationError } from "../../errors";
-import { createMock } from "../../utils/test-utils/mocking";
-import * as WorkspaceUtils from "../workspace";
-=======
 import { ResourceNotFoundError, ValidationError } from "../errors/index";
 import { createMock } from "../utils/test-utils/mocking";
 import * as WorkspaceUtils from "./workspace";
->>>>>>> 9787e555
 
 const TEST_VALUE = 123;
 
