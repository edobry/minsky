--- conflicted
+++ resolved
@@ -183,13 +183,10 @@
       try {
         await getTaskStatusFromParams(params, mockDeps);
         expect(true).toBe(false); // Should not reach here
-<<<<<<< HEAD
-      } catch (error) {
-        expectToBeInstanceOf(error, ResourceNotFoundError);
-=======
       } catch (e) {
         expectToBeInstanceOf(e, ResourceNotFoundError);
->>>>>>> d7109298
+      } catch (e) {
+        expectToBeInstanceOf(e, ResourceNotFoundError);
       }
     });
   });
@@ -223,13 +220,10 @@
       try {
         await setTaskStatusFromParams(params, mockDeps);
         expect(true).toBe(false); // Should not reach here
-<<<<<<< HEAD
-      } catch (error) {
-        expectToBeInstanceOf(error, ValidationError);
-=======
       } catch (e) {
         expectToBeInstanceOf(e, ValidationError);
->>>>>>> d7109298
+      } catch (e) {
+        expectToBeInstanceOf(e, ValidationError);
       }
     });
   });
