/**
 * Tests for interface-agnostic session functions
 */
import { describe, test, expect, beforeEach, mock, jest } from "bun:test";
import { startSessionFromParams, updateSessionFromParams } from "../session.js";
import { ResourceNotFoundError } from "../../errors/index.js";

// Mock dependencies
const mockSessionRecord = {
  session: "test-session",
  repoUrl: "/mock/repo/url",
  repoName: "mock-repo",
  createdAt: new Date().toISOString(),
  taskId: "#123",
};

const mockTask = {
  id: "#123",
  title: "Test Task",
  status: "TODO",
  description: "This is a test task",
};

// Mock GitService
const mockGitService = {
  clone: jest.fn(() => ({ repoPath: "/mock/repo/path", success: true })),
  branch: jest.fn(() => ({ success: true })),
  stashChanges: jest.fn(() => Promise.resolve()),
  popStash: jest.fn(() => Promise.resolve()),
  pullLatest: jest.fn(() => Promise.resolve()),
  mergeBranch: jest.fn(() => ({ conflicts: false })),
  pushBranch: jest.fn(() => Promise.resolve()),
  getSessionWorkdir: jest.fn(() => "/mock/session/workdir"),
};

// Mock SessionDB
const mockSessionDB = {
  getSession: jest.fn((name: string) => (name === "test-session" ? mockSessionRecord : null)),
  addSession: jest.fn(() => Promise.resolve()),
  listSessions: jest.fn(() => [mockSessionRecord]),
  getSessionByTaskId: jest.fn((taskId: string) => (taskId === "#123" ? mockSessionRecord : null)),
  updateSession: jest.fn(() => Promise.resolve()),
};

// Mock TaskService
const mockTaskService = {
  getTask: jest.fn((id: string) => (id === "#123" ? mockTask : null)),
  getTaskStatus: jest.fn((id: string) => (id === "#123" ? "TODO" : null)),
  setTaskStatus: jest.fn(() => Promise.resolve()),
};

// Mock resolveRepoPath
const mockResolveRepoPath = jest.fn(() => Promise.resolve("/mock/repo/path"));

// Mock isSessionRepository
const mockIsSessionRepository = jest.fn(() => Promise.resolve(false));

// Mock getCurrentSession
const mockGetCurrentSession = jest.fn(() => Promise.resolve("test-session"));

describe("interface-agnostic session functions", () => {
  beforeEach(() => {
    // Reset mocks between tests
    mockGitService.clone.mockClear();
    mockGitService.branch.mockClear();
    mockGitService.stashChanges.mockClear();
    mockGitService.popStash.mockClear();
    mockGitService.pullLatest.mockClear();
    mockGitService.mergeBranch.mockClear();
    mockGitService.pushBranch.mockClear();
    mockGitService.getSessionWorkdir.mockClear();

    mockSessionDB.getSession.mockClear();
    mockSessionDB.addSession.mockClear();
    mockSessionDB.listSessions.mockClear();
    mockSessionDB.getSessionByTaskId.mockClear();
    mockSessionDB.updateSession.mockClear();

    mockTaskService.getTask.mockClear();
    mockTaskService.getTaskStatus.mockClear();
    mockTaskService.setTaskStatus.mockClear();

    mockResolveRepoPath.mockClear();
    mockIsSessionRepository.mockClear();
    mockGetCurrentSession.mockClear();

    // Reset mock implementations to default
    mockGitService.clone.mockImplementation(() => ({ repoPath: "/mock/repo/path", success: true }));
    mockGitService.branch.mockImplementation(() => ({ success: true }));
    mockGitService.mergeBranch.mockImplementation(() => ({ conflicts: false }));

    mockSessionDB.getSession.mockImplementation((name: string) =>
      name === "test-session" ? mockSessionRecord : null
    );
    mockSessionDB.listSessions.mockImplementation(() => [mockSessionRecord]);
    mockSessionDB.getSessionByTaskId.mockImplementation((taskId: string) =>
      taskId === "#123" ? mockSessionRecord : null
    );

    mockTaskService.getTask.mockImplementation((id: string) => (id === "#123" ? mockTask : null));
    mockTaskService.getTaskStatus.mockImplementation((id: string) =>
      id === "#123" ? "TODO" : null
    );

    mockIsSessionRepository.mockImplementation(() => Promise.resolve(false));
  });

  describe("startSessionFromParams", () => {
    test("should start a session with valid parameters", async () => {
      // Locally override getSession for this test to simulate session not existing initially
      mockSessionDB.getSession.mockImplementationOnce(() => null);

      // Mock the required dependencies
      const GitService = class {
        clone = mockGitService.clone;
        branch = mockGitService.branch;
      };

      const SessionDB = class {
        getSession = mockSessionDB.getSession;
        addSession = mockSessionDB.addSession;
        listSessions = mockSessionDB.listSessions;
      };

      const TaskService = class {
        constructor() {
          /* mock constructor */
        }
        getTask = mockTaskService.getTask;
        getTaskStatus = mockTaskService.getTaskStatus;
        setTaskStatus = mockTaskService.setTaskStatus;
      };

      // Setup module mocks
      mock.module("../git.js", () => ({
        GitService,
      }));

      mock.module("../session.js", () => ({
        SessionDB,
      }));

      mock.module("../tasks.js", () => ({
        TaskService,
        TASK_STATUS: {
          TODO: "TODO",
          DONE: "DONE",
          IN_PROGRESS: "IN-PROGRESS",
          IN_REVIEW: "IN-REVIEW",
        },
      }));

      mock.module("../workspace.js", () => ({
        isSessionRepository: mockIsSessionRepository,
      }));

      mock.module("../repo-utils.js", () => ({
        resolveRepoPath: mockResolveRepoPath,
        normalizeRepoName: () => "mock-repo",
      }));

      const params = {
        name: "test-session",
        repo: "/mock/repo/url",
<<<<<<< HEAD
        quiet: true,
        noStatusUpdate: false,
=======
        quiet: false,
        noStatusUpdate: false,
        backend: "markdown" as const,
        remote: { authMethod: "ssh" as const, depth: 1 },
>>>>>>> e4f11fab
      };

      // Reimport to use mocked modules
      const { startSessionFromParams: mockedStartSessionFromParams } = await import(
        "../session.js"
      );

      mockSessionDB.getSession.mockImplementationOnce(() => null);

      try {
        const result = await mockedStartSessionFromParams(params);

        expect(result).toBeDefined();
        expect(result.session).toBe("test-session");
        expect(result.repoUrl).toBe("/mock/repo/url");
<<<<<<< HEAD
        expect(mockSessionDB.addSession.mock.calls.length > 0).toBe(true);
        expect(mockGitService.clone.mock.calls.length > 0).toBe(true);
        expect(mockGitService.branch.mock.calls.length > 0).toBe(true);
=======
        expect(mockSessionDB.addSession.mock.calls.length).toBeGreaterThan(0);
        expect(mockGitService.clone.mock.calls.length).toBeGreaterThan(0);
        expect(mockGitService.branch.mock.calls.length).toBeGreaterThan(0);
>>>>>>> e4f11fab
      } catch (error) {
        console.error("Test error:", error);
        throw error;
      }
    });

    test("should throw ValidationError when session name and task ID are missing", async () => {
      const params = {
        repo: "/mock/repo/url",
<<<<<<< HEAD
        quiet: true,
        noStatusUpdate: false,
=======
        quiet: false,
        noStatusUpdate: false,
        backend: "markdown" as const,
        remote: { authMethod: "ssh" as const, depth: 1 },
>>>>>>> e4f11fab
      };
      // Using try/catch for robust error assertion with specific error types if needed
      try {
        await startSessionFromParams(params);
        expect(true).toBe(false); // Should not reach here
      } catch (e) {
        // Check for a generic error or a specific ValidationError if applicable
        expect(e instanceof Error).toBe(true); 
      }
    });
  });

  describe("updateSessionFromParams", () => {
    test("should update a session with valid parameters", async () => {
      // Mock the required dependencies
      const GitService = class {
        getSessionWorkdir = mockGitService.getSessionWorkdir;
        stashChanges = mockGitService.stashChanges;
        popStash = mockGitService.popStash;
        pullLatest = mockGitService.pullLatest;
        mergeBranch = mockGitService.mergeBranch;
        pushBranch = mockGitService.pushBranch;
      };

      const SessionDB = class {
        getSession = mockSessionDB.getSession;
      };

      // Setup module mocks
      mock.module("../git.js", () => ({
        GitService,
      }));

      mock.module("../session.js", () => ({
        SessionDB,
      }));

      mock.module("../workspace.js", () => ({
        getCurrentSession: mockGetCurrentSession,
      }));

      const params = {
        name: "test-session",
        branch: "main",
        remote: "origin",
        noStash: false,
        noPush: false,
      };

      // Reimport to use mocked modules
      const { updateSessionFromParams: mockedUpdateSessionFromParams } = await import(
        "../session.js"
      );

      try {
        await mockedUpdateSessionFromParams(params);

        expect(mockSessionDB.getSession).toHaveBeenCalledWith("test-session");
<<<<<<< HEAD
        expect(mockGitService.getSessionWorkdir.mock.calls.length > 0).toBe(true);
        expect(mockGitService.stashChanges.mock.calls.length > 0).toBe(true);
        expect(mockGitService.pullLatest.mock.calls.length > 0).toBe(true);
        expect(mockGitService.mergeBranch).toHaveBeenCalledWith("/mock/session/workdir", "main");
        expect(mockGitService.pushBranch.mock.calls.length > 0).toBe(true);
        expect(mockGitService.popStash.mock.calls.length > 0).toBe(true);
=======
        expect(mockGitService.getSessionWorkdir.mock.calls.length).toBeGreaterThan(0);
        expect(mockGitService.stashChanges.mock.calls.length).toBeGreaterThan(0);
        expect(mockGitService.pullLatest.mock.calls.length).toBeGreaterThan(0);
        expect(mockGitService.mergeBranch).toHaveBeenCalledWith("/mock/session/workdir", "main");
        expect(mockGitService.pushBranch.mock.calls.length).toBeGreaterThan(0);
        expect(mockGitService.popStash.mock.calls.length).toBeGreaterThan(0);
>>>>>>> e4f11fab
      } catch (error) {
        console.error("Test error:", error);
        throw error;
      }
    });

    test("should throw ResourceNotFoundError when session is not found", async () => {
      mockSessionDB.getSession.mockImplementation(() => null);

      const params = {
        name: "non-existent-session",
        branch: "main",
        noStash: false,
        noPush: false,
      };
<<<<<<< HEAD
      try {
        await updateSessionFromParams(params);
        expect(true).toBe(false); // Should not reach here
      } catch (e) {
        expect(e instanceof ResourceNotFoundError).toBe(true);
      }
=======

      await expect(updateSessionFromParams(params)).rejects.toThrow("not found");
>>>>>>> e4f11fab
    });

    test("should not stash or pop when noStash is true", async () => {
      // Same mocking as before but with noStash option
      const GitService = class {
        getSessionWorkdir = mockGitService.getSessionWorkdir;
        stashChanges = mockGitService.stashChanges;
        popStash = mockGitService.popStash;
        pullLatest = mockGitService.pullLatest;
        mergeBranch = mockGitService.mergeBranch;
        pushBranch = mockGitService.pushBranch;
      };

      const SessionDB = class {
        getSession = mockSessionDB.getSession;
      };

      // Setup module mocks
      mock.module("../git.js", () => ({
        GitService,
      }));

      mock.module("../session.js", () => ({
        SessionDB,
      }));

      mock.module("../workspace.js", () => ({
        getCurrentSession: mockGetCurrentSession,
      }));

      const params = {
        name: "test-session",
        branch: "main",
        noStash: true,
        noPush: false,
      };

      // Reimport to use mocked modules
      const { updateSessionFromParams: mockedUpdateSessionFromParams } = await import(
        "../session.js"
      );

      await mockedUpdateSessionFromParams(params);

<<<<<<< HEAD
      expect(mockGitService.stashChanges.mock.calls.length).toBe(0);
      expect(mockGitService.popStash.mock.calls.length).toBe(0);
=======
      expect(mockGitService.stashChanges.mock.calls.length).toEqual(0);
      expect(mockGitService.popStash.mock.calls.length).toEqual(0);
>>>>>>> e4f11fab
    });
  });
});<|MERGE_RESOLUTION|>--- conflicted
+++ resolved
@@ -1,11 +1,10 @@
 /**
  * Tests for interface-agnostic session functions
  */
-import { describe, test, expect, beforeEach, mock, jest } from "bun:test";
-import { startSessionFromParams, updateSessionFromParams } from "../session.js";
+import { describe, test, expect, beforeEach, mock, jest, spyOn } from "bun:test";
 import { ResourceNotFoundError } from "../../errors/index.js";
 
-// Mock dependencies
+// Mock dependencies from HEAD/origin/main - they are similar
 const mockSessionRecord = {
   session: "test-session",
   repoUrl: "/mock/repo/url",
@@ -21,15 +20,15 @@
   description: "This is a test task",
 };
 
-// Mock GitService
+// Mock GitService - combine and use jest.fn
 const mockGitService = {
-  clone: jest.fn(() => ({ repoPath: "/mock/repo/path", success: true })),
-  branch: jest.fn(() => ({ success: true })),
+  clone: jest.fn(() => Promise.resolve({ workdir: "/mock/repo/path", session: "test-session" })),
+  branch: jest.fn(() => Promise.resolve({ workdir: "/mock/repo/path", branch: "test-branch" })),
   stashChanges: jest.fn(() => Promise.resolve()),
   popStash: jest.fn(() => Promise.resolve()),
   pullLatest: jest.fn(() => Promise.resolve()),
-  mergeBranch: jest.fn(() => ({ conflicts: false })),
-  pushBranch: jest.fn(() => Promise.resolve()),
+  mergeBranch: jest.fn(() => Promise.resolve({ conflicts: false })),
+  push: jest.fn(() => Promise.resolve({ pushed: true, workdir: "/mock/repo/path"})), // changed from pushBranch
   getSessionWorkdir: jest.fn(() => "/mock/session/workdir"),
 };
 
@@ -37,7 +36,7 @@
 const mockSessionDB = {
   getSession: jest.fn((name: string) => (name === "test-session" ? mockSessionRecord : null)),
   addSession: jest.fn(() => Promise.resolve()),
-  listSessions: jest.fn(() => [mockSessionRecord]),
+  listSessions: jest.fn(() => Promise.resolve([mockSessionRecord])),
   getSessionByTaskId: jest.fn((taskId: string) => (taskId === "#123" ? mockSessionRecord : null)),
   updateSession: jest.fn(() => Promise.resolve()),
 };
@@ -51,10 +50,8 @@
 
 // Mock resolveRepoPath
 const mockResolveRepoPath = jest.fn(() => Promise.resolve("/mock/repo/path"));
-
 // Mock isSessionRepository
 const mockIsSessionRepository = jest.fn(() => Promise.resolve(false));
-
 // Mock getCurrentSession
 const mockGetCurrentSession = jest.fn(() => Promise.resolve("test-session"));
 
@@ -67,7 +64,7 @@
     mockGitService.popStash.mockClear();
     mockGitService.pullLatest.mockClear();
     mockGitService.mergeBranch.mockClear();
-    mockGitService.pushBranch.mockClear();
+    mockGitService.push.mockClear();
     mockGitService.getSessionWorkdir.mockClear();
 
     mockSessionDB.getSession.mockClear();
@@ -84,15 +81,15 @@
     mockIsSessionRepository.mockClear();
     mockGetCurrentSession.mockClear();
 
-    // Reset mock implementations to default
-    mockGitService.clone.mockImplementation(() => ({ repoPath: "/mock/repo/path", success: true }));
-    mockGitService.branch.mockImplementation(() => ({ success: true }));
-    mockGitService.mergeBranch.mockImplementation(() => ({ conflicts: false }));
+    // Reset mock implementations to default (favoring origin/main for consistency)
+    mockGitService.clone.mockImplementation(() => Promise.resolve({ workdir: "/mock/repo/path", session: "test-session" }));
+    mockGitService.branch.mockImplementation(() => Promise.resolve({ workdir: "/mock/repo/path", branch: "test-branch" }));
+    mockGitService.mergeBranch.mockImplementation(() => Promise.resolve({ conflicts: false }));
 
     mockSessionDB.getSession.mockImplementation((name: string) =>
       name === "test-session" ? mockSessionRecord : null
     );
-    mockSessionDB.listSessions.mockImplementation(() => [mockSessionRecord]);
+    mockSessionDB.listSessions.mockImplementation(() => Promise.resolve([mockSessionRecord]));
     mockSessionDB.getSessionByTaskId.mockImplementation((taskId: string) =>
       taskId === "#123" ? mockSessionRecord : null
     );
@@ -101,60 +98,28 @@
     mockTaskService.getTaskStatus.mockImplementation((id: string) =>
       id === "#123" ? "TODO" : null
     );
-
     mockIsSessionRepository.mockImplementation(() => Promise.resolve(false));
   });
 
   describe("startSessionFromParams", () => {
     test("should start a session with valid parameters", async () => {
-      // Locally override getSession for this test to simulate session not existing initially
       mockSessionDB.getSession.mockImplementationOnce(() => null);
 
-      // Mock the required dependencies
-      const GitService = class {
-        clone = mockGitService.clone;
-        branch = mockGitService.branch;
-      };
-
-      const SessionDB = class {
-        getSession = mockSessionDB.getSession;
-        addSession = mockSessionDB.addSession;
-        listSessions = mockSessionDB.listSessions;
-      };
-
-      const TaskService = class {
-        constructor() {
-          /* mock constructor */
-        }
-        getTask = mockTaskService.getTask;
-        getTaskStatus = mockTaskService.getTaskStatus;
-        setTaskStatus = mockTaskService.setTaskStatus;
-      };
-
-      // Setup module mocks
-      mock.module("../git.js", () => ({
-        GitService,
-      }));
-
-      mock.module("../session.js", () => ({
-        SessionDB,
-      }));
-
-      mock.module("../tasks.js", () => ({
-        TaskService,
-        TASK_STATUS: {
-          TODO: "TODO",
-          DONE: "DONE",
-          IN_PROGRESS: "IN-PROGRESS",
-          IN_REVIEW: "IN-REVIEW",
-        },
-      }));
-
-      mock.module("../workspace.js", () => ({
+      // Using mock.module as per origin/main for dynamic imports
+      mock.module("../../domain/git.js", () => ({
+        GitService: jest.fn(() => mockGitService),
+      }));
+      mock.module("../../domain/session.js", () => ({
+        SessionDB: jest.fn(() => mockSessionDB),
+      }));
+      mock.module("../../domain/tasks.js", () => ({
+        TaskService: jest.fn(() => mockTaskService),
+        TASK_STATUS: { TODO: "TODO", DONE: "DONE", IN_PROGRESS: "IN-PROGRESS", IN_REVIEW: "IN-REVIEW" },
+      }));
+      mock.module("../../domain/workspace.js", () => ({
         isSessionRepository: mockIsSessionRepository,
       }));
-
-      mock.module("../repo-utils.js", () => ({
+      mock.module("../../domain/repo-utils.js", () => ({
         resolveRepoPath: mockResolveRepoPath,
         normalizeRepoName: () => "mock-repo",
       }));
@@ -162,64 +127,40 @@
       const params = {
         name: "test-session",
         repo: "/mock/repo/url",
-<<<<<<< HEAD
-        quiet: true,
-        noStatusUpdate: false,
-=======
         quiet: false,
         noStatusUpdate: false,
         backend: "markdown" as const,
         remote: { authMethod: "ssh" as const, depth: 1 },
->>>>>>> e4f11fab
-      };
-
-      // Reimport to use mocked modules
+      };
+
       const { startSessionFromParams: mockedStartSessionFromParams } = await import(
-        "../session.js"
-      );
-
-      mockSessionDB.getSession.mockImplementationOnce(() => null);
-
-      try {
-        const result = await mockedStartSessionFromParams(params);
-
-        expect(result).toBeDefined();
-        expect(result.session).toBe("test-session");
-        expect(result.repoUrl).toBe("/mock/repo/url");
-<<<<<<< HEAD
-        expect(mockSessionDB.addSession.mock.calls.length > 0).toBe(true);
-        expect(mockGitService.clone.mock.calls.length > 0).toBe(true);
-        expect(mockGitService.branch.mock.calls.length > 0).toBe(true);
-=======
-        expect(mockSessionDB.addSession.mock.calls.length).toBeGreaterThan(0);
-        expect(mockGitService.clone.mock.calls.length).toBeGreaterThan(0);
-        expect(mockGitService.branch.mock.calls.length).toBeGreaterThan(0);
->>>>>>> e4f11fab
-      } catch (error) {
-        console.error("Test error:", error);
-        throw error;
-      }
+        "../../domain/session.js"
+      );
+
+      const result = await mockedStartSessionFromParams(params as any);
+      expect(result).toBeDefined();
+      expect(result.session).toBe("test-session");
+      expect(result.repoUrl).toBe("/mock/repo/url");
+      expect(mockSessionDB.addSession.mock.calls.length).toBeGreaterThan(0);
+      expect(mockGitService.clone.mock.calls.length).toBeGreaterThan(0);
+      expect(mockGitService.branch.mock.calls.length).toBeGreaterThan(0);
     });
 
     test("should throw ValidationError when session name and task ID are missing", async () => {
       const params = {
         repo: "/mock/repo/url",
-<<<<<<< HEAD
-        quiet: true,
-        noStatusUpdate: false,
-=======
         quiet: false,
         noStatusUpdate: false,
         backend: "markdown" as const,
         remote: { authMethod: "ssh" as const, depth: 1 },
->>>>>>> e4f11fab
-      };
-      // Using try/catch for robust error assertion with specific error types if needed
+      };
+      const { startSessionFromParams: mockedStartSessionFromParams } = await import(
+        "../../domain/session.js"
+      );
       try {
-        await startSessionFromParams(params);
-        expect(true).toBe(false); // Should not reach here
+        await mockedStartSessionFromParams(params as any);
+        expect(true).toBe(false); 
       } catch (e) {
-        // Check for a generic error or a specific ValidationError if applicable
         expect(e instanceof Error).toBe(true); 
       }
     });
@@ -227,30 +168,13 @@
 
   describe("updateSessionFromParams", () => {
     test("should update a session with valid parameters", async () => {
-      // Mock the required dependencies
-      const GitService = class {
-        getSessionWorkdir = mockGitService.getSessionWorkdir;
-        stashChanges = mockGitService.stashChanges;
-        popStash = mockGitService.popStash;
-        pullLatest = mockGitService.pullLatest;
-        mergeBranch = mockGitService.mergeBranch;
-        pushBranch = mockGitService.pushBranch;
-      };
-
-      const SessionDB = class {
-        getSession = mockSessionDB.getSession;
-      };
-
-      // Setup module mocks
-      mock.module("../git.js", () => ({
-        GitService,
-      }));
-
-      mock.module("../session.js", () => ({
-        SessionDB,
-      }));
-
-      mock.module("../workspace.js", () => ({
+      mock.module("../../domain/git.js", () => ({
+        GitService: jest.fn(() => mockGitService),
+      }));
+      mock.module("../../domain/session.js", () => ({
+        SessionDB: jest.fn(() => mockSessionDB),
+      }));
+      mock.module("../../domain/workspace.js", () => ({
         getCurrentSession: mockGetCurrentSession,
       }));
 
@@ -261,84 +185,41 @@
         noStash: false,
         noPush: false,
       };
-
-      // Reimport to use mocked modules
       const { updateSessionFromParams: mockedUpdateSessionFromParams } = await import(
-        "../session.js"
-      );
-
-      try {
-        await mockedUpdateSessionFromParams(params);
-
-        expect(mockSessionDB.getSession).toHaveBeenCalledWith("test-session");
-<<<<<<< HEAD
-        expect(mockGitService.getSessionWorkdir.mock.calls.length > 0).toBe(true);
-        expect(mockGitService.stashChanges.mock.calls.length > 0).toBe(true);
-        expect(mockGitService.pullLatest.mock.calls.length > 0).toBe(true);
-        expect(mockGitService.mergeBranch).toHaveBeenCalledWith("/mock/session/workdir", "main");
-        expect(mockGitService.pushBranch.mock.calls.length > 0).toBe(true);
-        expect(mockGitService.popStash.mock.calls.length > 0).toBe(true);
-=======
-        expect(mockGitService.getSessionWorkdir.mock.calls.length).toBeGreaterThan(0);
-        expect(mockGitService.stashChanges.mock.calls.length).toBeGreaterThan(0);
-        expect(mockGitService.pullLatest.mock.calls.length).toBeGreaterThan(0);
-        expect(mockGitService.mergeBranch).toHaveBeenCalledWith("/mock/session/workdir", "main");
-        expect(mockGitService.pushBranch.mock.calls.length).toBeGreaterThan(0);
-        expect(mockGitService.popStash.mock.calls.length).toBeGreaterThan(0);
->>>>>>> e4f11fab
-      } catch (error) {
-        console.error("Test error:", error);
-        throw error;
-      }
+        "../../domain/session.js"
+      );
+      await mockedUpdateSessionFromParams(params as any);
+      expect(mockSessionDB.getSession).toHaveBeenCalledWith("test-session");
+      expect(mockGitService.getSessionWorkdir.mock.calls.length).toBeGreaterThan(0);
+      expect(mockGitService.stashChanges.mock.calls.length).toBeGreaterThan(0);
+      expect(mockGitService.pullLatest.mock.calls.length).toBeGreaterThan(0);
+      expect(mockGitService.mergeBranch).toHaveBeenCalledWith("/mock/session/workdir", "main");
+      expect(mockGitService.push.mock.calls.length).toBeGreaterThan(0);
+      expect(mockGitService.popStash.mock.calls.length).toBeGreaterThan(0);
     });
 
     test("should throw ResourceNotFoundError when session is not found", async () => {
       mockSessionDB.getSession.mockImplementation(() => null);
-
       const params = {
         name: "non-existent-session",
         branch: "main",
         noStash: false,
         noPush: false,
       };
-<<<<<<< HEAD
-      try {
-        await updateSessionFromParams(params);
-        expect(true).toBe(false); // Should not reach here
-      } catch (e) {
-        expect(e instanceof ResourceNotFoundError).toBe(true);
-      }
-=======
-
-      await expect(updateSessionFromParams(params)).rejects.toThrow("not found");
->>>>>>> e4f11fab
+       const { updateSessionFromParams: mockedUpdateSessionFromParams } = await import(
+        "../../domain/session.js"
+      );
+      await expect(mockedUpdateSessionFromParams(params as any)).rejects.toThrow("not found");
     });
 
     test("should not stash or pop when noStash is true", async () => {
-      // Same mocking as before but with noStash option
-      const GitService = class {
-        getSessionWorkdir = mockGitService.getSessionWorkdir;
-        stashChanges = mockGitService.stashChanges;
-        popStash = mockGitService.popStash;
-        pullLatest = mockGitService.pullLatest;
-        mergeBranch = mockGitService.mergeBranch;
-        pushBranch = mockGitService.pushBranch;
-      };
-
-      const SessionDB = class {
-        getSession = mockSessionDB.getSession;
-      };
-
-      // Setup module mocks
-      mock.module("../git.js", () => ({
-        GitService,
-      }));
-
-      mock.module("../session.js", () => ({
-        SessionDB,
-      }));
-
-      mock.module("../workspace.js", () => ({
+      mock.module("../../domain/git.js", () => ({
+        GitService: jest.fn(() => mockGitService),
+      }));
+      mock.module("../../domain/session.js", () => ({
+        SessionDB: jest.fn(() => mockSessionDB),
+      }));
+      mock.module("../../domain/workspace.js", () => ({
         getCurrentSession: mockGetCurrentSession,
       }));
 
@@ -348,21 +229,12 @@
         noStash: true,
         noPush: false,
       };
-
-      // Reimport to use mocked modules
       const { updateSessionFromParams: mockedUpdateSessionFromParams } = await import(
-        "../session.js"
-      );
-
-      await mockedUpdateSessionFromParams(params);
-
-<<<<<<< HEAD
-      expect(mockGitService.stashChanges.mock.calls.length).toBe(0);
-      expect(mockGitService.popStash.mock.calls.length).toBe(0);
-=======
+        "../../domain/session.js"
+      );
+      await mockedUpdateSessionFromParams(params as any);
       expect(mockGitService.stashChanges.mock.calls.length).toEqual(0);
       expect(mockGitService.popStash.mock.calls.length).toEqual(0);
->>>>>>> e4f11fab
     });
   });
 });