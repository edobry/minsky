import { promises as fs } from "fs";
import { join } from "path";
import { exec } from "child_process";
import { promisify } from "util";
import { createSessionProvider, type SessionProviderInterface } from "./session";
import { log } from "../utils/logger";
import { createHash } from "crypto";
import { readFileSync, existsSync } from "fs";
import { sep } from "path";
import { homedir } from "os";
import { getErrorMessage } from "../errors/index";

const execAsync = promisify(exec);

/**
 * Options for resolving workspace paths
 */
export interface WorkspaceResolutionOptions {
  /** Explicit workspace path to use */
  workspace?: string;
  /** Path to a session workspace */
  sessionWorkspace?: string;
  /** Path to a session repository (deprecated, use sessionWorkspace instead) */
  sessionRepo?: string;
  /** When true, always resolve to main workspace for task operations */
  forTaskOperations?: boolean;
}

// For dependency injection in tests
export interface TestDependencies {
  access?: typeof fs.access;
  execAsync?: typeof execAsync;
  getSessionFromRepo?: typeof getSessionFromWorkspace;
}

/**
 * Get the main workspace path from a repository URL
 */
export function resolveMainWorkspaceFromRepoUrl(repoUrl: string): string {
  // For file:// URLs, just remove the file:// prefix
  if (repoUrl.startsWith("file://")) {
    return repoUrl.replace("file://", "");
  }
  // For other URLs, assume they refer to the current directory
  return process.cwd();
}

/**
 * Check if the current working directory is inside a session workspace
 * @param workspacePath The workspace path to check
 * @returns true if inside a session workspace
 */
export function isSessionWorkspace(workspacePath: string): boolean {
  const xdgStateHome = process.env.XDG_STATE_HOME || join(homedir(), ".local", "state");
  const minskySessionsPath = join(xdgStateHome, "minsky", "sessions");
  return workspacePath.startsWith(minskySessionsPath);
}

/**
 * Extracts session information from a workspace path
 * @param workspacePath The workspace path to analyze
 * @param execAsyncFn The execAsync function to use (for dependency injection)
 * @param sessionDbOverride Optional session DB override for testing
 * @returns Session information or null if not in a session
 */
export async function getSessionFromWorkspace(
  workspacePath: string,
  execAsyncFn: typeof execAsync = execAsync,
  sessionDbOverride?: SessionProviderInterface
): Promise<{
  session: string;
  upstreamRepository: string;
  gitRoot: string;
} | null> {
  try {
    // Get the git root of the workspace
    const { stdout } = await execAsyncFn("git rev-parse --show-toplevel", { cwd: workspacePath });
    const gitRoot = stdout.trim();

    // Check if this is in the minsky sessions directory structure
    const xdgStateHome = process.env.XDG_STATE_HOME || join(homedir(), ".local", "state");
    const minskySessionsPath = join(xdgStateHome, "minsky", "sessions");

    if (!gitRoot.startsWith(minskySessionsPath)) {
      // Not in a session workspace
      return null;
    }

    // Extract session name from the simplified path structure: /sessions/{sessionId}/
    const relativePath = gitRoot.substring(minskySessionsPath.length + 1);
    const sessionName = relativePath.split("/")[0]; // First part is the session ID

    if (!sessionName) {
      return null;
    }

    const db = sessionDbOverride || createSessionProvider();
    const sessionRecord = await db.getSession(sessionName);

    if (!sessionRecord || !sessionRecord.repoUrl) {
      return null;
    }

    return {
      session: sessionName,
      upstreamRepository: sessionRecord.repoUrl,
      gitRoot,
    };
  } catch (error) {
    // If anything fails, assume not in a session
    return null;
  }
}

// Alias getSessionFromWorkspace as getSessionFromRepo for backwards compatibility
export const getSessionFromRepo = getSessionFromWorkspace;

// Alias isSessionWorkspace as isSessionRepository for backwards compatibility
export const isSessionRepository = async (
  workspacePath: string,
  execAsyncFn?: typeof execAsync
): Promise<boolean> => {
  try {
    const { stdout } = await (execAsyncFn || execAsync)("git rev-parse --show-toplevel", {
      cwd: workspacePath,
    });
    const gitRoot = stdout.trim();
    return isSessionWorkspace(gitRoot);
  } catch {
    return false;
  }
};

/**
 * Always resolves to the main workspace path, even when called from a session workspace.
 * This is specifically designed for task operations that must always operate on the main workspace.
 *
 * @param deps Test dependencies for dependency injection
 * @returns Promise resolving to the main workspace path
 */
export async function resolveMainWorkspacePath(deps: TestDependencies = {}): Promise<string> {
  const currentDir = process.cwd();
  const { execAsync: execAsyncDep = execAsync } = deps;

  try {
    // Get the git root of the current directory
    const { stdout } = await execAsyncDep("git rev-parse --show-toplevel", { cwd: currentDir });
    const gitRoot = stdout.trim();

    // Check if this is in the minsky sessions directory structure
    const xdgStateHome = process.env.XDG_STATE_HOME || join(homedir(), ".local", "state");
    const minskySessionsPath = join(xdgStateHome, "minsky", "sessions");

    if (gitRoot.startsWith(minskySessionsPath)) {
      // We're in a session workspace, extract session name and get the main workspace path
      const relativePath = gitRoot.substring(minskySessionsPath.length + 1);
      const sessionName = relativePath.split("/")[0]; // First part is the session ID

      if (sessionName) {
        // Use the session database to get the repository URL
        try {
          const sessionProvider = createSessionProvider();
          const sessionRecord = await sessionProvider.getSession(sessionName);
          if (sessionRecord && sessionRecord.repoUrl) {
            return sessionRecord.repoUrl;
          }
        } catch (sessionError) {
          // If session DB lookup fails, fall back to current directory
        }
      }
    }

    // Not in a session or couldn't resolve session info, return git root
    return gitRoot;
  } catch (error) {
    // If git command fails, fall back to current directory
    return currentDir;
  }
}

/**
 * Resolve the workspace path for task operations
 * Modified to use the current working directory when in a session workspace
 *
 * Resolution order:
 * 1. Use explicitly provided workspace path
 * 2. Use session workspace if provided
 * 3. Use current directory as workspace
 */
export async function resolveWorkspacePath(
  options?: WorkspaceResolutionOptions,
  deps: TestDependencies = {}
): Promise<string> {
  const { access = fs.access } = deps;

  // For task operations, always use the main workspace.
  if (options?.forTaskOperations) {
    const sessionInfo = await getSessionFromWorkspace(process.cwd());
    if (sessionInfo && sessionInfo.upstreamRepository) {
      return resolveMainWorkspaceFromRepoUrl(sessionInfo.upstreamRepository);
    }
    // If not in a session, or session has no upstream, fall through to normal logic.
  }

  // If workspace path is explicitly provided, use it
  if (options?.workspace) {
    // Validate if it's a valid workspace
    try {
      const processDir = join(options.workspace, "process");
      await access(processDir);
      return options.workspace;
    } catch (_error) {
      throw new Error(
        `Invalid workspace path: ${options.workspace}. Path must be a valid Minsky workspace.`
      );
    }
  }

  // For backward compatibility, use sessionRepo if provided
  if (options?.sessionRepo) {
    return options.sessionRepo;
  }

  // Use current directory or provided session workspace as workspace
  const checkPath = options?.sessionWorkspace || process.cwd();

  // Note: We're no longer redirecting to the upstream repository path when in a session
  // This allows rules commands to operate on the current directory's rules
  return checkPath;
}

/**
 * Gets the current session name from the current working directory.
 * Uses getSessionFromWorkspace to extract the session context from the current working directory.
 */
export async function getCurrentSession(
  cwd: string = process.cwd(),
  execAsyncFn: typeof execAsync = execAsync,
  sessionDbOverride?: { getSession: SessionDB["getSession"] }
): Promise<string | null> {
  const sessionInfo = await getSessionFromWorkspace(cwd, execAsyncFn, sessionDbOverride);
  return sessionInfo ? sessionInfo.session : null;
}

/**
 * Gets the current session context including task ID.
 * First gets the session name from the current working directory,
 * and then queries the SessionDB for the taskId.
 */
export async function getCurrentSessionContext(
  cwd: string = process.cwd(),
  // Added getCurrentSessionFn dependency for better testability
  dependencies: {
    execAsyncFn?: typeof execAsync;
    sessionDbOverride?: { getSession: SessionDB["getSession"] };
    getCurrentSessionFn?: typeof getCurrentSession;
  } = {}
): Promise<{
  sessionId: string;
  taskId?: string;
} | null> {
  const { execAsyncFn, sessionDbOverride, getCurrentSessionFn = getCurrentSession } = dependencies;

  try {
    // Get the session name from the current working directory
    const sessionId = await getCurrentSessionFn(cwd, execAsyncFn, sessionDbOverride);
    if (!sessionId) {
      return null;
    }

    // Query the SessionDB to get task information
    const sessionDb = sessionDbOverride || new SessionDB();
    const sessionRecord = await sessionDb.getSession(sessionId);

    if (!sessionRecord) {
      return null;
    }

    return {
      sessionId,
      taskId: sessionRecord.taskId,
    };
  } catch (error) {
<<<<<<< HEAD
    log.error("Error fetching session record", {
      _sessionName: currentSessionName,
      error: getErrorMessage(error),
      stack: error instanceof Error ? error.stack : undefined,
      cwd,
    });
=======
    // If anything fails, return null
>>>>>>> 6fae7fe4
    return null;
  }
}

/**
 * Interface for workspace session information
 */
export interface WorkspaceSession {
  gitRoot: string;
  workspacePath: string;
  session: string;
  sessionDbPath: string;
  sessionData: any;
}

/**
 * Interface for workspace utility operations
 * This defines the contract for workspace-related functionality
 */
export interface WorkspaceUtilsInterface {
  /**
   * Check if a path is a valid workspace
   * @param path The path to check
   * @returns true if the path is a valid workspace
   */
  isWorkspace(path: string): Promise<boolean>;

  /**
   * Check if a path is a session workspace
   * @param path The path to check
   * @returns true if the path is a session workspace
   */
  isSessionWorkspace(path: string): boolean;

  /**
   * Get the current session name from a repository path
   * @param repoPath The repository path
   * @returns The session name or null if not in a session
   */
  getCurrentSession(repoPath: string): Promise<string | null>;

  /**
   * Get session information from a workspace path
   * @param workspacePath The workspace path
   * @returns The session name or null if not in a session
   */
  getSessionFromWorkspace(workspacePath: string): Promise<string | null>;

  /**
   * Resolve the workspace path for operations
   * @param options Resolution options
   * @returns The resolved workspace path
   */
  resolveWorkspacePath(options: { workspace?: string; sessionRepo?: string }): Promise<string>;
}

/**
 * Creates workspace utility functions
 * This factory function provides the implementation for workspace operations
 */
export function createWorkspaceUtils(): WorkspaceUtilsInterface {
  return {
    isWorkspace: async (path: string): Promise<boolean> => {
      try {
        await fs.access(join(path, "process"));
        return true;
      } catch (_error) {
        return false;
      }
    },
    isSessionWorkspace,
    getCurrentSession: async (repoPath: string): Promise<string | null> => {
      const sessionInfo = await getSessionFromRepo(repoPath);
      return sessionInfo ? sessionInfo.session : null;
    },
    getSessionFromWorkspace: async (workspacePath: string): Promise<string | null> => {
      const sessionInfo = await getSessionFromWorkspace(workspacePath);
      return sessionInfo ? sessionInfo.session : null;
    },
    resolveWorkspacePath: resolveWorkspacePath,
  };
}

export async function getWorkspaceGitRoot(workspacePath: string): Promise<string> {
  const { stdout } = await execAsync("git rev-parse --show-toplevel", { cwd: workspacePath });
  return stdout.trim();
}

export async function getWorkspaceSession(workspacePath: string): Promise<WorkspaceSession | null> {
  try {
    const gitRoot = await getWorkspaceGitRoot(workspacePath);
    const sessionInfo = await getSessionFromWorkspace(workspacePath);

    if (!sessionInfo) {
      return null;
    }

    return {
      gitRoot,
      workspacePath,
      session: sessionInfo.session,
      sessionDbPath: "", // Placeholder for session DB path
      sessionData: {}, // Placeholder for session data
    };
  } catch {
    return null;
  }
}

export class WorkspaceUtils {
  constructor(private execAsyncFn: typeof execAsync) {}

  async getCurrentSession(workspacePath: string): Promise<string | null> {
    return getCurrentSession(workspacePath, this.execAsyncFn);
  }
}<|MERGE_RESOLUTION|>--- conflicted
+++ resolved
@@ -281,16 +281,12 @@
       taskId: sessionRecord.taskId,
     };
   } catch (error) {
-<<<<<<< HEAD
     log.error("Error fetching session record", {
-      _sessionName: currentSessionName,
+      sessionName: currentSessionName,
       error: getErrorMessage(error),
       stack: error instanceof Error ? error.stack : undefined,
       cwd,
     });
-=======
-    // If anything fails, return null
->>>>>>> 6fae7fe4
     return null;
   }
 }
