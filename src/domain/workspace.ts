import { promises as fs } from "fs";
import { join, dirname } from "path";
import { exec } from "child_process";
import { promisify } from "util";
import { SessionDB } from "./session";

const execAsync = promisify(exec);

export interface WorkspaceResolutionOptions {
  workspace?: string;
  sessionRepo?: string;
}

// For dependency injection in tests
export interface TestDependencies {
  execAsync?: typeof execAsync;
  access?: typeof fs.access;
  getSessionFromRepo?: typeof getSessionFromRepo;
}

/**
 * Detects if the current directory is inside a session repository
 * @returns true if in a session repo, false otherwise
 */
export async function isSessionRepository(
  repoPath: string, 
  execAsyncFn: typeof execAsync = execAsync
): Promise<boolean> {
  try {
    // Get the git root of the provided path
    const { stdout } = await execAsyncFn("git rev-parse --show-toplevel", { cwd: repoPath });
    const gitRoot = stdout.trim();
    
    // Check if the git root contains a session marker
    const xdgStateHome = process.env.XDG_STATE_HOME || join(process.env.HOME || "", ".local/state");
    const minskyPath = join(xdgStateHome, "minsky", "git");
    
    if (gitRoot.startsWith(minskyPath)) {
      // Extract the relative path from the minsky git directory
      const relativePath = gitRoot.substring(minskyPath.length + 1);
      const pathParts = relativePath.split("/");
      
      // Should have at least 2 parts for legacy format (repoName/session)
      // or 3 parts for new format (repoName/sessions/session)
      return pathParts.length >= 2 && (
        pathParts.length === 2 || 
        (pathParts.length >= 3 && pathParts[1] === "sessions") ||
        // Check if any part of the path is a "sessions" directory
        // This handles nested directory structures like local/minsky/sessions/task#027
        pathParts.some((part, index) => index > 0 && index < pathParts.length - 1 && part === "sessions")
      );
    }
    
    return false;
  } catch (error) {
    return false;
  }
}

/**
 * Get session information from a repository path
 * @param repoPath The path to check
 * @returns Information about the session if found, null otherwise
 */
export async function getSessionFromRepo(
  repoPath: string, 
  execAsyncFn: typeof execAsync = execAsync,
  sessionDbOverride?: { getSession: SessionDB["getSession"] }
): Promise<{ 
  session: string;
  mainWorkspace: string;
} | null> {
  try {
    // Get the git root of the provided path
    const { stdout } = await execAsyncFn("git rev-parse --show-toplevel", { cwd: repoPath });
    const gitRoot = stdout.trim();
    
    // Check if this is in the minsky sessions directory structure
    const xdgStateHome = process.env.XDG_STATE_HOME || join(process.env.HOME || "", ".local/state");
    const minskyPath = join(xdgStateHome, "minsky", "git");
    
    if (!gitRoot.startsWith(minskyPath)) {
      return null;
    }
    
    // Extract session name from the path
    // Pattern could be either:
    // - Legacy: <minsky_path>/<repo_name>/<session_name>
    // - New: <minsky_path>/<repo_name>/sessions/<session_name>
    const relativePath = gitRoot.substring(minskyPath.length + 1);
    const pathParts = relativePath.split("/");
    
    if (pathParts.length < 2) {
      return null;
    }
    
    // Get the session name from the path parts
    let sessionName;
    if (pathParts.length >= 3 && pathParts[1] === "sessions") {
      // New path format: <repo_name>/sessions/<session_name>
      sessionName = pathParts[2];
    } else if (pathParts.length === 2) {
      // Legacy path format: <repo_name>/<session_name>
      sessionName = pathParts[1];
    } else {
      // Look for a "sessions" directory in the path
      for (let i = 1; i < pathParts.length - 1; i++) {
        if (pathParts[i] === "sessions") {
          // The session name is the directory after "sessions"
          sessionName = pathParts[i + 1];
          break;
        }
      }
    }
    
    // Type check to ensure sessionName is a string (for the compiler)
    if (typeof sessionName !== "string") {
      return null;
    }

    const db = sessionDbOverride || new SessionDB();
    const sessionRecord = await db.getSession(sessionName);
    
    if (!sessionRecord || !sessionRecord.repoUrl) {
      return null;
    }
    
    return {
      session: sessionName,
      mainWorkspace: sessionRecord.repoUrl
    };
  } catch (error) {
    return null;
  }
}

/**
 * Resolve the main workspace path for task operations
 * This ensures task operations are performed in the main workspace
 * even when executed from a session repository
 * 
 * Resolution strategy:
 * 1. Use explicitly provided workspace path if available
 * 2. If in a session repo, use the main workspace path
 * 3. Use current directory as workspace
 */
export async function resolveWorkspacePath(
  options?: WorkspaceResolutionOptions,
  deps: TestDependencies = {}
): Promise<string> {
  const {
    access = fs.access,
    getSessionFromRepo: getSessionFromRepoFn = getSessionFromRepo
  } = deps;

  // If workspace path is explicitly provided, use it
  if (options?.workspace) {
    // Validate if it's a valid workspace
    try {
      const processDir = join(options.workspace, "process");
      await access(processDir);
      return options.workspace;
    } catch (error) {
      throw new Error(`Invalid workspace path: ${options.workspace}. Path must be a valid Minsky workspace.`);
    }
  }
  
  // Check if current or provided path is a session repository
  const checkPath = options?.sessionRepo || process.cwd();
  const sessionInfo = await getSessionFromRepoFn(checkPath);
  
  if (sessionInfo) {
    // Strip file:// protocol if present
    let mainWorkspace = sessionInfo.mainWorkspace;
    if (mainWorkspace.startsWith("file://")) {
      mainWorkspace = mainWorkspace.replace(/^file:\/\//, "");
    }
    return mainWorkspace;
  }
  
  // If not in a session repo, use current directory
  return checkPath;
}

/**
<<<<<<< HEAD
 * Get the current session name from the working directory
 * @returns The session name if in a session workspace, null otherwise
 */
export async function getCurrentSession(
  workingDir: string = process.cwd(),
  execAsyncFn: typeof execAsync = execAsync
): Promise<string | null> {
  try {
    const sessionInfo = await getSessionFromRepo(workingDir, execAsyncFn);
    
    if (sessionInfo) {
      return sessionInfo.session;
    }
    
    return null;
  } catch (error) {
    return null;
  }
=======
 * Returns the current session name if in a session repository, or null otherwise.
 * Uses getSessionFromRepo to extract the session context from the current working directory.
 */
export async function getCurrentSession(
  cwd: string = process.cwd(),
  execAsyncFn: typeof execAsync = execAsync,
  sessionDbOverride?: { getSession: SessionDB["getSession"] }
): Promise<string | null> {
  const sessionInfo = await getSessionFromRepo(cwd, execAsyncFn, sessionDbOverride);
  return sessionInfo ? sessionInfo.session : null;
>>>>>>> 4f63028f
} <|MERGE_RESOLUTION|>--- conflicted
+++ resolved
@@ -183,26 +183,6 @@
 }
 
 /**
-<<<<<<< HEAD
- * Get the current session name from the working directory
- * @returns The session name if in a session workspace, null otherwise
- */
-export async function getCurrentSession(
-  workingDir: string = process.cwd(),
-  execAsyncFn: typeof execAsync = execAsync
-): Promise<string | null> {
-  try {
-    const sessionInfo = await getSessionFromRepo(workingDir, execAsyncFn);
-    
-    if (sessionInfo) {
-      return sessionInfo.session;
-    }
-    
-    return null;
-  } catch (error) {
-    return null;
-  }
-=======
  * Returns the current session name if in a session repository, or null otherwise.
  * Uses getSessionFromRepo to extract the session context from the current working directory.
  */
@@ -213,5 +193,4 @@
 ): Promise<string | null> {
   const sessionInfo = await getSessionFromRepo(cwd, execAsyncFn, sessionDbOverride);
   return sessionInfo ? sessionInfo.session : null;
->>>>>>> 4f63028f
 } 