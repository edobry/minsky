--- conflicted
+++ resolved
@@ -40,32 +40,15 @@
       const relativePath = gitRoot.substring(minskyPath.length + 1);
       const pathParts = relativePath.split("/");
       
-<<<<<<< HEAD
-      // Check for the sessions directory in the path parts
-      // This handles both legacy format (repoName/session)
-      // and nested directories with a sessions folder
-      if (pathParts.length >= 2) {
-        // Legacy format: repoName/session
-        if (pathParts.length === 2) {
-          return true;
-        }
-        
-        // Check if any part of the path is a "sessions" directory
-        // This handles nested directory structures like local/minsky/sessions/task#027
-        for (let i = 1; i < pathParts.length - 1; i++) {
-          if (pathParts[i] === "sessions") {
-            return true;
-          }
-        }
-      }
-=======
       // Should have at least 2 parts for legacy format (repoName/session)
       // or 3 parts for new format (repoName/sessions/session)
       return pathParts.length >= 2 && (
         pathParts.length === 2 || 
-        (pathParts.length >= 3 && pathParts[1] === "sessions")
+        (pathParts.length >= 3 && pathParts[1] === "sessions") ||
+        // Check if any part of the path is a "sessions" directory
+        // This handles nested directory structures like local/minsky/sessions/task#027
+        pathParts.some((part, index) => index > 0 && index < pathParts.length - 1 && part === "sessions")
       );
->>>>>>> e83cfcc8
     }
     
     return false;
@@ -86,13 +69,8 @@
 ): Promise<{ 
   session: string;
   mainWorkspace: string;
-  path: string;
 } | null> {
   try {
-<<<<<<< HEAD
-    const isSession = await isSessionRepository(repoPath, execAsyncFn);
-    if (!isSession) {
-=======
     // Get the git root of the provided path
     const { stdout } = await execAsyncFn("git rev-parse --show-toplevel", { cwd: repoPath });
     const gitRoot = stdout.trim();
@@ -102,26 +80,15 @@
     const minskyPath = join(xdgStateHome, "minsky", "git");
     
     if (!gitRoot.startsWith(minskyPath)) {
->>>>>>> e83cfcc8
-      return null;
-    }
-
-    // Get the git root of the provided path
-    const { stdout } = await execAsyncFn("git rev-parse --show-toplevel", { cwd: repoPath });
-    const gitRoot = stdout.trim();
-
-    // Parse the path to extract the session name
-    const xdgStateHome = process.env.XDG_STATE_HOME || join(process.env.HOME || "", ".local/state");
-    const minskyPath = join(xdgStateHome, "minsky", "git");
+      return null;
+    }
+    
+    // Extract session name from the path
+    // Pattern could be either:
+    // - Legacy: <minsky_path>/<repo_name>/<session_name>
+    // - New: <minsky_path>/<repo_name>/sessions/<session_name>
     const relativePath = gitRoot.substring(minskyPath.length + 1);
     const pathParts = relativePath.split("/");
-<<<<<<< HEAD
-
-    let sessionName: string | undefined;
-
-    if (pathParts.length === 2) {
-      // Legacy format: repoName/session
-=======
     
     if (pathParts.length < 2) {
       return null;
@@ -132,9 +99,8 @@
     if (pathParts.length >= 3 && pathParts[1] === "sessions") {
       // New path format: <repo_name>/sessions/<session_name>
       sessionName = pathParts[2];
-    } else {
+    } else if (pathParts.length === 2) {
       // Legacy path format: <repo_name>/<session_name>
->>>>>>> e83cfcc8
       sessionName = pathParts[1];
     } else {
       // Look for a "sessions" directory in the path
@@ -146,14 +112,9 @@
         }
       }
     }
-<<<<<<< HEAD
-
-    if (!sessionName) {
-=======
     
     // Type check to ensure sessionName is a string (for the compiler)
     if (typeof sessionName !== "string") {
->>>>>>> e83cfcc8
       return null;
     }
 
@@ -166,8 +127,7 @@
     
     return {
       session: sessionName,
-      mainWorkspace: sessionRecord.repoUrl,
-      path: gitRoot
+      mainWorkspace: sessionRecord.repoUrl
     };
   } catch (error) {
     return null;
@@ -211,15 +171,9 @@
   
   if (sessionInfo) {
     // Strip file:// protocol if present
-<<<<<<< HEAD
-    let mainWorkspace = sessionInfo.path;
-    if (mainWorkspace.startsWith('file://')) {
-      mainWorkspace = mainWorkspace.replace(/^file:\/\//, '');
-=======
     let mainWorkspace = sessionInfo.mainWorkspace;
     if (mainWorkspace.startsWith("file://")) {
       mainWorkspace = mainWorkspace.replace(/^file:\/\//, "");
->>>>>>> e83cfcc8
     }
     return mainWorkspace;
   }
