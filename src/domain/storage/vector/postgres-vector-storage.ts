import { drizzle } from "drizzle-orm/postgres-js";
import postgres from "postgres";
import { getConfiguration } from "../../configuration";
import type { VectorStorage, SearchResult } from "./types";
import { log } from "../../../utils/logger";

export interface PostgresVectorStorageConfig {
  tableName: string;
  idColumn: string; // e.g., task_id
  embeddingColumn: string; // e.g., embedding
  dimensionColumn: string; // e.g., dimension
  lastIndexedAtColumn?: string; // e.g., last_indexed_at
}

export class PostgresVectorStorage implements VectorStorage {
  private readonly sql: ReturnType<typeof postgres>;
  private readonly db: ReturnType<typeof drizzle>;

  constructor(
    private readonly connectionString: string,
    private readonly dimension: number,
    private readonly config: PostgresVectorStorageConfig
  ) {
    this.sql = postgres(connectionString, { prepare: false, onnotice: () => {} });
    this.db = drizzle(this.sql);
  }

  static async fromSessionDbConfig(
    dimension: number,
    config: PostgresVectorStorageConfig
  ): Promise<PostgresVectorStorage> {
    const runtimeConfig = await getConfiguration();
    const conn = runtimeConfig.sessiondb?.postgres?.connectionString;
<<<<<<< HEAD
    if (!conn) throw new Error("PostgreSQL connection string not configured (sessiondb.postgres)");
=======
    if (!conn) {
      throw new Error("PostgreSQL connection string not configured (sessiondb.postgres)");
    }
>>>>>>> 71c9d30f
    const storage = new PostgresVectorStorage(conn, dimension, config);
    await storage.initialize();
    return storage;
  }

  // Convenience for task embeddings
  static async forTasksEmbeddingsFromConfig(dimension: number): Promise<PostgresVectorStorage> {
    return PostgresVectorStorage.fromSessionDbConfig(dimension, {
      tableName: "tasks_embeddings",
      idColumn: "task_id",
      embeddingColumn: "embedding",
      dimensionColumn: "dimension",
      lastIndexedAtColumn: "last_indexed_at",
    });
  }

  async initialize(): Promise<void> {
    await this.sql.unsafe("CREATE EXTENSION IF NOT EXISTS vector");
    // Tables are managed by Drizzle migrations. No-op here to avoid drift.
  }

  async store(id: string, vector: number[], _metadata?: Record<string, any>): Promise<void> {
    const vectorLiteral = `[${vector.join(",")}]`;

    const cols = [
      this.config.idColumn,
      this.config.dimensionColumn,
      this.config.embeddingColumn,
      this.config.lastIndexedAtColumn ? this.config.lastIndexedAtColumn : undefined,
      "updated_at",
    ].filter(Boolean) as string[];

    const placeholders: string[] = [];
    const values: any[] = [];

    // id
    placeholders.push("$1");
    values.push(id);

    // dimension
    placeholders.push("$2");
    values.push(this.dimension);

    // embedding (vector)
    placeholders.push("$3::vector");
    values.push(vectorLiteral);

<<<<<<< HEAD
=======
    let idx = 3;
>>>>>>> 71c9d30f
    if (this.config.lastIndexedAtColumn) {
      placeholders.push("NOW()");
    }
    // updated_at
    placeholders.push("NOW()");

    const updateSets: string[] = [
      `${this.config.embeddingColumn} = EXCLUDED.${this.config.embeddingColumn}`,
      `${this.config.dimensionColumn} = EXCLUDED.${this.config.dimensionColumn}`,
      `updated_at = NOW()`,
    ];
    if (this.config.lastIndexedAtColumn) {
      updateSets.push(`${this.config.lastIndexedAtColumn} = NOW()`);
    }

    const sql = `INSERT INTO ${this.config.tableName} (${cols.join(", ")})
       VALUES (${placeholders.join(", ")})
       ON CONFLICT (${this.config.idColumn}) DO UPDATE SET ${updateSets.join(", ")}`;

    await this.sql.unsafe(sql, values);
  }

  async search(queryVector: number[], limit = 10, threshold = 0.0): Promise<SearchResult[]> {
    const vectorLiteral = `[${queryVector.join(",")}]`;
    try {
      log.debug("[vector.search] Using Postgres vector storage", {
        limit,
        threshold,
        dimension: this.dimension,
        table: this.config.tableName,
      });
    } catch {
      // ignore debug logging errors
    }

    const rows = await this.sql.unsafe(
      `SELECT ${this.config.idColumn} AS id, (${this.config.embeddingColumn} <-> $1::vector) AS score
       FROM ${this.config.tableName}
       ORDER BY ${this.config.embeddingColumn} <-> $1::vector
       LIMIT $2`,
      [vectorLiteral, limit]
    );

    const results: SearchResult[] = (rows as any[]).map((r) => ({
      id: String((r as any).id),
      score: Number((r as any).score),
    }));

    return results.filter((r) => (isFinite(threshold) ? r.score <= threshold : true));
  }

  async delete(id: string): Promise<void> {
    await this.sql.unsafe(
      `DELETE FROM ${this.config.tableName} WHERE ${this.config.idColumn} = $1`,
      [id]
    );
  }
}<|MERGE_RESOLUTION|>--- conflicted
+++ resolved
@@ -31,13 +31,9 @@
   ): Promise<PostgresVectorStorage> {
     const runtimeConfig = await getConfiguration();
     const conn = runtimeConfig.sessiondb?.postgres?.connectionString;
-<<<<<<< HEAD
-    if (!conn) throw new Error("PostgreSQL connection string not configured (sessiondb.postgres)");
-=======
     if (!conn) {
       throw new Error("PostgreSQL connection string not configured (sessiondb.postgres)");
     }
->>>>>>> 71c9d30f
     const storage = new PostgresVectorStorage(conn, dimension, config);
     await storage.initialize();
     return storage;
@@ -85,10 +81,6 @@
     placeholders.push("$3::vector");
     values.push(vectorLiteral);
 
-<<<<<<< HEAD
-=======
-    let idx = 3;
->>>>>>> 71c9d30f
     if (this.config.lastIndexedAtColumn) {
       placeholders.push("NOW()");
     }
