import { pgTable, text, integer, timestamp, index, pgEnum } from "drizzle-orm/pg-core";
import { vector } from "drizzle-orm/pg-core";
import { enumSchemas } from "../../configuration/schemas/base";

// Enumerated task status matching markdown backend
export const taskStatusEnum = pgEnum("task_status", [
  "TODO",
  "IN-PROGRESS",
  "IN-REVIEW",
  "DONE",
  "BLOCKED",
  "CLOSED",
]);

// Enumerated backend type (reuse centralized backend type values)
const BACKEND_VALUES = enumSchemas.backendType.options as [string, ...string[]];
export const taskBackendEnum = pgEnum("task_backend", BACKEND_VALUES);

// Drizzle schema for tasks (metadata only - no spec content)
export const tasksTable = pgTable(
  "tasks",
  {
    id: text("id").primaryKey(),
    sourceTaskId: text("source_task_id"),
    backend: taskBackendEnum("backend"),
    status: taskStatusEnum("status"),
    title: text("title"),
    contentHash: text("content_hash"),
    lastIndexedAt: timestamp("last_indexed_at", { withTimezone: true }),
    createdAt: timestamp("created_at", { withTimezone: true }).defaultNow(),
    updatedAt: timestamp("updated_at", { withTimezone: true }).defaultNow(),
  },
  () => []
);

<<<<<<< HEAD
// Drizzle schema for task specs (content only)
// Separate from `tasks` metadata for 3-table design
export const taskSpecsTable = pgTable(
  "task_specs",
  {
    taskId: text("task_id")
      .primaryKey()
      .references(() => tasksTable.id, { onDelete: "cascade" }),
=======
// Drizzle schema for task specifications (content only)
export const taskSpecsTable = pgTable(
  "task_specs",
  {
    taskId: text("task_id").primaryKey(),
>>>>>>> 2e0a5618
    content: text("content").notNull(),
    contentHash: text("content_hash"),
    version: integer("version").default(1),
    createdAt: timestamp("created_at", { withTimezone: true }).defaultNow(),
    updatedAt: timestamp("updated_at", { withTimezone: true }).defaultNow(),
  },
  () => []
);

// Drizzle schema for tasks embeddings (vectors only)
// Separate from `tasks` metadata for clear responsibility boundaries
export const tasksEmbeddingsTable = pgTable(
  "tasks_embeddings",
  {
<<<<<<< HEAD
    taskId: text("task_id")
      .primaryKey()
      .references(() => tasksTable.id, { onDelete: "cascade" }),
    vector: vector("vector", { dimensions: 1536 }),
    contentHash: text("content_hash"), // track when embeddings need regeneration
    indexedAt: timestamp("indexed_at", { withTimezone: true }).defaultNow(),
=======
    taskId: text("task_id").primaryKey(),
    vector: vector("vector", { dimensions: 1536 }),
    metadata: text("metadata"), // JSON metadata as text
    contentHash: text("content_hash"),
    indexedAt: timestamp("indexed_at", { withTimezone: true }),
>>>>>>> 2e0a5618
  },
  (table) => [
    index("idx_tasks_embeddings_hnsw").using(
      "hnsw",
      table.vector.asc().nullsLast().op("vector_l2_ops")
    ),
  ]
);<|MERGE_RESOLUTION|>--- conflicted
+++ resolved
@@ -33,22 +33,11 @@
   () => []
 );
 
-<<<<<<< HEAD
-// Drizzle schema for task specs (content only)
-// Separate from `tasks` metadata for 3-table design
-export const taskSpecsTable = pgTable(
-  "task_specs",
-  {
-    taskId: text("task_id")
-      .primaryKey()
-      .references(() => tasksTable.id, { onDelete: "cascade" }),
-=======
 // Drizzle schema for task specifications (content only)
 export const taskSpecsTable = pgTable(
   "task_specs",
   {
     taskId: text("task_id").primaryKey(),
->>>>>>> 2e0a5618
     content: text("content").notNull(),
     contentHash: text("content_hash"),
     version: integer("version").default(1),
@@ -63,20 +52,11 @@
 export const tasksEmbeddingsTable = pgTable(
   "tasks_embeddings",
   {
-<<<<<<< HEAD
-    taskId: text("task_id")
-      .primaryKey()
-      .references(() => tasksTable.id, { onDelete: "cascade" }),
-    vector: vector("vector", { dimensions: 1536 }),
-    contentHash: text("content_hash"), // track when embeddings need regeneration
-    indexedAt: timestamp("indexed_at", { withTimezone: true }).defaultNow(),
-=======
     taskId: text("task_id").primaryKey(),
     vector: vector("vector", { dimensions: 1536 }),
     metadata: text("metadata"), // JSON metadata as text
     contentHash: text("content_hash"),
     indexedAt: timestamp("indexed_at", { withTimezone: true }),
->>>>>>> 2e0a5618
   },
   (table) => [
     index("idx_tasks_embeddings_hnsw").using(
