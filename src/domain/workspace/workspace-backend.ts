export interface FileInfo {
  name: string;
  path: string;
  type: "file" | "directory";
  size?: number;
  lastModified?: Date;
}

export interface WorkspaceOperationResult {
  success: boolean;
  message?: string;
  error?: string;
}

/**
 * Abstract interface for workspace operations
 * Designed to support different backend implementations (local filesystem, containers, etc.)
 */
export interface WorkspaceBackend {
  /**
   * Read file contents from the workspace
   * @param workspaceDir Absolute path to the workspace directory
   * @param relativePath Relative path within the workspace
   * @returns File contents as string
   */
  readFile(workspaceDir: string, relativePath: string): Promise<string>;

  /**
   * Write content to a file in the workspace
   * @param workspaceDir Absolute path to the workspace directory
   * @param relativePath Relative path within the workspace
   * @param content Content to write
   * @returns Operation result
   */
  writeFile(workspaceDir: string, relativePath: string, content: string): Promise<WorkspaceOperationResult>;

  /**
   * Delete a file from the workspace
   * @param workspaceDir Absolute path to the workspace directory
   * @param relativePath Relative path within the workspace
   * @returns Operation result
   */
  deleteFile(workspaceDir: string, relativePath: string): Promise<WorkspaceOperationResult>;

  /**
   * List directory contents
   * @param workspaceDir Absolute path to the workspace directory
   * @param relativePath Relative path within the workspace (optional, defaults to root)
   * @returns Array of file information
   */
  listDirectory(workspaceDir: string, relativePath?: string): Promise<FileInfo[]>;

  /**
   * Check if a file or directory exists
   * @param workspaceDir Absolute path to the workspace directory
   * @param relativePath Relative path within the workspace
   * @returns True if exists, false otherwise
   */
  exists(workspaceDir: string, relativePath: string): Promise<boolean>;

  /**
   * Create a directory in the workspace
   * @param workspaceDir Absolute path to the workspace directory
   * @param relativePath Relative path within the workspace
   * @returns Operation result
   */
  createDirectory(workspaceDir: string, relativePath: string): Promise<WorkspaceOperationResult>;
}

/**
 * Error thrown when workspace operations fail
 */
export class WorkspaceError extends Error {
  constructor(
    message: string,
    public readonly operation: string,
    public readonly workspaceDir: string,
    public readonly relativePath?: string,
    public readonly cause?: Error
  ) {
    super(message);
<<<<<<< HEAD
    (this as unknown).name = "WorkspaceError";
=======
    this?.name = "WorkspaceError";
>>>>>>> 12ceb307
  }
}

/**
 * Error thrown when a path is invalid or outside workspace boundaries
 */
export class InvalidPathError extends WorkspaceError {
  constructor(
    message: string,
    workspaceDir: string,
    relativePath?: string,
    cause?: Error
  ) {
    super(message, "path_validation", workspaceDir, relativePath, cause);
<<<<<<< HEAD
    (this as unknown).name = "InvalidPathError";
=======
    this?.name = "InvalidPathError";
>>>>>>> 12ceb307
  }
}

/**
 * Error thrown when a file or directory is not found
 */
export class FileNotFoundError extends WorkspaceError {
  constructor(
    workspaceDir: string,
    relativePath: string,
    cause?: Error
  ) {
    super(
      `File not found: ${relativePath}`,
      "file_not_found",
      workspaceDir,
      relativePath,
      cause
    );
<<<<<<< HEAD
    (this as unknown).name = "FileNotFoundError";
=======
    this?.name = "FileNotFoundError";
>>>>>>> 12ceb307
  }
}

/**
 * Error thrown when attempting to perform an operation on a directory when expecting a file
 */
export class DirectoryError extends WorkspaceError {
  constructor(
    message: string,
    workspaceDir: string,
    relativePath: string,
    cause?: Error
  ) {
    super(message, "directory_operation", workspaceDir, relativePath, cause);
<<<<<<< HEAD
    (this as unknown).name = "DirectoryError";
=======
    this?.name = "DirectoryError";
>>>>>>> 12ceb307
  }
} <|MERGE_RESOLUTION|>--- conflicted
+++ resolved
@@ -79,11 +79,7 @@
     public readonly cause?: Error
   ) {
     super(message);
-<<<<<<< HEAD
-    (this as unknown).name = "WorkspaceError";
-=======
-    this?.name = "WorkspaceError";
->>>>>>> 12ceb307
+    this.name = "WorkspaceError";
   }
 }
 
@@ -98,11 +94,7 @@
     cause?: Error
   ) {
     super(message, "path_validation", workspaceDir, relativePath, cause);
-<<<<<<< HEAD
-    (this as unknown).name = "InvalidPathError";
-=======
-    this?.name = "InvalidPathError";
->>>>>>> 12ceb307
+    this.name = "InvalidPathError";
   }
 }
 
@@ -122,11 +114,7 @@
       relativePath,
       cause
     );
-<<<<<<< HEAD
-    (this as unknown).name = "FileNotFoundError";
-=======
-    this?.name = "FileNotFoundError";
->>>>>>> 12ceb307
+    this.name = "FileNotFoundError";
   }
 }
 
@@ -141,10 +129,6 @@
     cause?: Error
   ) {
     super(message, "directory_operation", workspaceDir, relativePath, cause);
-<<<<<<< HEAD
-    (this as unknown).name = "DirectoryError";
-=======
-    this?.name = "DirectoryError";
->>>>>>> 12ceb307
+    this.name = "DirectoryError";
   }
 } 