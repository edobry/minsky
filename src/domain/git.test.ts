--- conflicted
+++ resolved
@@ -1,85 +1,3 @@
-<<<<<<< HEAD
-import { beforeEach, afterEach, describe, it, expect } from "bun:test";
-import { GitService } from "./git";
-import { mock } from "bun:test";
-import { promises as fs } from "fs";
-import { join } from "path";
-import { SessionDB } from "./session";
-
-describe("GitService", () => {
-  const TEST_DIR = "/tmp/minsky-test";
-  const TEST_GIT_DIR = join(TEST_DIR, "minsky", "git");
-  const TEST_SESSION_DB = "/tmp/minsky-test/minsky/session-db.json";
-
-  beforeEach(() => {
-    // Mock SessionDB to avoid database operations
-    mock.module("./session", () => ({
-      SessionDB: class SessionDB {
-        getSession = () => ({ session: "test-session", repoUrl: "https://example.com/repo" });
-      }
-    }));
-    
-    // Set up mock execAsync globally
-    const mockExecAsync = mock(async () => ({ stdout: "", stderr: "" }));
-    (global as any).execAsync = mockExecAsync;
-  });
-
-  afterEach(() => {
-    // Clean up global mocks
-    delete (global as any).execAsync;
-  });
-
-  it("clone: should create session repo under per-repo directory", async () => {
-    // Create GitService
-    const git = new GitService();
-    
-    // Calculate the expected path
-    const xdgStateHome = process.env.XDG_STATE_HOME || join(process.env.HOME || "", ".local/state");
-    const baseDir = join(xdgStateHome, "minsky", "git");
-    const expectedPath = join(baseDir, "github.com/org/repo/sessions/test-session");
-    
-    // Call clone
-    const repoPath = await git.clone({
-      repoUrl: "https://github.com/org/repo",
-      session: "test-session"
-    });
-    
-    expect(repoPath).toBe(expectedPath);
-    
-    // Verify git command was called correctly
-    const mockExecAsync = (global as any).execAsync;
-    expect(mockExecAsync).toHaveBeenCalledWith(`git clone https://github.com/org/repo ${expectedPath}`);
-  });
-
-  it("branch: should work with per-repo directory structure", async () => {
-    // Create GitService
-    const git = new GitService();
-    
-    // Call branch
-    await git.branch({
-      repoPath: join(TEST_GIT_DIR, "github.com/org/repo/sessions/test-session"),
-      branch: "feature/test"
-    });
-    
-    // Verify git command was called correctly
-    const mockExecAsync = (global as any).execAsync;
-    expect(mockExecAsync).toHaveBeenCalledWith(`git -C ${join(TEST_GIT_DIR, "github.com/org/repo/sessions/test-session")} checkout -b feature/test`);
-  });
-
-  it("pr: should work with per-repo directory structure", async () => {
-    // Create GitService
-    const git = new GitService();
-    
-    // Call PR
-    await git.pr({
-      repoPath: join(TEST_GIT_DIR, "github.com/org/repo/sessions/test-session"),
-      branch: "feature/test"
-    });
-    
-    // Verify git commands were called correctly
-    const mockExecAsync = (global as any).execAsync;
-    expect(mockExecAsync).toHaveBeenCalledWith("git remote show origin", { cwd: join(TEST_GIT_DIR, "github.com/org/repo/sessions/test-session") });
-=======
 import { describe, test, expect } from "bun:test";
 import { GitService } from "./git";
 
@@ -88,6 +6,5 @@
     // This is a placeholder test to ensure the test file compiles
     // The actual implementation tests are in session/update.test.ts
     expect(true).toBe(true);
->>>>>>> e83cfcc8
   });
 }); 