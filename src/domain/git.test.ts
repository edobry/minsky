--- conflicted
+++ resolved
@@ -1,38 +1,3 @@
-<<<<<<< HEAD
-import { beforeEach, afterEach, describe, it, expect } from "bun:test";
-import { GitService } from "./git";
-import { mkdtempSync, rmSync } from "fs";
-import { tmpdir } from "os";
-import { join } from "path";
-import { execSync } from "child_process";
-import { normalizeRepoName } from "./repo-utils";
-import { SessionDB } from "./session";
-
-function run(cmd: string, cwd: string) {
-  execSync(cmd, { cwd, stdio: "ignore" });
-}
-
-describe("GitService", () => {
-  let tmpDir: string;
-  let repoUrl: string;
-
-  beforeEach(() => {
-    // Create a temporary directory for testing
-    tmpDir = mkdtempSync(join(tmpdir(), "minsky-git-test-"));
-
-    // Initialize a git repo in the temp directory
-    run("git init --initial-branch=main", tmpDir);
-    run("git config user.email \"test@example.com\"", tmpDir);
-    run("git config user.name \"Test User\"", tmpDir);
-    
-    // Create test files and commit them
-    run("touch README.md", tmpDir);
-    run("git add README.md", tmpDir);
-    run("git commit -m \"Initial commit\"", tmpDir);
-    
-    // Use the temp directory as our test repo URL
-    repoUrl = tmpDir;
-=======
 /// <reference types="bun-types" />
 
 import { describe, expect, it, mock, beforeEach, afterEach } from 'bun:test';
@@ -65,20 +30,14 @@
 describe('GitService', () => {
   beforeEach(() => {
     mockExec.mockClear();
->>>>>>> a36f4e8d
   });
 
   afterEach(() => {
     mock.restore();
   });
 
-<<<<<<< HEAD
-  it("clone: should create session repo under per-repo directory", async () => {
-    // Create a GitService instance
-=======
   it('clone: should create session repo under per-repo directory', async () => {
     // Arrange
->>>>>>> a36f4e8d
     const git = new GitService();
     const repoUrl = 'https://github.com/example/test-repo';
     const session = `test-session-${randomBytes(4).toString('hex')}`;
@@ -89,15 +48,6 @@
       session
     });
     
-<<<<<<< HEAD
-    // Clone the test repo
-    const session = "test-session";
-    const result = await git.clone({ repoUrl, session });
-    
-    // Check that the workdir is under the correct repo directory
-    const repoName = normalizeRepoName(repoUrl);
-    expect(result.workdir).toContain(join("git", repoName, "sessions", session));
-=======
     // Assert
     // Check that exec was called with the right command
     expect(mockExec).toHaveBeenCalled();
@@ -106,48 +56,12 @@
     if (firstCall) {
       expect(firstCall[0]).toBe(`git clone ${repoUrl} ${join(git['baseDir'], session)}`);
     }
->>>>>>> a36f4e8d
     
     // Check the result
     expect(result.workdir).toBe(join(git['baseDir'], session));
     expect(result.session).toBe(session);
   });
 
-<<<<<<< HEAD
-  it("branch: should work with per-repo directory structure", async () => {
-    // Create a GitService instance
-    const git = new GitService();
-    
-    // First, clone the test repo
-    const session = "test-session";
-    await git.clone({ repoUrl, session });
-    
-    // Then create a branch
-    const branchResult = await git.branch({ session, branch: "feature" });
-    
-    // Check that the workdir is under the correct repo directory
-    const repoName = normalizeRepoName(repoUrl);
-    expect(branchResult.workdir).toContain(join("git", repoName, "sessions", session));
-    
-    // Check that the branch name is returned
-    expect(branchResult.branch).toBe("feature");
-  });
-
-  it("pr: should work with per-repo directory structure", async () => {
-    // Create a GitService instance
-    const git = new GitService();
-    
-    // First, clone the test repo
-    const session = "test-session";
-    const cloneResult = await git.clone({ repoUrl, session });
-    const workdir = cloneResult.workdir;
-    
-    // Create a new branch and add a file
-    run("git checkout -b feature", workdir);
-    run("touch feature.txt", workdir);
-    run("git add feature.txt", workdir);
-    run("git commit -m \"Add feature.txt\"", workdir);
-=======
   it('branch: should work with per-repo directory structure', async () => {
     // Arrange
     const git = new GitService();
@@ -156,7 +70,6 @@
 
     // Act
     const result = await git.branch({ session, branch });
->>>>>>> a36f4e8d
     
     // Assert
     // Check that exec was called with the right command
@@ -167,14 +80,8 @@
       expect(firstCall[0]).toBe(`git -C ${join(git['baseDir'], session)} checkout -b ${branch}`);
     }
     
-<<<<<<< HEAD
-    // Check the PR markdown contains relevant info
-    expect(result.markdown).toContain("feature.txt");
-    expect(result.markdown).toContain("feature");
-=======
     // Check the result
     expect(result.workdir).toBe(join(git['baseDir'], session));
     expect(result.branch).toBe(branch);
->>>>>>> a36f4e8d
   });
 });