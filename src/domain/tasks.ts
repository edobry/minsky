import { promises as fs } from "fs";
import { join } from "path";
import { parse as parsePath } from "path";
import { SessionDB } from "./session";
import { exec } from "child_process";
import { promisify } from "util";
const execAsync = promisify(exec);

export interface Task {
  id: string;
  title: string;
  description: string;
  status: string;
  specPath?: string; // Path to the task specification document
}

export interface TaskBackend {
  name: string;
  listTasks(options?: TaskListOptions): Promise<Task[]>;
  getTask(id: string): Promise<Task | null>;
  getTaskStatus(id: string): Promise<string | null>;
  setTaskStatus(id: string, status: string): Promise<void>;
  getWorkspacePath(): string;
  createTask(specPath: string): Promise<Task>;
}

export interface TaskListOptions {
  status?: string;
}

// Task status constants and checkbox mapping
export const TASK_STATUS = {
  TODO: "TODO",
  DONE: "DONE",
  IN_PROGRESS: "IN-PROGRESS",
  IN_REVIEW: "IN-REVIEW",
} as const;

export type TaskStatus = typeof TASK_STATUS[keyof typeof TASK_STATUS];

export const TASK_STATUS_CHECKBOX: Record<string, string> = {
  [TASK_STATUS.TODO]: " ",
  [TASK_STATUS.DONE]: "x",
  [TASK_STATUS.IN_PROGRESS]: "-",
  [TASK_STATUS.IN_REVIEW]: "+",
};

export const CHECKBOX_TO_STATUS: Record<string, TaskStatus> = {
  " ": TASK_STATUS.TODO,
  "x": TASK_STATUS.DONE,
  "-": TASK_STATUS.IN_PROGRESS,
  "+": TASK_STATUS.IN_REVIEW,
};

export class MarkdownTaskBackend implements TaskBackend {
  name = "markdown";
  private filePath: string;
  private workspacePath: string;
  
  constructor(workspacePath: string) {
    this.workspacePath = workspacePath;
    this.filePath = join(workspacePath, "process", "tasks.md");
  }
  
  async listTasks(options?: TaskListOptions): Promise<Task[]> {
    const tasks = await this.parseTasks();
    
    if (options?.status) {
      return tasks.filter(task => task.status === options.status);
    }
    
    return tasks;
  }
  
  async getTask(id: string): Promise<Task | null> {
    const tasks = await this.parseTasks();
    return tasks.find(task => task.id === id) || null;
  }
  
  async getTaskStatus(id: string): Promise<string | null> {
    const task = await this.getTask(id);
    return task ? task.status : null;
  }
  
  async setTaskStatus(id: string, status: string): Promise<void> {
    if (!Object.values(TASK_STATUS).includes(status as TaskStatus)) {
      throw new Error(`Status must be one of: ${Object.values(TASK_STATUS).join(", ")}`);
    }
    const content = await fs.readFile(this.filePath, "utf-8");
    const idNum = id.startsWith("#") ? id.slice(1) : id;
    const newStatusChar = TASK_STATUS_CHECKBOX[status];
    const lines = content.split("\n");
    let inCodeBlock = false;
    const updatedLines = lines.map(line => {
      if (line.trim().startsWith("```")) {
        inCodeBlock = !inCodeBlock;
        return line;
      }
      if (inCodeBlock) return line;
      if (line.includes(`[#${idNum}]`)) {
        // Replace only the first checkbox in the line
        return line.replace(/^(\s*- \[)( |x|-|\+)(\])/, `$1${newStatusChar}$3`);
      }
      return line;
    });
    await fs.writeFile(this.filePath, updatedLines.join("\n"), "utf-8");
  }
  
  private async validateSpecPath(taskId: string, title: string): Promise<string | undefined> {
    const taskIdNum = taskId.startsWith('#') ? taskId.slice(1) : taskId;
    const normalizedTitle = title.toLowerCase().replace(/[^a-z0-9]+/g, '-');
    const specPath = join('process', 'tasks', `${taskIdNum}-${normalizedTitle}.md`);
    const fullPath = join(this.workspacePath, specPath);

    try {
      await fs.access(fullPath);
      return specPath; // Return relative path if file exists
    } catch {
      // If file doesn't exist, try looking for any file with the task ID prefix
      const taskDir = join(this.workspacePath, 'process', 'tasks');
      try {
        const files = await fs.readdir(taskDir);
        const matchingFile = files.find(f => f.startsWith(`${taskIdNum}-`));
        if (matchingFile) {
          return join('process', 'tasks', matchingFile);
        }
      } catch {
        // Directory doesn't exist or can't be read
      }
      return undefined;
    }
  }
  
  private async parseTasks(): Promise<Task[]> {
    try {
      const content = await fs.readFile(this.filePath, "utf-8");
      // Split into lines and track code block state
      const lines = content.split("\n");
      const tasks: Task[] = [];
      let inCodeBlock = false;
      for (let i = 0; i < lines.length; i++) {
        const line = lines[i] ?? "";
        if (line.trim().startsWith("```")) {
          inCodeBlock = !inCodeBlock;
          continue;
        }
        if (inCodeBlock) continue;
        // Match top-level tasks: - [ ] Title [#123](...)
        const match = /^- \[( |x|-|\+)\] (.+?) \[#(\d+)\]\([^)]+\)/.exec(line);
        if (!match) continue;
        const checkbox = match[1];
        const title = match[2]?.trim() ?? "";
        const id = `#${match[3] ?? ""}`;
        if (!title || !id || !/^#\d+$/.test(id)) continue; // skip malformed or empty
        const status = CHECKBOX_TO_STATUS[checkbox as keyof typeof CHECKBOX_TO_STATUS] || TASK_STATUS.TODO;
        // Aggregate indented lines as description
        let description = "";
        for (let j = i + 1; j < lines.length; j++) {
          const subline = lines[j] ?? "";
          if (subline.trim().startsWith("```")) break;
          if (/^- \[.\]/.test(subline)) break; // next top-level task
          if (/^\s+- /.test(subline)) {
            description += (subline.trim().replace(/^- /, "") ?? "") + "\n";
          } else if ((subline.trim() ?? "") === "") {
            continue;
          } else {
            break;
          }
        }
        
<<<<<<< HEAD
        // Generate the spec path based on the task ID
        const taskIdNum = id.startsWith("#") ? id.slice(1) : id;
        const normalizedTitle = title.toLowerCase().replace(/[^a-z0-9]+/g, "-");
        const specPath = join(this.workspacePath, "process", "tasks", `${taskIdNum}-${normalizedTitle}.md`);
=======
        // Use the new validateSpecPath function to get the correct path
        const specPath = await this.validateSpecPath(id, title);
>>>>>>> a36f4e8d
        
        tasks.push({ 
          id, 
          title, 
          status, 
          description: description.trim(),
          specPath
        });
      }
      return tasks;
    } catch (error) {
      console.error("Error reading tasks file:", error);
      return [];
    }
  }
  
  getWorkspacePath(): string {
    return this.workspacePath;
  }

  async createTask(specPath: string): Promise<Task> {
    // Validate that the spec file exists
    try {
      await fs.access(specPath);
    } catch (error) {
      throw new Error(`Spec file not found: ${specPath}`);
    }

    // Read and parse the spec file
    const specContent = await fs.readFile(specPath, 'utf-8');
    const lines = specContent.split('\n');

    // Extract title from the first heading
    const titleLine = lines.find(line => line.startsWith('# '));
    if (!titleLine) {
      throw new Error('Invalid spec file: Missing title heading');
    }
    const titleMatch = titleLine.match(/^# Task #\d+: (.+)$/);
    if (!titleMatch?.[1]) {
      throw new Error('Invalid spec file: Missing or invalid title. Expected format: "# Task #XXX: Title"');
    }
    const title = titleMatch[1];

    // Extract description from the Context section
    const contextIndex = lines.findIndex(line => line.trim() === '## Context');
    if (contextIndex === -1) {
      throw new Error('Invalid spec file: Missing Context section');
    }
    let description = '';
    for (let i = contextIndex + 1; i < lines.length; i++) {
      const line = lines[i] || '';
      if (line.trim().startsWith('## ')) break;
      if (line.trim()) description += line.trim() + '\n';
    }
    if (!description.trim()) {
      throw new Error('Invalid spec file: Empty Context section');
    }

    // Find the next available task ID
    const tasks = await this.parseTasks();
    const maxId = tasks.reduce((max, task) => {
      const id = parseInt(task.id.slice(1));
      return id > max ? id : max;
    }, 0);
    const nextId = `#${String(maxId + 1).padStart(3, '0')}`;

    // Create the task entry
    const task: Task = {
      id: nextId,
      title,
      description: description.trim(),
      status: TASK_STATUS.TODO,
      specPath
    };

    // Add the task to tasks.md
    const content = await fs.readFile(this.filePath, 'utf-8');
    const taskEntry = `- [ ] ${title} [${nextId}](${specPath})\n`;
    const updatedContent = content + '\n' + taskEntry;
    await fs.writeFile(this.filePath, updatedContent, 'utf-8');

    return task;
  }
}

export class GitHubTaskBackend implements TaskBackend {
  name = "github";
  private workspacePath: string;
  
  constructor(workspacePath: string) {
    this.workspacePath = workspacePath;
    // Would initialize GitHub API client here
  }
  
  async listTasks(options?: TaskListOptions): Promise<Task[]> {
    // Placeholder for GitHub API integration
    console.log("GitHub task backend not fully implemented");
    return [];
  }
  
  async getTask(id: string): Promise<Task | null> {
    // Placeholder for GitHub API integration
    console.log("GitHub task backend not fully implemented");
    return null;
  }
  
  async getTaskStatus(id: string): Promise<string | null> {
    // Placeholder for GitHub API integration
    console.log("GitHub task backend not fully implemented");
    return null;
  }
  
  async setTaskStatus(id: string, status: string): Promise<void> {
    // Placeholder for GitHub API integration
    console.log("GitHub task backend not fully implemented");
  }
  
  getWorkspacePath(): string {
    return this.workspacePath;
  }

  async createTask(specPath: string): Promise<Task> {
    // Implementation needed
    throw new Error('Method not implemented');
  }
}

export interface TaskServiceOptions {
  workspacePath?: string;
  backend?: string;
}

export class TaskService {
  private backends: TaskBackend[] = [];
  private currentBackend: TaskBackend;
  
  constructor(options: TaskServiceOptions = {}) {
    const { workspacePath = process.cwd(), backend = 'markdown' } = options;
    
    // Initialize backends
    this.backends = [
      new MarkdownTaskBackend(workspacePath),
      new GitHubTaskBackend(workspacePath)
    ];
    
    // Set current backend
    const selectedBackend = this.backends.find(b => b.name === backend);
    if (!selectedBackend) {
      throw new Error(`Backend '${backend}' not found. Available backends: ${this.backends.map(b => b.name).join(', ')}`);
    }
    this.currentBackend = selectedBackend;
  }
  
  async listTasks(options?: TaskListOptions): Promise<Task[]> {
    return this.currentBackend.listTasks(options);
  }
  
  async getTask(id: string): Promise<Task | null> {
    return this.currentBackend.getTask(id);
  }
  
  async getTaskStatus(id: string): Promise<string | null> {
    return this.currentBackend.getTaskStatus(id);
  }
  
  async setTaskStatus(id: string, status: string): Promise<void> {
    return this.currentBackend.setTaskStatus(id, status);
  }
  
  getWorkspacePath(): string {
    return this.currentBackend.getWorkspacePath();
  }

  async createTask(specPath: string): Promise<Task> {
    return this.currentBackend.createTask(specPath);
  }
} <|MERGE_RESOLUTION|>--- conflicted
+++ resolved
@@ -1,9 +1,9 @@
-import { promises as fs } from "fs";
-import { join } from "path";
-import { parse as parsePath } from "path";
-import { SessionDB } from "./session";
-import { exec } from "child_process";
-import { promisify } from "util";
+import { promises as fs } from 'fs';
+import { join } from 'path';
+import { parse as parsePath } from 'path';
+import { SessionDB } from './session';
+import { exec } from 'child_process';
+import { promisify } from 'util';
 const execAsync = promisify(exec);
 
 export interface Task {
@@ -30,36 +30,36 @@
 
 // Task status constants and checkbox mapping
 export const TASK_STATUS = {
-  TODO: "TODO",
-  DONE: "DONE",
-  IN_PROGRESS: "IN-PROGRESS",
-  IN_REVIEW: "IN-REVIEW",
+  TODO: 'TODO',
+  DONE: 'DONE',
+  IN_PROGRESS: 'IN-PROGRESS',
+  IN_REVIEW: 'IN-REVIEW',
 } as const;
 
 export type TaskStatus = typeof TASK_STATUS[keyof typeof TASK_STATUS];
 
 export const TASK_STATUS_CHECKBOX: Record<string, string> = {
-  [TASK_STATUS.TODO]: " ",
-  [TASK_STATUS.DONE]: "x",
-  [TASK_STATUS.IN_PROGRESS]: "-",
-  [TASK_STATUS.IN_REVIEW]: "+",
+  [TASK_STATUS.TODO]: ' ',
+  [TASK_STATUS.DONE]: 'x',
+  [TASK_STATUS.IN_PROGRESS]: '-',
+  [TASK_STATUS.IN_REVIEW]: '+',
 };
 
 export const CHECKBOX_TO_STATUS: Record<string, TaskStatus> = {
-  " ": TASK_STATUS.TODO,
-  "x": TASK_STATUS.DONE,
-  "-": TASK_STATUS.IN_PROGRESS,
-  "+": TASK_STATUS.IN_REVIEW,
+  ' ': TASK_STATUS.TODO,
+  'x': TASK_STATUS.DONE,
+  '-': TASK_STATUS.IN_PROGRESS,
+  '+': TASK_STATUS.IN_REVIEW,
 };
 
 export class MarkdownTaskBackend implements TaskBackend {
-  name = "markdown";
+  name = 'markdown';
   private filePath: string;
   private workspacePath: string;
   
   constructor(workspacePath: string) {
     this.workspacePath = workspacePath;
-    this.filePath = join(workspacePath, "process", "tasks.md");
+    this.filePath = join(workspacePath, 'process', 'tasks.md');
   }
   
   async listTasks(options?: TaskListOptions): Promise<Task[]> {
@@ -84,26 +84,26 @@
   
   async setTaskStatus(id: string, status: string): Promise<void> {
     if (!Object.values(TASK_STATUS).includes(status as TaskStatus)) {
-      throw new Error(`Status must be one of: ${Object.values(TASK_STATUS).join(", ")}`);
-    }
-    const content = await fs.readFile(this.filePath, "utf-8");
-    const idNum = id.startsWith("#") ? id.slice(1) : id;
+      throw new Error(`Status must be one of: ${Object.values(TASK_STATUS).join(', ')}`);
+    }
+    const content = await fs.readFile(this.filePath, 'utf-8');
+    const idNum = id.startsWith('#') ? id.slice(1) : id;
     const newStatusChar = TASK_STATUS_CHECKBOX[status];
-    const lines = content.split("\n");
+    const lines = content.split('\n');
     let inCodeBlock = false;
     const updatedLines = lines.map(line => {
-      if (line.trim().startsWith("```")) {
+      if (line.trim().startsWith('```')) {
         inCodeBlock = !inCodeBlock;
         return line;
       }
       if (inCodeBlock) return line;
       if (line.includes(`[#${idNum}]`)) {
         // Replace only the first checkbox in the line
-        return line.replace(/^(\s*- \[)( |x|-|\+)(\])/, `$1${newStatusChar}$3`);
+        return line.replace(/^(\s*- \[)( |x|\-|\+)(\])/, `$1${newStatusChar}$3`);
       }
       return line;
     });
-    await fs.writeFile(this.filePath, updatedLines.join("\n"), "utf-8");
+    await fs.writeFile(this.filePath, updatedLines.join('\n'), 'utf-8');
   }
   
   private async validateSpecPath(taskId: string, title: string): Promise<string | undefined> {
@@ -133,50 +133,43 @@
   
   private async parseTasks(): Promise<Task[]> {
     try {
-      const content = await fs.readFile(this.filePath, "utf-8");
+      const content = await fs.readFile(this.filePath, 'utf-8');
       // Split into lines and track code block state
-      const lines = content.split("\n");
+      const lines = content.split('\n');
       const tasks: Task[] = [];
       let inCodeBlock = false;
       for (let i = 0; i < lines.length; i++) {
-        const line = lines[i] ?? "";
-        if (line.trim().startsWith("```")) {
+        const line = lines[i] ?? '';
+        if (line.trim().startsWith('```')) {
           inCodeBlock = !inCodeBlock;
           continue;
         }
         if (inCodeBlock) continue;
         // Match top-level tasks: - [ ] Title [#123](...)
-        const match = /^- \[( |x|-|\+)\] (.+?) \[#(\d+)\]\([^)]+\)/.exec(line);
+        const match = /^- \[( |x|\-|\+)\] (.+?) \[#(\d+)\]\([^)]+\)/.exec(line);
         if (!match) continue;
         const checkbox = match[1];
-        const title = match[2]?.trim() ?? "";
-        const id = `#${match[3] ?? ""}`;
+        const title = match[2]?.trim() ?? '';
+        const id = `#${match[3] ?? ''}`;
         if (!title || !id || !/^#\d+$/.test(id)) continue; // skip malformed or empty
         const status = CHECKBOX_TO_STATUS[checkbox as keyof typeof CHECKBOX_TO_STATUS] || TASK_STATUS.TODO;
         // Aggregate indented lines as description
-        let description = "";
+        let description = '';
         for (let j = i + 1; j < lines.length; j++) {
-          const subline = lines[j] ?? "";
-          if (subline.trim().startsWith("```")) break;
+          const subline = lines[j] ?? '';
+          if (subline.trim().startsWith('```')) break;
           if (/^- \[.\]/.test(subline)) break; // next top-level task
           if (/^\s+- /.test(subline)) {
-            description += (subline.trim().replace(/^- /, "") ?? "") + "\n";
-          } else if ((subline.trim() ?? "") === "") {
+            description += (subline.trim().replace(/^- /, '') ?? '') + '\n';
+          } else if ((subline.trim() ?? '') === '') {
             continue;
           } else {
             break;
           }
         }
         
-<<<<<<< HEAD
-        // Generate the spec path based on the task ID
-        const taskIdNum = id.startsWith("#") ? id.slice(1) : id;
-        const normalizedTitle = title.toLowerCase().replace(/[^a-z0-9]+/g, "-");
-        const specPath = join(this.workspacePath, "process", "tasks", `${taskIdNum}-${normalizedTitle}.md`);
-=======
         // Use the new validateSpecPath function to get the correct path
         const specPath = await this.validateSpecPath(id, title);
->>>>>>> a36f4e8d
         
         tasks.push({ 
           id, 
@@ -188,7 +181,7 @@
       }
       return tasks;
     } catch (error) {
-      console.error("Error reading tasks file:", error);
+      console.error('Error reading tasks file:', error);
       return [];
     }
   }
@@ -263,7 +256,7 @@
 }
 
 export class GitHubTaskBackend implements TaskBackend {
-  name = "github";
+  name = 'github';
   private workspacePath: string;
   
   constructor(workspacePath: string) {
@@ -273,25 +266,25 @@
   
   async listTasks(options?: TaskListOptions): Promise<Task[]> {
     // Placeholder for GitHub API integration
-    console.log("GitHub task backend not fully implemented");
+    console.log('GitHub task backend not fully implemented');
     return [];
   }
   
   async getTask(id: string): Promise<Task | null> {
     // Placeholder for GitHub API integration
-    console.log("GitHub task backend not fully implemented");
+    console.log('GitHub task backend not fully implemented');
     return null;
   }
   
   async getTaskStatus(id: string): Promise<string | null> {
     // Placeholder for GitHub API integration
-    console.log("GitHub task backend not fully implemented");
+    console.log('GitHub task backend not fully implemented');
     return null;
   }
   
   async setTaskStatus(id: string, status: string): Promise<void> {
     // Placeholder for GitHub API integration
-    console.log("GitHub task backend not fully implemented");
+    console.log('GitHub task backend not fully implemented');
   }
   
   getWorkspacePath(): string {
