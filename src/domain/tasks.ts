import { promises as fs } from "fs";
import { join } from "path";
<<<<<<< HEAD
import { exec } from "child_process";
import { promisify } from "util";
=======
import { parse as parsePath } from "path";
import { SessionDB } from "./session";
import { exec } from "child_process";
import { promisify } from "util";
import { resolveRepoPath } from "./repo-utils";
import { resolveWorkspacePath } from "./workspace";
>>>>>>> 15dd5a86
import { log } from "../utils/logger";
import { normalizeTaskId } from "./tasks/utils";
import { createJsonFileTaskBackend } from "./tasks/jsonFileTaskBackend";
export { normalizeTaskId } from "./tasks/utils.js"; // Re-export normalizeTaskId from new location
import type {
  TaskListParams,
  TaskGetParams,
  TaskStatusGetParams,
  TaskStatusSetParams,
  TaskCreateParams,
} from "../schemas/tasks.js";
import { ResourceNotFoundError } from "../errors/index.js";
import matter from "gray-matter";

// Import and re-export functions from taskCommands.ts
import {
  listTasksFromParams,
  getTaskFromParams,
  getTaskStatusFromParams,
  setTaskStatusFromParams,
  createTaskFromParams,
  getTaskSpecContentFromParams,
  taskSpecContentParamsSchema,
  type TaskSpecContentParams,
} from "./tasks/taskCommands.js";

export {
  listTasksFromParams,
  getTaskFromParams,
  getTaskStatusFromParams,
  setTaskStatusFromParams,
  createTaskFromParams,
  getTaskSpecContentFromParams,
  taskSpecContentParamsSchema,
  type TaskSpecContentParams,
};

const execAsync = promisify(exec);

/**
 * Interface for task service operations
 * This defines the contract for task-related functionality
 */
export interface TaskServiceInterface {
  /**
   * Get all tasks with optional filtering
   */
  listTasks(options?: TaskListOptions): Promise<Task[]>;

  /**
   * Get a task by ID
   */
  getTask(id: string): Promise<Task | null>;

  /**
   * Get the status of a task
   */
  getTaskStatus(id: string): Promise<string | null>;

  /**
   * Set the status of a task
   */
  setTaskStatus(id: string, status: string): Promise<void>;

  /**
   * Get the workspace path for the current backend
   */
  getWorkspacePath(): string;

  /**
   * Create a task with the given specification path
   */
  createTask(specPath: string, options?: CreateTaskOptions): Promise<Task>;

  /**
   * Get the backend type for a specific task
   */
  getBackendForTask(taskId: string): Promise<string>;
}

export interface Task {
  id: string;
  title: string;
  description?: string;
  status: string;
  specPath?: string; // Path to the task specification document
  worklog?: Array<{ timestamp: string; message: string }>; // Work log entries
  mergeInfo?: {
    commitHash?: string;
    mergeDate?: string;
    mergedBy?: string;
    baseBranch?: string;
    prBranch?: string;
  };
}

export interface TaskBackend {
  name: string;
  listTasks(options?: TaskListOptions): Promise<Task[]>;
  getTask(id: string): Promise<Task | null>;
  getTaskStatus(id: string): Promise<string | null>;
  setTaskStatus(id: string, status: string): Promise<void>;
  getWorkspacePath(): string;
  createTask(specPath: string, options?: CreateTaskOptions): Promise<Task>;
  setTaskMetadata?(id: string, metadata: any): Promise<void>;
}

export interface TaskListOptions {
  status?: string;
}

export interface CreateTaskOptions {
  force?: boolean;
}

// Task status constants and checkbox mapping
export const TASK_STATUS = {
  TODO: "TODO",
  DONE: "DONE",
  IN_PROGRESS: "IN-PROGRESS",
  IN_REVIEW: "IN-REVIEW",
} as const;

export type TaskStatus = (typeof TASK_STATUS)[keyof typeof TASK_STATUS];

export const TASK_STATUS_CHECKBOX: Record<string, string> = {
  [TASK_STATUS.TODO]: " ",
  [TASK_STATUS.DONE]: "x",
  [TASK_STATUS.IN_PROGRESS]: "-",
  [TASK_STATUS.IN_REVIEW]: "+",
};

export const CHECKBOX_TO_STATUS: Record<string, TaskStatus> = {
  " ": TASK_STATUS.TODO,
  x: TASK_STATUS.DONE,
  "-": TASK_STATUS.IN_PROGRESS,
  "+": TASK_STATUS.IN_REVIEW,
};

export class MarkdownTaskBackend implements TaskBackend {
  name = "markdown";
  private filePath: string;
  private workspacePath: string;

  constructor(workspacePath: string) {
    this.workspacePath = workspacePath;
    this.filePath = join(workspacePath, "process", "tasks.md");
  }

  async listTasks(options?: TaskListOptions): Promise<Task[]> {
    const tasks = await this.parseTasks();

    if (options?.status) {
      return tasks.filter((task) => task.status === options.status);
    }

    return tasks;
  }

  async getTask(id: string): Promise<Task | null> {
    const tasks = await this.parseTasks();

    // First try exact match
    const exactMatch = tasks.find((task) => task.id === id);
    if (exactMatch) {
      return exactMatch;
    }

    // If no exact match, try numeric comparison
    // This handles case where ID is provided without leading zeros
    const numericId = parseInt(id.replace(/^#/, ""), 10);
    if (!isNaN(numericId)) {
      const numericMatch = tasks.find((task) => {
        const taskNumericId = parseInt(task.id.replace(/^#/, ""), 10);
        return !isNaN(taskNumericId) && taskNumericId === numericId;
      });
      return numericMatch || null;
    }

    return null;
  }

  async getTaskStatus(id: string): Promise<string | null> {
    const task = await this.getTask(id);
    return task ? task.status : null;
  }

  async setTaskStatus(id: string, status: string): Promise<void> {
    if (!Object.values(TASK_STATUS).includes(status as TaskStatus)) {
      throw new Error(`Status must be one of: ${Object.values(TASK_STATUS).join(", ")}`);
    }

    // First verify the task exists with our enhanced getTask method
    const task = await this.getTask(id);
    if (!task) {
      // Return silently if task doesn't exist
      return;
    }

    // Use the canonical task ID from the found task
    const canonicalId = task.id;
    const idNum = canonicalId.startsWith("#") ? canonicalId.slice(1) : canonicalId;

    const content = await fs.readFile(this.filePath, "utf-8");
    const newStatusChar = TASK_STATUS_CHECKBOX[status];
    const lines = content.split("\n");
    let inCodeBlock = false;
    const updatedLines = lines.map((line) => {
      if (line.trim().startsWith("```")) {
        inCodeBlock = !inCodeBlock;
        return line;
      }
      if (inCodeBlock) return line;
      if (line.includes(`[#${idNum}]`)) {
        // Replace only the first checkbox in the line
        return line.replace(/^(\s*- \[)( |x|\-|\+)(\])/, `$1${newStatusChar}$3`);
      }
      return line;
    });
    await fs.writeFile(this.filePath, updatedLines.join("\n"), "utf-8");
  }

  private async validateSpecPath(taskId: string, title: string): Promise<string | undefined> {
    const taskIdNum = taskId.startsWith("#") ? taskId.slice(1) : taskId;
    const normalizedTitle = title.toLowerCase().replace(/[^a-z0-9]+/g, "-");
    const specPath = join("process", "tasks", `${taskIdNum}-${normalizedTitle}.md`);
    const fullPath = join(this.workspacePath, specPath);

    try {
      await fs.access(fullPath);
      return specPath; // Return relative path if file exists
    } catch {
      // If file doesn't exist, try looking for any file with the task ID prefix
      const taskDir = join(this.workspacePath, "process", "tasks");
      try {
        const files = await fs.readdir(taskDir);
        const matchingFile = files.find((f) => f.startsWith(`${taskIdNum}-`));
        if (matchingFile) {
          return join("process", "tasks", matchingFile);
        }
      } catch {
        // Directory doesn't exist or can't be read
      }
      return undefined;
    }
  }

  private async parseTasks(): Promise<Task[]> {
    try {
      const content = await fs.readFile(this.filePath, "utf-8");
      // Split into lines and track code block state
      const lines = content.split("\n");
      const tasks: Task[] = [];
      let inCodeBlock = false;
      for (let i = 0; i < lines.length; i++) {
        const line = lines[i] ?? "";
        if (line.trim().startsWith("```")) {
          inCodeBlock = !inCodeBlock;
          continue;
        }
        if (inCodeBlock) continue;
        // Match top-level tasks: - [ ] Title [#123](...)
        const match = /^- \[( |x|\-|\+)\] (.+?) \[#(\d+)\]\([^)]+\)/.exec(line);
        if (!match) continue;
        const checkbox = match[1];
        const title = match[2]?.trim() ?? "";
        const id = `#${match[3] ?? ""}`;
        if (!title || !id || !/^#\d+$/.test(id)) continue; // skip malformed or empty
        const status =
          CHECKBOX_TO_STATUS[checkbox as keyof typeof CHECKBOX_TO_STATUS] || TASK_STATUS.TODO;
        // Aggregate indented lines as description
        let description = "";
        for (let j = i + 1; j < lines.length; j++) {
          const subline = lines[j] ?? "";
          if (subline.trim().startsWith("```")) break;
          if (/^- \[.\]/.test(subline)) break; // next top-level task
          if (/^\s+- /.test(subline)) {
            description += `${subline.trim().replace(/^- /, "") ?? ""}\n`;
          } else if ((subline.trim() ?? "") === "") {
            continue;
          } else {
            break;
          }
        }

        // Use the new validateSpecPath function to get the correct path
        const specPath = await this.validateSpecPath(id, title);

        tasks.push({
          id,
          title,
          status,
          description: description.trim(),
          specPath,
        });
      }
      return tasks;
    } catch (error) {
      log.error("Error reading tasks file", { error, filePath: this.filePath });
      return [];
    }
  }

  getWorkspacePath(): string {
    return this.workspacePath;
  }

  async createTask(specPath: string, options: CreateTaskOptions = {}): Promise<Task> {
    // Validate that the spec file exists
    const fullSpecPath = specPath.startsWith("/") ? specPath : join(this.workspacePath, specPath);
    try {
      await fs.access(fullSpecPath);
    } catch (error) {
      throw new Error(`Spec file not found: ${specPath}`);
    }

    // Read and parse the spec file
    const specContent = await fs.readFile(fullSpecPath, "utf-8");
    const lines = specContent.split("\n");

    // Extract title from the first heading
    const titleLine = lines.find((line) => line.startsWith("# "));
    if (!titleLine) {
      throw new Error("Invalid spec file: Missing title heading");
    }

    // Support both "# Task: Title" and "# Task #XXX: Title" formats
    // Improved regex patterns for more robust matching
    const titleWithIdMatch = titleLine.match(/^# Task #(\d+): (.+)$/);
    const titleWithoutIdMatch = titleLine.match(/^# Task: (.+)$/);

    let title: string;
    let hasTaskId = false;
    let existingId: string | null = null;

    if (titleWithIdMatch && titleWithIdMatch[2]) {
      title = titleWithIdMatch[2];
      existingId = `#${titleWithIdMatch[1]}`;
      hasTaskId = true;
    } else if (titleWithoutIdMatch && titleWithoutIdMatch[1]) {
      title = titleWithoutIdMatch[1];
    } else {
      throw new Error(
        "Invalid spec file: Missing or invalid title. Expected formats: \"# Task: Title\" or \"# Task #XXX: Title\""
      );
    }

    // Extract description from the Context section
    const contextIndex = lines.findIndex((line) => line.trim() === "## Context");
    if (contextIndex === -1) {
      throw new Error("Invalid spec file: Missing Context section");
    }
    let description = "";
    for (let i = contextIndex + 1; i < lines.length; i++) {
      const line = lines[i] || "";
      if (line.trim().startsWith("## ")) break;
      if (line.trim()) description += `${line.trim()}\n`;
    }
    if (!description.trim()) {
      throw new Error("Invalid spec file: Empty Context section");
    }

    // If we have an existing task ID, validate it doesn't conflict with existing tasks
    let taskId: string;
    if (hasTaskId && existingId) {
      // Verify the task ID doesn't already exist
      const existingTask = await this.getTask(existingId);
      if (existingTask && !options.force) {
        throw new Error(`Task ${existingId} already exists. Use --force to overwrite.`);
      }
      taskId = existingId;
    } else {
      // Find the next available task ID
      const tasks = await this.parseTasks();
      const maxId = tasks.reduce((max, task) => {
        const id = parseInt(task.id.slice(1));
        return id > max ? id : max;
      }, 0);
      taskId = `#${String(maxId + 1).padStart(3, "0")}`;
    }

    const taskIdNum = taskId.slice(1); // Remove the # prefix for file naming

    // Generate the standardized filename
    const normalizedTitle = title.toLowerCase().replace(/[^a-z0-9]+/g, "-");
    const newSpecPath = join("process", "tasks", `${taskIdNum}-${normalizedTitle}.md`);
    const fullNewPath = join(this.workspacePath, newSpecPath);

    // Update the title in the spec file to include the task number if needed
    let updatedContent = specContent;
    if (!hasTaskId) {
      const updatedTitleLine = `# Task ${taskId}: ${title}`;
      updatedContent = updatedContent.replace(titleLine, updatedTitleLine);
    }

    // Rename and update the spec file
    try {
      // Create the tasks directory if it doesn't exist
      const tasksDir = join(this.workspacePath, "process", "tasks");
      try {
        await fs.mkdir(tasksDir, { recursive: true });
      } catch (error) {
        // Ignore if directory already exists
      }

      // Check if the target file already exists
      try {
        await fs.access(fullNewPath);
        if (!options.force) {
          throw new Error(`Target file already exists: ${newSpecPath}. Use --force to overwrite.`);
        }
      } catch (error) {
        // File doesn't exist, which is fine
      }

      // Write the updated content to the new file
      await fs.writeFile(fullNewPath, updatedContent, "utf-8");

      // Delete the original file if it's different from the new one
      if (fullSpecPath !== fullNewPath) {
        try {
          await fs.access(fullSpecPath);
          await fs.unlink(fullSpecPath);
        } catch (error) {
          // If file doesn't exist or can't be deleted, just log it
          log.warn("Could not delete original spec file", { error, path: fullSpecPath });
        }
      }
    } catch (error) {
      throw new Error(
        `Failed to rename or update spec file: ${error instanceof Error ? error.message : String(error)}`
      );
    }

    // Create the task entry
    const task: Task = {
      id: taskId,
      title,
      description: description.trim(),
      status: TASK_STATUS.TODO,
      specPath: newSpecPath,
    };

    // Add the task to tasks.md
    const content = await fs.readFile(this.filePath, "utf-8");
    const taskEntry = `- [ ] ${title} [${taskId}](${newSpecPath})\n`;
    const tasksFileContent = `${content}\n${taskEntry}`;
    await fs.writeFile(this.filePath, tasksFileContent, "utf-8");

    return task;
  }

  /**
   * Update task metadata stored in the task specification file
   * @param id Task ID
   * @param metadata Task metadata to update
   */
  async setTaskMetadata(id: string, metadata: any): Promise<void> {
    // First verify the task exists
    const task = await this.getTask(id);
    if (!task) {
      throw new ResourceNotFoundError(`Task "${id}" not found`, "task", id);
    }

    // Find the specification file path
    if (!task.specPath) {
      log.warn("No specification file found for task", { id });
      return;
    }

    const specFilePath = join(this.workspacePath, task.specPath);

    try {
      // Read the spec file
      const fileContent = await fs.readFile(specFilePath, "utf8");

      // Parse the file with frontmatter
      const parsed = matter(fileContent);

      // Update the merge info in the frontmatter
      const data = parsed.data || {};
      data.merge_info = {
        ...data.merge_info,
        ...metadata,
      };

      // Serialize the updated frontmatter and content
      const updatedContent = matter.stringify(parsed.content, data);

      // Write back to the file
      await fs.writeFile(specFilePath, updatedContent, "utf8");

      log.debug("Updated task metadata", { id, specFilePath, metadata });
    } catch (error) {
      log.error("Failed to update task metadata", {
        error: error instanceof Error ? error.message : String(error),
        id,
        specFilePath,
      });
      throw new Error(
        `Failed to update task metadata: ${error instanceof Error ? error.message : String(error)}`
      );
    }
  }
}

export class GitHubTaskBackend implements TaskBackend {
  name = "github";
  private workspacePath: string;

  constructor(workspacePath: string) {
    this.workspacePath = workspacePath;
    // Would initialize GitHub API client here
  }

  async listTasks(options?: TaskListOptions): Promise<Task[]> {
    log.debug("GitHub task backend not fully implemented", { method: "listTasks", options });
    return [];
  }

  async getTask(id: string): Promise<Task | null> {
    log.debug("GitHub task backend not fully implemented", { method: "getTask", id });
    return null;
  }

  async getTaskStatus(id: string): Promise<string | null> {
    log.debug("GitHub task backend not fully implemented", { method: "getTaskStatus", id });
    return null;
  }

  async setTaskStatus(id: string, status: string): Promise<void> {
    log.debug("GitHub task backend not fully implemented", { method: "setTaskStatus", id, status });
  }

  getWorkspacePath(): string {
    return this.workspacePath;
  }

  async createTask(specPath: string, options: CreateTaskOptions = {}): Promise<Task> {
    // Implementation needed
    throw new Error("Method not implemented");
  }
}

export interface TaskServiceOptions {
  workspacePath?: string;
  backend?: string;
}

export class TaskService {
  private backends: TaskBackend[] = [];
  private currentBackend: TaskBackend;

  constructor(options: TaskServiceOptions = {}) {
    const { workspacePath = process.cwd(), backend = "markdown" } = options;

    // Initialize backends
    this.backends = [
      new MarkdownTaskBackend(workspacePath),
      new GitHubTaskBackend(workspacePath),
      createJsonFileTaskBackend({ name: "json-file", workspacePath }),
    ];

    // Set current backend
    const selectedBackend = this.backends.find((b) => b.name === backend);
    if (!selectedBackend) {
      throw new Error(
        `Backend '${backend}' not found. Available backends: ${this.backends.map((b) => b.name).join(", ")}`
      );
    }
    this.currentBackend = selectedBackend;
  }

  async listTasks(options?: TaskListOptions): Promise<Task[]> {
    return this.currentBackend.listTasks(options);
  }

  async getTask(id: string): Promise<Task | null> {
    return this.currentBackend.getTask(id);
  }

  async getTaskStatus(id: string): Promise<string | null> {
    return this.currentBackend.getTaskStatus(id);
  }

  async setTaskStatus(id: string, status: string): Promise<void> {
    return this.currentBackend.setTaskStatus(id, status);
  }

  getWorkspacePath(): string {
    return this.currentBackend.getWorkspacePath();
  }

  async createTask(specPath: string, options: CreateTaskOptions = {}): Promise<Task> {
    return this.currentBackend.createTask(specPath, options);
  }

  /**
   * Get the backend for a specific task
   * @param id Task ID
   * @returns The appropriate task backend for the task, or null if not found
   */
  async getBackendForTask(id: string): Promise<TaskBackend | null> {
    // Normalize the task ID
    const normalizedId = normalizeTaskId(id);
    if (!normalizedId) {
      return null;
    }

    // Try to find the task in each backend
    for (const backend of this.backends) {
      const task = await backend.getTask(normalizedId);
      if (task) {
        return backend;
      }
    }

    return null;
  }
}<|MERGE_RESOLUTION|>--- conflicted
+++ resolved
@@ -1,16 +1,11 @@
 import { promises as fs } from "fs";
 import { join } from "path";
-<<<<<<< HEAD
-import { exec } from "child_process";
-import { promisify } from "util";
-=======
 import { parse as parsePath } from "path";
 import { SessionDB } from "./session";
 import { exec } from "child_process";
 import { promisify } from "util";
 import { resolveRepoPath } from "./repo-utils";
 import { resolveWorkspacePath } from "./workspace";
->>>>>>> 15dd5a86
 import { log } from "../utils/logger";
 import { normalizeTaskId } from "./tasks/utils";
 import { createJsonFileTaskBackend } from "./tasks/jsonFileTaskBackend";
@@ -22,7 +17,15 @@
   TaskStatusSetParams,
   TaskCreateParams,
 } from "../schemas/tasks.js";
-import { ResourceNotFoundError } from "../errors/index.js";
+import {
+  taskListParamsSchema,
+  taskGetParamsSchema,
+  taskStatusGetParamsSchema,
+  taskStatusSetParamsSchema,
+  taskCreateParamsSchema,
+} from "../schemas/tasks.js";
+import { ValidationError, ResourceNotFoundError } from "../errors/index.js";
+import { z } from "zod";
 import matter from "gray-matter";
 
 // Import and re-export functions from taskCommands.ts
