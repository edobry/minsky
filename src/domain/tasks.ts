import { promises as fs } from "fs";
import { join } from "path";
import { parse as parsePath } from "path";
import { SessionDB } from "./session.js";
import { exec } from "child_process";
import { promisify } from "util";
import { resolveRepoPath } from "./repo-utils.js";
import { resolveWorkspacePath } from "./workspace.js";
import { log } from "../utils/logger";
import { normalizeTaskId } from "./tasks/utils.js";
export { normalizeTaskId } from "./tasks/utils.js"; // Re-export normalizeTaskId from new location
import type {
  TaskListParams,
  TaskGetParams,
  TaskStatusGetParams,
  TaskStatusSetParams,
  TaskCreateParams,
} from "../schemas/tasks.js";
import {
  taskListParamsSchema,
  taskGetParamsSchema,
  taskStatusGetParamsSchema,
  taskStatusSetParamsSchema,
  taskCreateParamsSchema,
} from "../schemas/tasks.js";
import { ValidationError, ResourceNotFoundError } from "../errors/index.js";
import { z } from "zod";
const execAsync = promisify(exec);

export interface Task {
  id: string;
  title: string;
  description: string;
  status: string;
  specPath?: string; // Path to the task specification document
  worklog?: Array<{ timestamp: string; message: string }>; // Work log entries
}

export interface TaskBackend {
  name: string;
  listTasks(options?: TaskListOptions): Promise<Task[]>;
  getTask(id: string): Promise<Task | null>;
  getTaskStatus(id: string): Promise<string | null>;
  setTaskStatus(id: string, status: string): Promise<void>;
  getWorkspacePath(): string;
  createTask(specPath: string, options?: CreateTaskOptions): Promise<Task>;
}

export interface TaskListOptions {
  status?: string;
}

export interface CreateTaskOptions {
  force?: boolean;
}

// Task status constants and checkbox mapping
export const TASK_STATUS = {
  TODO: "TODO",
  DONE: "DONE",
  IN_PROGRESS: "IN-PROGRESS",
  IN_REVIEW: "IN-REVIEW",
} as const;

export type TaskStatus = (typeof TASK_STATUS)[keyof typeof TASK_STATUS];

export const TASK_STATUS_CHECKBOX: Record<string, string> = {
  [TASK_STATUS.TODO]: " ",
  [TASK_STATUS.DONE]: "x",
  [TASK_STATUS.IN_PROGRESS]: "-",
  [TASK_STATUS.IN_REVIEW]: "+",
};

export const CHECKBOX_TO_STATUS: Record<string, TaskStatus> = {
  " ": TASK_STATUS.TODO,
  x: TASK_STATUS.DONE,
  "-": TASK_STATUS.IN_PROGRESS,
  "+": TASK_STATUS.IN_REVIEW,
};

export class MarkdownTaskBackend implements TaskBackend {
  name = "markdown";
  private filePath: string;
  private workspacePath: string;

  constructor(workspacePath: string) {
    this.workspacePath = workspacePath;
    this.filePath = join(workspacePath, "process", "tasks.md");
  }

  async listTasks(options?: TaskListOptions): Promise<Task[]> {
    const tasks = await this.parseTasks();

    if (options?.status) {
      return tasks.filter((task) => task.status === options.status);
    }

    return tasks;
  }

  async getTask(id: string): Promise<Task | null> {
    const tasks = await this.parseTasks();

    // First try exact match
    const exactMatch = tasks.find((task) => task.id === id);
    if (exactMatch) {
      return exactMatch;
    }

    // If no exact match, try numeric comparison
    // This handles case where ID is provided without leading zeros
    const numericId = parseInt(id.replace(/^#/, ""), 10);
    if (!isNaN(numericId)) {
      const numericMatch = tasks.find((task) => {
        const taskNumericId = parseInt(task.id.replace(/^#/, ""), 10);
        return !isNaN(taskNumericId) && taskNumericId === numericId;
      });
      return numericMatch || null;
    }

    return null;
  }

  async getTaskStatus(id: string): Promise<string | null> {
    const task = await this.getTask(id);
    return task ? task.status : null;
  }

  async setTaskStatus(id: string, status: string): Promise<void> {
    if (!Object.values(TASK_STATUS).includes(status as TaskStatus)) {
      throw new Error(`Status must be one of: ${Object.values(TASK_STATUS).join(", ")}`);
    }

    // First verify the task exists with our enhanced getTask method
    const task = await this.getTask(id);
    if (!task) {
<<<<<<< HEAD
      return; // Return early without throwing an error or making changes
=======
      // Return silently if task doesn't exist
      return;
>>>>>>> dcbec03c
    }

    // Use the canonical task ID from the found task
    const canonicalId = task.id;
    const idNum = canonicalId.startsWith("#") ? canonicalId.slice(1) : canonicalId;

    const content = await fs.readFile(this.filePath, "utf-8");
    const newStatusChar = TASK_STATUS_CHECKBOX[status];
    const lines = content.split("\n");
    let inCodeBlock = false;
    const updatedLines = lines.map((line) => {
      if (line.trim().startsWith("```")) {
        inCodeBlock = !inCodeBlock;
        return line;
      }
      if (inCodeBlock) return line;
      if (line.includes(`[#${idNum}]`)) {
        // Replace only the first checkbox in the line
        return line.replace(/^(\s*- \[)( |x|\-|\+)(\])/, `$1${newStatusChar}$3`);
      }
      return line;
    });
    await fs.writeFile(this.filePath, updatedLines.join("\n"), "utf-8");
  }

  private async validateSpecPath(taskId: string, title: string): Promise<string | undefined> {
    const taskIdNum = taskId.startsWith("#") ? taskId.slice(1) : taskId;
    const normalizedTitle = title.toLowerCase().replace(/[^a-z0-9]+/g, "-");
    const specPath = join("process", "tasks", `${taskIdNum}-${normalizedTitle}.md`);
    const fullPath = join(this.workspacePath, specPath);

    try {
      await fs.access(fullPath);
      return specPath; // Return relative path if file exists
    } catch {
      // If file doesn't exist, try looking for any file with the task ID prefix
      const taskDir = join(this.workspacePath, "process", "tasks");
      try {
        const files = await fs.readdir(taskDir);
        const matchingFile = files.find((f) => f.startsWith(`${taskIdNum}-`));
        if (matchingFile) {
          return join("process", "tasks", matchingFile);
        }
      } catch {
        // Directory doesn't exist or can't be read
      }
      return undefined;
    }
  }

  private async parseTasks(): Promise<Task[]> {
    try {
      const content = await fs.readFile(this.filePath, "utf-8");
      // Split into lines and track code block state
      const lines = content.split("\n");
      const tasks: Task[] = [];
      let inCodeBlock = false;
      for (let i = 0; i < lines.length; i++) {
        const line = lines[i] ?? "";
        if (line.trim().startsWith("```")) {
          inCodeBlock = !inCodeBlock;
          continue;
        }
        if (inCodeBlock) continue;
        // Match top-level tasks: - [ ] Title [#123](...)
        const match = /^- \[( |x|\-|\+)\] (.+?) \[#(\d+)\]\([^)]+\)/.exec(line);
        if (!match) continue;
        const checkbox = match[1];
        const title = match[2]?.trim() ?? "";
        const id = `#${match[3] ?? ""}`;
        if (!title || !id || !/^#\d+$/.test(id)) continue; // skip malformed or empty
        const status =
          CHECKBOX_TO_STATUS[checkbox as keyof typeof CHECKBOX_TO_STATUS] || TASK_STATUS.TODO;
        // Aggregate indented lines as description
        let description = "";
        for (let j = i + 1; j < lines.length; j++) {
          const subline = lines[j] ?? "";
          if (subline.trim().startsWith("```")) break;
          if (/^- \[.\]/.test(subline)) break; // next top-level task
          if (/^\s+- /.test(subline)) {
            description += `${subline.trim().replace(/^- /, "") ?? ""}\n`;
          } else if ((subline.trim() ?? "") === "") {
            continue;
          } else {
            break;
          }
        }

        // Use the new validateSpecPath function to get the correct path
        const specPath = await this.validateSpecPath(id, title);

        tasks.push({
          id,
          title,
          status,
          description: description.trim(),
          specPath,
        });
      }
      return tasks;
    } catch (error) {
      log.error("Error reading tasks file", { error, filePath: this.filePath });
      return [];
    }
  }

  getWorkspacePath(): string {
    return this.workspacePath;
  }

  async createTask(specPath: string, options: CreateTaskOptions = {}): Promise<Task> {
    // Validate that the spec file exists
    const fullSpecPath = specPath.startsWith("/") ? specPath : join(this.workspacePath, specPath);
    try {
      await fs.access(fullSpecPath);
    } catch (error) {
      throw new Error(`Spec file not found: ${specPath}`);
    }

    // Read and parse the spec file
    const specContent = await fs.readFile(fullSpecPath, "utf-8");
    const lines = specContent.split("\n");

    // Extract title from the first heading
    const titleLine = lines.find((line) => line.startsWith("# "));
    if (!titleLine) {
      throw new Error("Invalid spec file: Missing title heading");
    }

    // Support both "# Task: Title" and "# Task #XXX: Title" formats
    // Improved regex patterns for more robust matching
    const titleWithIdMatch = titleLine.match(/^# Task #(\d+): (.+)$/);
    const titleWithoutIdMatch = titleLine.match(/^# Task: (.+)$/);

    let title: string;
    let hasTaskId = false;
    let existingId: string | null = null;

    if (titleWithIdMatch && titleWithIdMatch[2]) {
      title = titleWithIdMatch[2];
      existingId = `#${titleWithIdMatch[1]}`;
      hasTaskId = true;
    } else if (titleWithoutIdMatch && titleWithoutIdMatch[1]) {
      title = titleWithoutIdMatch[1];
    } else {
      throw new Error(
        'Invalid spec file: Missing or invalid title. Expected formats: "# Task: Title" or "# Task #XXX: Title"'
      );
    }

    // Extract description from the Context section
    const contextIndex = lines.findIndex((line) => line.trim() === "## Context");
    if (contextIndex === -1) {
      throw new Error("Invalid spec file: Missing Context section");
    }
    let description = "";
    for (let i = contextIndex + 1; i < lines.length; i++) {
      const line = lines[i] || "";
      if (line.trim().startsWith("## ")) break;
      if (line.trim()) description += `${line.trim()}\n`;
    }
    if (!description.trim()) {
      throw new Error("Invalid spec file: Empty Context section");
    }

    // If we have an existing task ID, validate it doesn't conflict with existing tasks
    let taskId: string;
    if (hasTaskId && existingId) {
      // Verify the task ID doesn't already exist
      const existingTask = await this.getTask(existingId);
      if (existingTask && !options.force) {
        throw new Error(`Task ${existingId} already exists. Use --force to overwrite.`);
      }
      taskId = existingId;
    } else {
      // Find the next available task ID
      const tasks = await this.parseTasks();
      const maxId = tasks.reduce((max, task) => {
        const id = parseInt(task.id.slice(1));
        return id > max ? id : max;
      }, 0);
      taskId = `#${String(maxId + 1).padStart(3, "0")}`;
    }

    const taskIdNum = taskId.slice(1); // Remove the # prefix for file naming

    // Generate the standardized filename
    const normalizedTitle = title.toLowerCase().replace(/[^a-z0-9]+/g, "-");
    const newSpecPath = join("process", "tasks", `${taskIdNum}-${normalizedTitle}.md`);
    const fullNewPath = join(this.workspacePath, newSpecPath);

    // Update the title in the spec file to include the task number if needed
    let updatedContent = specContent;
    if (!hasTaskId) {
      const updatedTitleLine = `# Task ${taskId}: ${title}`;
      updatedContent = updatedContent.replace(titleLine, updatedTitleLine);
    }

    // Rename and update the spec file
    try {
      // Create the tasks directory if it doesn't exist
      const tasksDir = join(this.workspacePath, "process", "tasks");
      try {
        await fs.mkdir(tasksDir, { recursive: true });
      } catch (error) {
        // Ignore if directory already exists
      }

      // Check if the target file already exists
      try {
        await fs.access(fullNewPath);
        if (!options.force) {
          throw new Error(`Target file already exists: ${newSpecPath}. Use --force to overwrite.`);
        }
      } catch (error) {
        // File doesn't exist, which is fine
      }

      // Write the updated content to the new file
      await fs.writeFile(fullNewPath, updatedContent, "utf-8");

      // Delete the original file if it's different from the new one
      if (fullSpecPath !== fullNewPath) {
        try {
          await fs.access(fullSpecPath);
          await fs.unlink(fullSpecPath);
        } catch (error) {
          // If file doesn't exist or can't be deleted, just log it
          log.warn("Could not delete original spec file", { error, path: fullSpecPath });
        }
      }
    } catch (error) {
      throw new Error(
        `Failed to rename or update spec file: ${error instanceof Error ? error.message : String(error)}`
      );
    }

    // Create the task entry
    const task: Task = {
      id: taskId,
      title,
      description: description.trim(),
      status: TASK_STATUS.TODO,
      specPath: newSpecPath,
    };

    // Add the task to tasks.md
    const content = await fs.readFile(this.filePath, "utf-8");
    const taskEntry = `- [ ] ${title} [${taskId}](${newSpecPath})\n`;
    const tasksFileContent = `${content}\n${taskEntry}`;
    await fs.writeFile(this.filePath, tasksFileContent, "utf-8");

    return task;
  }
}

export class GitHubTaskBackend implements TaskBackend {
  name = "github";
  private workspacePath: string;

  constructor(workspacePath: string) {
    this.workspacePath = workspacePath;
    // Would initialize GitHub API client here
  }

  async listTasks(options?: TaskListOptions): Promise<Task[]> {
    log.debug("GitHub task backend not fully implemented", { method: "listTasks", options });
    return [];
  }

  async getTask(id: string): Promise<Task | null> {
    log.debug("GitHub task backend not fully implemented", { method: "getTask", id });
    return null;
  }

  async getTaskStatus(id: string): Promise<string | null> {
    log.debug("GitHub task backend not fully implemented", { method: "getTaskStatus", id });
    return null;
  }

  async setTaskStatus(id: string, status: string): Promise<void> {
    log.debug("GitHub task backend not fully implemented", { method: "setTaskStatus", id, status });
  }

  getWorkspacePath(): string {
    return this.workspacePath;
  }

  async createTask(specPath: string, options: CreateTaskOptions = {}): Promise<Task> {
    // Implementation needed
    throw new Error("Method not implemented");
  }
}

export interface TaskServiceOptions {
  workspacePath?: string;
  backend?: string;
}

export class TaskService {
  private backends: TaskBackend[] = [];
  private currentBackend: TaskBackend;

  constructor(options: TaskServiceOptions = {}) {
    const { workspacePath = process.cwd(), backend = "markdown" } = options;

    // Initialize backends
    this.backends = [new MarkdownTaskBackend(workspacePath), new GitHubTaskBackend(workspacePath)];

    // Set current backend
    const selectedBackend = this.backends.find((b) => b.name === backend);
    if (!selectedBackend) {
      throw new Error(
        `Backend '${backend}' not found. Available backends: ${this.backends.map((b) => b.name).join(", ")}`
      );
    }
    this.currentBackend = selectedBackend;
  }

  async listTasks(options?: TaskListOptions): Promise<Task[]> {
    return this.currentBackend.listTasks(options);
  }

  async getTask(id: string): Promise<Task | null> {
    return this.currentBackend.getTask(id);
  }

  async getTaskStatus(id: string): Promise<string | null> {
    return this.currentBackend.getTaskStatus(id);
  }

  async setTaskStatus(id: string, status: string): Promise<void> {
    return this.currentBackend.setTaskStatus(id, status);
  }

  getWorkspacePath(): string {
    return this.currentBackend.getWorkspacePath();
  }

  async createTask(specPath: string, options: CreateTaskOptions = {}): Promise<Task> {
    return this.currentBackend.createTask(specPath, options);
  }
}

/**
 * List tasks using the provided parameters
 * This function implements the interface-agnostic command architecture
 * @param params Parameters for listing tasks
 * @returns Array of tasks
 */
export async function listTasksFromParams(
  params: TaskListParams,
  deps: {
    resolveRepoPath: typeof resolveRepoPath;
    resolveWorkspacePath: typeof resolveWorkspacePath;
    createTaskService: (options: { workspacePath: string; backend?: string }) => TaskService;
  } = {
    resolveRepoPath,
    resolveWorkspacePath,
    createTaskService: (options) => new TaskService(options),
  }
): Promise<Task[]> {
  try {
    // Validate params with Zod schema
    const validParams = taskListParamsSchema.parse(params);

    // First get the repo path (needed for workspace resolution)
    const repoPath = await deps.resolveRepoPath({
      session: validParams.session,
      repo: validParams.repo,
    });

    // Then get the workspace path (main repo or session's main workspace)
    const workspacePath = await deps.resolveWorkspacePath({
      workspace: validParams.workspace,
      sessionRepo: repoPath,
    });

    // Create task service
    const taskService = deps.createTaskService({
      workspacePath,
      backend: validParams.backend,
    });

    let tasks: Task[];

    // If status filter is explicitly provided, use it
    if (validParams.filter) {
      tasks = await taskService.listTasks({
        status: validParams.filter,
      });
    } else {
      // Otherwise get all tasks first
      tasks = await taskService.listTasks();

      // Unless "all" is provided, filter out DONE tasks
      if (!validParams.all) {
        tasks = tasks.filter((task) => task.status !== TASK_STATUS.DONE);
      }
    }

    return tasks;
  } catch (error) {
    if (error instanceof z.ZodError) {
      throw new ValidationError("Invalid parameters for listing tasks", error.format(), error);
    }
    throw error;
  }
}

/**
 * Get a task by ID using the provided parameters
 * This function implements the interface-agnostic command architecture
 * @param params Parameters for getting a task
 * @returns Task or null if not found
 */
export async function getTaskFromParams(
  params: TaskGetParams,
  deps: {
    resolveRepoPath: typeof resolveRepoPath;
    resolveWorkspacePath: typeof resolveWorkspacePath;
    createTaskService: (options: { workspacePath: string; backend?: string }) => TaskService;
  } = {
    resolveRepoPath,
    resolveWorkspacePath,
    createTaskService: (options) => new TaskService(options),
  }
): Promise<Task> {
  try {
    // Normalize the taskId before validation
    const normalizedTaskId = normalizeTaskId(params.taskId);
    if (!normalizedTaskId) {
      throw new ValidationError(
        `Invalid task ID: '${params.taskId}'. Please provide a valid numeric task ID (e.g., 077 or #077).`
      );
    }
    const paramsWithNormalizedId = { ...params, taskId: normalizedTaskId };

    // Validate params with Zod schema
    const validParams = taskGetParamsSchema.parse(paramsWithNormalizedId);

    // First get the repo path (needed for workspace resolution)
    const repoPath = await deps.resolveRepoPath({
      session: validParams.session,
      repo: validParams.repo,
    });

    // Then get the workspace path (main repo or session's main workspace)
    const workspacePath = await deps.resolveWorkspacePath({
      workspace: validParams.workspace,
      sessionRepo: repoPath,
    });

    // Create task service
    const taskService = deps.createTaskService({
      workspacePath,
      backend: validParams.backend,
    });

    // Get the task
    const task = await taskService.getTask(validParams.taskId);

    if (!task) {
      throw new ResourceNotFoundError(
        `Task #${validParams.taskId} not found`,
        "task",
        validParams.taskId
      );
    }

    return task;
  } catch (error) {
    if (error instanceof z.ZodError) {
      throw new ValidationError("Invalid parameters for getting task", error.format(), error);
    }
    throw error;
  }
}

/**
 * Get task status using the provided parameters
 * This function implements the interface-agnostic command architecture
 * @param params Parameters for getting task status
 * @returns Status of the task
 */
export async function getTaskStatusFromParams(
  params: TaskStatusGetParams,
  deps: {
    resolveRepoPath: typeof resolveRepoPath;
    resolveWorkspacePath: typeof resolveWorkspacePath;
    createTaskService: (options: { workspacePath: string; backend?: string }) => TaskService;
  } = {
    resolveRepoPath,
    resolveWorkspacePath,
    createTaskService: (options) => new TaskService(options),
  }
): Promise<string> {
  try {
    // Normalize the taskId before validation
    const normalizedTaskId = normalizeTaskId(params.taskId);
    if (!normalizedTaskId) {
      throw new ValidationError(
        `Invalid task ID: '${params.taskId}'. Please provide a valid numeric task ID (e.g., 077 or #077).`
      );
    }
    const paramsWithNormalizedId = { ...params, taskId: normalizedTaskId };

    // Validate params with Zod schema
    const validParams = taskStatusGetParamsSchema.parse(paramsWithNormalizedId);

    // First get the repo path (needed for workspace resolution)
    const repoPath = await deps.resolveRepoPath({
      session: validParams.session,
      repo: validParams.repo,
    });

    // Then get the workspace path (main repo or session's main workspace)
    const workspacePath = await deps.resolveWorkspacePath({
      workspace: validParams.workspace,
      sessionRepo: repoPath,
    });

    // Create task service
    const taskService = deps.createTaskService({
      workspacePath,
      backend: validParams.backend,
    });

    // Get the task status
    const status = await taskService.getTaskStatus(validParams.taskId);

    if (!status) {
      throw new ResourceNotFoundError(
        `Task #${validParams.taskId} not found or has no status`,
        "task",
        validParams.taskId
      );
    }

    return status;
  } catch (error) {
    if (error instanceof z.ZodError) {
      throw new ValidationError(
        "Invalid parameters for getting task status",
        error.format(),
        error
      );
    }
    throw error;
  }
}

/**
 * Set task status using the provided parameters
 * This function implements the interface-agnostic command architecture
 * @param params Parameters for setting task status
 */
export async function setTaskStatusFromParams(
  params: TaskStatusSetParams,
  deps: {
    resolveRepoPath: typeof resolveRepoPath;
    resolveWorkspacePath: typeof resolveWorkspacePath;
    createTaskService: (options: { workspacePath: string; backend?: string }) => TaskService;
  } = {
    resolveRepoPath,
    resolveWorkspacePath,
    createTaskService: (options) => new TaskService(options),
  }
): Promise<void> {
  try {
    // Normalize the taskId before validation
    const normalizedTaskId = normalizeTaskId(params.taskId);
    if (!normalizedTaskId) {
      throw new ValidationError(
        `Invalid task ID: '${params.taskId}'. Please provide a valid numeric task ID (e.g., 077 or #077).`
      );
    }
    const paramsWithNormalizedId = { ...params, taskId: normalizedTaskId };

    // Validate params with Zod schema
    const validParams = taskStatusSetParamsSchema.parse(paramsWithNormalizedId);

    // Validate the status is one of the allowed values
    if (!Object.values(TASK_STATUS).includes(validParams.status as TaskStatus)) {
      throw new ValidationError(
        `Invalid status: ${validParams.status}. Must be one of: ${Object.values(TASK_STATUS).join(", ")}`
      );
    }

    // First get the repo path (needed for workspace resolution)
    const repoPath = await deps.resolveRepoPath({
      session: validParams.session,
      repo: validParams.repo,
    });

    // Then get the workspace path (main repo or session's main workspace)
    const workspacePath = await deps.resolveWorkspacePath({
      workspace: validParams.workspace,
      sessionRepo: repoPath,
    });

    // Create task service
    const taskService = deps.createTaskService({
      workspacePath,
      backend: validParams.backend,
    });

    // First check if the task exists
    const task = await taskService.getTask(validParams.taskId);

    if (!task) {
      throw new ResourceNotFoundError(
        `Task #${validParams.taskId} not found`,
        "task",
        validParams.taskId
      );
    }

    // Set the task status
    await taskService.setTaskStatus(validParams.taskId, validParams.status);
  } catch (error) {
    if (error instanceof z.ZodError) {
      throw new ValidationError(
        "Invalid parameters for setting task status",
        error.format(),
        error
      );
    }
    throw error;
  }
}

/**
 * Create a task using the provided parameters
 * This function implements the interface-agnostic command architecture
 * @param params Parameters for creating a task
 * @returns The created task
 */
export async function createTaskFromParams(
  params: TaskCreateParams,
  deps: {
    resolveRepoPath: typeof resolveRepoPath;
    resolveWorkspacePath: typeof resolveWorkspacePath;
    createTaskService: (options: { workspacePath: string; backend?: string }) => TaskService;
  } = {
    resolveRepoPath,
    resolveWorkspacePath,
    createTaskService: (options) => new TaskService(options),
  }
): Promise<Task> {
  try {
    // Validate params with Zod schema
    const validParams = taskCreateParamsSchema.parse(params);

    // First get the repo path (needed for workspace resolution)
    const repoPath = await deps.resolveRepoPath({
      session: validParams.session,
      repo: validParams.repo,
    });

    // Then get the workspace path (main repo or session's main workspace)
    const workspacePath = await deps.resolveWorkspacePath({
      workspace: validParams.workspace,
      sessionRepo: repoPath,
    });

    // Create task service
    const taskService = deps.createTaskService({
      workspacePath,
      backend: validParams.backend,
    });

    // Create the task
    const task = await taskService.createTask(validParams.specPath, {
      force: validParams.force,
    });

    return task;
  } catch (error) {
    if (error instanceof z.ZodError) {
      throw new ValidationError("Invalid parameters for creating task", error.format(), error);
    }
    throw error;
  }
}<|MERGE_RESOLUTION|>--- conflicted
+++ resolved
@@ -134,12 +134,8 @@
     // First verify the task exists with our enhanced getTask method
     const task = await this.getTask(id);
     if (!task) {
-<<<<<<< HEAD
-      return; // Return early without throwing an error or making changes
-=======
       // Return silently if task doesn't exist
       return;
->>>>>>> dcbec03c
     }
 
     // Use the canonical task ID from the found task
