import { promises as fs } from 'fs';
import { join } from 'path';
import { parse as parsePath } from 'path';
import { SessionDB } from './session';
import { exec } from 'child_process';
import { promisify } from 'util';
const execAsync = promisify(exec);

export interface Task {
  id: string;
  title: string;
  description: string;
  status: string;
  specPath?: string; // Path to the task specification document
}

export interface TaskBackend {
  name: string;
  listTasks(options?: TaskListOptions): Promise<Task[]>;
  getTask(id: string): Promise<Task | null>;
  getTaskStatus(id: string): Promise<string | null>;
  setTaskStatus(id: string, status: string): Promise<void>;
  getWorkspacePath(): string;
  createTask(specPath: string): Promise<Task>;
}

export interface TaskListOptions {
  status?: string;
}

// Task status constants and checkbox mapping
export const TASK_STATUS = {
  TODO: 'TODO',
  DONE: 'DONE',
  IN_PROGRESS: 'IN-PROGRESS',
  IN_REVIEW: 'IN-REVIEW',
} as const;

export type TaskStatus = typeof TASK_STATUS[keyof typeof TASK_STATUS];

export const TASK_STATUS_CHECKBOX: Record<string, string> = {
  [TASK_STATUS.TODO]: ' ',
  [TASK_STATUS.DONE]: 'x',
  [TASK_STATUS.IN_PROGRESS]: '-',
  [TASK_STATUS.IN_REVIEW]: '+',
};

export const CHECKBOX_TO_STATUS: Record<string, TaskStatus> = {
  ' ': TASK_STATUS.TODO,
  'x': TASK_STATUS.DONE,
  '-': TASK_STATUS.IN_PROGRESS,
  '+': TASK_STATUS.IN_REVIEW,
};

export class MarkdownTaskBackend implements TaskBackend {
  name = 'markdown';
  private filePath: string;
  private workspacePath: string;
  
  constructor(workspacePath: string) {
    this.workspacePath = workspacePath;
    this.filePath = join(workspacePath, 'process', 'tasks.md');
  }
  
  async listTasks(options?: TaskListOptions): Promise<Task[]> {
    const tasks = await this.parseTasks();
    
    if (options?.status) {
      return tasks.filter(task => task.status === options.status);
    }
    
    return tasks;
  }
  
  async getTask(id: string): Promise<Task | null> {
    const tasks = await this.parseTasks();
    return tasks.find(task => task.id === id) || null;
  }
  
  async getTaskStatus(id: string): Promise<string | null> {
    const task = await this.getTask(id);
    return task ? task.status : null;
  }
  
  async setTaskStatus(id: string, status: string): Promise<void> {
    if (!Object.values(TASK_STATUS).includes(status as TaskStatus)) {
      throw new Error(`Status must be one of: ${Object.values(TASK_STATUS).join(', ')}`);
    }
    const content = await fs.readFile(this.filePath, 'utf-8');
    const idNum = id.startsWith('#') ? id.slice(1) : id;
    const newStatusChar = TASK_STATUS_CHECKBOX[status];
    const lines = content.split('\n');
    let inCodeBlock = false;
    const updatedLines = lines.map(line => {
      if (line.trim().startsWith('```')) {
        inCodeBlock = !inCodeBlock;
        return line;
      }
      if (inCodeBlock) return line;
      if (line.includes(`[#${idNum}]`)) {
        // Replace only the first checkbox in the line
        return line.replace(/^(\s*- \[)( |x|\-|\+)(\])/, `$1${newStatusChar}$3`);
      }
      return line;
    });
    await fs.writeFile(this.filePath, updatedLines.join('\n'), 'utf-8');
  }
  
  private async validateSpecPath(taskId: string, title: string): Promise<string | undefined> {
    const taskIdNum = taskId.startsWith('#') ? taskId.slice(1) : taskId;
    const normalizedTitle = title.toLowerCase().replace(/[^a-z0-9]+/g, '-');
    const specPath = join('process', 'tasks', `${taskIdNum}-${normalizedTitle}.md`);
    const fullPath = join(this.workspacePath, specPath);

    try {
      await fs.access(fullPath);
      return specPath; // Return relative path if file exists
    } catch {
      // If file doesn't exist, try looking for any file with the task ID prefix
      const taskDir = join(this.workspacePath, 'process', 'tasks');
      try {
        const files = await fs.readdir(taskDir);
        const matchingFile = files.find(f => f.startsWith(`${taskIdNum}-`));
        if (matchingFile) {
          return join('process', 'tasks', matchingFile);
        }
      } catch {
        // Directory doesn't exist or can't be read
      }
      return undefined;
    }
  }
  
  private async parseTasks(): Promise<Task[]> {
    try {
      const content = await fs.readFile(this.filePath, 'utf-8');
      // Split into lines and track code block state
      const lines = content.split('\n');
      const tasks: Task[] = [];
      let inCodeBlock = false;
      for (let i = 0; i < lines.length; i++) {
        const line = lines[i] ?? '';
        if (line.trim().startsWith('```')) {
          inCodeBlock = !inCodeBlock;
          continue;
        }
        if (inCodeBlock) continue;
        // Match top-level tasks: - [ ] Title [#123](...)
        const match = /^- \[( |x|\-|\+)\] (.+?) \[#(\d+)\]\([^)]+\)/.exec(line);
        if (!match) continue;
        const checkbox = match[1];
        const title = match[2]?.trim() ?? '';
        const id = `#${match[3] ?? ''}`;
        if (!title || !id || !/^#\d+$/.test(id)) continue; // skip malformed or empty
        const status = CHECKBOX_TO_STATUS[checkbox as keyof typeof CHECKBOX_TO_STATUS] || TASK_STATUS.TODO;
        // Aggregate indented lines as description
        let description = '';
        for (let j = i + 1; j < lines.length; j++) {
          const subline = lines[j] ?? '';
          if (subline.trim().startsWith('```')) break;
          if (/^- \[.\]/.test(subline)) break; // next top-level task
          if (/^\s+- /.test(subline)) {
            description += (subline.trim().replace(/^- /, '') ?? '') + '\n';
          } else if ((subline.trim() ?? '') === '') {
            continue;
          } else {
            break;
          }
        }
        
        // Use the new validateSpecPath function to get the correct path
        const specPath = await this.validateSpecPath(id, title);
        
        tasks.push({ 
          id, 
          title, 
          status, 
          description: description.trim(),
          specPath
        });
      }
      return tasks;
    } catch (error) {
      console.error('Error reading tasks file:', error);
      return [];
    }
  }
  
  getWorkspacePath(): string {
    return this.workspacePath;
  }

  async createTask(specPath: string): Promise<Task> {
    // Validate that the spec file exists
    try {
      await fs.access(specPath);
    } catch (error) {
      throw new Error(`Spec file not found: ${specPath}`);
    }

    // Read and parse the spec file
    const specContent = await fs.readFile(specPath, 'utf-8');
    const lines = specContent.split('\n');

    // Extract title from the first heading
    const titleLine = lines.find(line => line.startsWith('# '));
    if (!titleLine) {
      throw new Error('Invalid spec file: Missing title heading');
    }
    const titleMatch = titleLine.match(/^# Task #\d+: (.+)$/);
    if (!titleMatch?.[1]) {
      throw new Error('Invalid spec file: Missing or invalid title. Expected format: "# Task #XXX: Title"');
    }
    const title = titleMatch[1];

    // Extract description from the Context section
    const contextIndex = lines.findIndex(line => line.trim() === '## Context');
    if (contextIndex === -1) {
      throw new Error('Invalid spec file: Missing Context section');
    }
    let description = '';
    for (let i = contextIndex + 1; i < lines.length; i++) {
      const line = lines[i] || '';
      if (line.trim().startsWith('## ')) break;
      if (line.trim()) description += line.trim() + '\n';
    }
    if (!description.trim()) {
      throw new Error('Invalid spec file: Empty Context section');
    }

    // Find the next available task ID
    const tasks = await this.parseTasks();
    const maxId = tasks.reduce((max, task) => {
      const id = parseInt(task.id.slice(1));
      return id > max ? id : max;
    }, 0);
    const nextId = `#${String(maxId + 1).padStart(3, '0')}`;

    // Create the task entry
    const task: Task = {
      id: nextId,
      title,
      description: description.trim(),
      status: TASK_STATUS.TODO,
      specPath
    };

    // Add the task to tasks.md
    const content = await fs.readFile(this.filePath, 'utf-8');
    const taskEntry = `- [ ] ${title} [${nextId}](${specPath})\n`;
    const updatedContent = content + '\n' + taskEntry;
    await fs.writeFile(this.filePath, updatedContent, 'utf-8');

    return task;
  }
}

export class GitHubTaskBackend implements TaskBackend {
  name = 'github';
  private workspacePath: string;
  
  constructor(workspacePath: string) {
    this.workspacePath = workspacePath;
    // Would initialize GitHub API client here
  }
  
  async listTasks(options?: TaskListOptions): Promise<Task[]> {
    // Placeholder for GitHub API integration
    console.log('GitHub task backend not fully implemented');
    return [];
  }
  
  async getTask(id: string): Promise<Task | null> {
    // Placeholder for GitHub API integration
    console.log('GitHub task backend not fully implemented');
    return null;
  }
  
  async getTaskStatus(id: string): Promise<string | null> {
    // Placeholder for GitHub API integration
    console.log('GitHub task backend not fully implemented');
    return null;
  }
  
  async setTaskStatus(id: string, status: string): Promise<void> {
    // Placeholder for GitHub API integration
    console.log('GitHub task backend not fully implemented');
  }
  
  getWorkspacePath(): string {
    return this.workspacePath;
  }

  async createTask(specPath: string): Promise<Task> {
    // Implementation needed
    throw new Error('Method not implemented');
  }
}

export interface TaskServiceOptions {
  workspacePath?: string;
  backend?: string;
}

export class TaskService {
  private backends: TaskBackend[] = [];
  private currentBackend: TaskBackend;
  
  constructor(options: TaskServiceOptions = {}) {
    const { workspacePath = process.cwd(), backend = 'markdown' } = options;
    
<<<<<<< HEAD
    // Add all available backends
    this.backends.push(new MarkdownTaskBackend(workspacePath));
=======
    // Initialize backends
    this.backends = [
      new MarkdownTaskBackend(workspacePath),
      new GitHubTaskBackend(workspacePath)
    ];
>>>>>>> 0663ec9c
    
    // Set current backend
    const selectedBackend = this.backends.find(b => b.name === backend);
    if (!selectedBackend) {
      throw new Error(`Backend '${backend}' not found. Available backends: ${this.backends.map(b => b.name).join(', ')}`);
    }
    this.currentBackend = selectedBackend;
  }
  
  async listTasks(options?: TaskListOptions): Promise<Task[]> {
    return this.currentBackend.listTasks(options);
  }
  
  async getTask(id: string): Promise<Task | null> {
    return this.currentBackend.getTask(id);
  }
  
  async getTaskStatus(id: string): Promise<string | null> {
    return this.currentBackend.getTaskStatus(id);
  }
  
  async setTaskStatus(id: string, status: string): Promise<void> {
    return this.currentBackend.setTaskStatus(id, status);
  }
  
  getWorkspacePath(): string {
    return this.currentBackend.getWorkspacePath();
  }

  async createTask(specPath: string): Promise<Task> {
    return this.currentBackend.createTask(specPath);
  }
} <|MERGE_RESOLUTION|>--- conflicted
+++ resolved
@@ -309,16 +309,11 @@
   constructor(options: TaskServiceOptions = {}) {
     const { workspacePath = process.cwd(), backend = 'markdown' } = options;
     
-<<<<<<< HEAD
-    // Add all available backends
-    this.backends.push(new MarkdownTaskBackend(workspacePath));
-=======
     // Initialize backends
     this.backends = [
       new MarkdownTaskBackend(workspacePath),
       new GitHubTaskBackend(workspacePath)
     ];
->>>>>>> 0663ec9c
     
     // Set current backend
     const selectedBackend = this.backends.find(b => b.name === backend);
