--- conflicted
+++ resolved
@@ -45,694 +45,6 @@
 export { TASK_STATUS, TASK_STATUS_CHECKBOX } from "./tasks/taskConstants";
 export type { TaskStatus } from "./tasks/taskConstants";
 
-<<<<<<< HEAD
-/**
- * Interface for task service operations
- * This defines the contract for task-related functionality
- */
-export interface TaskServiceInterface {
-  /**
-   * Get all tasks with optional filtering
-   */
-  listTasks(options?: TaskListOptions): Promise<Task[]>;
-
-  /**
-   * Get a task by ID
-   */
-  getTask(id: string): Promise<Task | null>;
-
-  /**
-   * Get the status of a task
-   */
-  getTaskStatus(id: string): Promise<string | undefined>;
-
-  /**
-   * Set the status of a task
-   */
-  setTaskStatus(id: string, status: string): Promise<void>;
-
-  /**
-   * Get the workspace path for the current backend
-   */
-  getWorkspacePath(): string;
-
-  /**
-   * Create a task with the given specification path
-   */
-  createTask(specPath: string, options?: CreateTaskOptions): Promise<Task>;
-
-  /**
-   * Create a task from title and description
-   */
-  createTaskFromTitleAndDescription(title: string, description: string, options?: CreateTaskOptions): Promise<Task>;
-
-  /**
-   * Delete a task
-   */
-  deleteTask(id: string, options?: DeleteTaskOptions): Promise<boolean>;
-
-  /**
-   * Get the backend type for a specific task
-   */
-  getBackendForTask(taskId: string): Promise<string>;
-}
-
-export interface Task {
-  id: string;
-  title: string;
-  description?: string;
-  status: string;
-  specPath?: string; // Path to the task specification document
-  worklog?: Array<{ timestamp: string; message: string }>; // Work log entries
-  mergeInfo?: {
-    commitHash?: string;
-    mergeDate?: string;
-    mergedBy?: string;
-    baseBranch?: string;
-    prBranch?: string;
-  };
-}
-
-export interface TaskBackend {
-  name: string;
-  listTasks(options?: TaskListOptions): Promise<Task[]>;
-  getTask(id: string): Promise<Task | null>;
-  getTaskStatus(id: string): Promise<string | undefined>;
-  setTaskStatus(id: string, status: string): Promise<void>;
-  getWorkspacePath(): string;
-  createTask(specPath: string, options?: CreateTaskOptions): Promise<Task>;
-  setTaskMetadata?(id: string, metadata: any): Promise<void>;
-  deleteTask(id: string, options?: DeleteTaskOptions): Promise<boolean>;
-}
-
-export interface TaskListOptions {
-  status?: string;
-}
-
-export interface CreateTaskOptions {
-  force?: boolean;
-}
-
-export interface DeleteTaskOptions {
-  force?: boolean;
-}
-
-export class MarkdownTaskBackend implements TaskBackend {
-  name = "markdown";
-  private filePath: string;
-  private workspacePath: string;
-
-  constructor(workspacePath: string) {
-    this.workspacePath = workspacePath;
-    this.filePath = join(workspacePath, "process", "tasks.md");
-  }
-
-  async listTasks(options?: TaskListOptions): Promise<Task[]> {
-    const tasks = await this.parseTasks();
-
-    if (options && options.status) {
-      return tasks.filter((task) => task.status === options.status);
-    }
-
-    return tasks;
-  }
-
-  async getTask(id: string): Promise<Task | null> {
-    const tasks = await this.parseTasks();
-
-    // First try exact match
-    const exactMatch = tasks.find((task) => task.id === id);
-    if (exactMatch) {
-      return exactMatch;
-    }
-
-    // If no exact match, try numeric comparison
-    // This handles case where ID is provided without leading zeros
-    const numericId = parseInt(id.replace(/^#/, ""), 10);
-    if (!isNaN(numericId)) {
-      const numericMatch = tasks.find((task) => {
-        const taskNumericId = parseInt(task.id.replace(/^#/, ""), 10);
-        return !isNaN(taskNumericId) && taskNumericId === numericId;
-      });
-      return numericMatch || null;
-    }
-
-    return null;
-  }
-
-  async getTaskStatus(id: string): Promise<string | undefined> {
-    const task = await this.getTask(id);
-    return task ? task.status : null;
-  }
-
-  async setTaskStatus(id: string, status: string): Promise<void> {
-    if (!Object.values(TASK_STATUS).includes(status as TaskStatus)) {
-      throw new Error(`Status must be one of: ${Object.values(TASK_STATUS).join(", ")}`);
-    }
-
-    // First verify the task exists with our enhanced getTask method
-    const task = await this.getTask(id);
-    if (!task) {
-      // Return silently if task doesn't exist
-      return;
-    }
-
-    // Use the canonical task ID from the found task
-    const canonicalId = task.id;
-    const idNum = canonicalId.startsWith("#") ? canonicalId.slice(1) : canonicalId;
-
-    const content = String(await fs.readFile(this.filePath, "utf-8"));
-    const newStatusChar = TASK_STATUS_CHECKBOX[status];
-    const lines = content.toString().split("\n");
-    let inCodeBlock = false;
-    const updatedLines = lines.map((line) => {
-      if (line.trim().startsWith("```")) {
-        inCodeBlock = !inCodeBlock;
-        return line;
-      }
-      if (inCodeBlock) return line;
-      if (line.includes(`[#${idNum}]`)) {
-        // Use centralized utility to replace checkbox status
-        return TASK_PARSING_UTILS.replaceCheckboxStatus(line, status as TaskStatus);
-      }
-      return line;
-    });
-    await fs.writeFile(this.filePath, updatedLines.join("\n"), "utf-8");
-  }
-
-  private async validateSpecPath(taskId: string, title: string): Promise<string | undefined> {
-    const taskIdNum = taskId.startsWith("#") ? taskId.slice(1) : taskId;
-    const normalizedTitle = title.toLowerCase().replace(/[^a-z0-9]+/g, "-");
-    const specPath = getTaskSpecRelativePath(taskId, title, this.workspacePath);
-    const fullPath = join(this.workspacePath, specPath);
-
-    try {
-      await fs.access(fullPath);
-      return specPath; // Return relative path if file exists
-    } catch (error) {
-      // If file doesn't exist, try looking for any file with the task ID prefix
-      const taskDir = join(this.workspacePath, "process", "tasks");
-      try {
-        const files = await fs.readdir(taskDir);
-        const matchingFile = files.find((f) => f.startsWith(`${taskIdNum}-`));
-        if (matchingFile) {
-          return getTaskSpecRelativePath(taskId, matchingFile.replace(`${taskIdNum}-`, "").replace(".md", ""), this.workspacePath);
-        }
-      } catch (err) {
-        // Directory doesn't exist or can't be read
-      }
-      return undefined;
-    }
-  }
-
-  private async parseTasks(): Promise<Task[]> {
-    try {
-      const content = String(await fs.readFile(this.filePath, "utf-8"));
-      // Split into lines and track code block state
-      const lines = content.toString().split("\n");
-      const tasks: Task[] = [];
-      let inCodeBlock = false;
-      for (let i = 0; i < lines.length; i++) {
-        const line = lines[i] ?? "";
-        if (line.trim().startsWith("```")) {
-          inCodeBlock = !inCodeBlock;
-          continue;
-        }
-        if (inCodeBlock) continue;
-        // Parse task line using centralized utility
-        const parsed = TASK_PARSING_UTILS.parseTaskLine(line);
-        if (!parsed) continue;
-
-        const { checkbox, title, id } = parsed;
-        if (!title || !id || !/^#\d+$/.test(id)) continue; // skip malformed or empty
-
-        const status = Object.keys(TASK_STATUS_CHECKBOX).find(
-          (key) => TASK_STATUS_CHECKBOX[key] === checkbox
-        );
-        if (!status) continue;
-
-        const specPath = await this.validateSpecPath(id, title);
-
-        // Collect description from indented lines following this task
-        let description: string | undefined = undefined;
-        const descriptionLines: string[] = [];
-
-        // Look at the next lines to see if they contain indented description content
-        for (let j = i + 1; j < lines.length; j++) {
-          const nextLine = lines[j] ?? "";
-
-          // Stop if we hit a code block marker
-          if (nextLine.trim().startsWith("```")) {
-            break;
-          }
-
-          // Stop if we hit another task line (not indented)
-          if (TASK_PARSING_UTILS.parseTaskLine(nextLine)) {
-            break;
-          }
-
-          // Stop if we hit an empty line
-          if (nextLine.trim() === "") {
-            break;
-          }
-
-          // Check if this is an indented description line (starts with spaces/tabs and has content)
-          if (nextLine.match(/^\s+- (.+)/) || nextLine.match(/^\s+(.+)/)) {
-            const trimmedLine = nextLine.trim();
-            if (trimmedLine.startsWith("- ")) {
-              // Remove the bullet point from description lines
-              descriptionLines.push(trimmedLine.substring(2));
-            } else {
-              descriptionLines.push(trimmedLine);
-            }
-          } else {
-            // Non-indented line that's not a task - stop collecting
-            break;
-          }
-        }
-
-        if (descriptionLines.length > 0) {
-          description = descriptionLines.join(" ");
-        }
-
-        tasks.push({
-          id,
-          title,
-          status,
-          specPath,
-          description,
-        });
-      }
-      return tasks;
-    } catch (error: any) {
-      if ((error as any).code === "ENOENT") {
-        log.warn(`Task file not found at ${this.filePath}. Returning empty task list.`);
-        return []; // File not found, return empty array
-      }
-      throw error; // Re-throw other errors
-    }
-  }
-
-  getWorkspacePath(): string {
-    return this.workspacePath;
-  }
-
-  async createTask(specPath: string, options: CreateTaskOptions = {}): Promise<Task> {
-    // Validate that the spec file exists
-    const fullSpecPath = specPath.startsWith("/") ? specPath : join(this.workspacePath, specPath);
-    try {
-      await fs.access(fullSpecPath);
-    } catch (error) {
-      throw new Error(`Spec file not found: ${specPath}`);
-    }
-
-    // Read and parse the spec file
-    const specContent = String(await fs.readFile(fullSpecPath, "utf-8"));
-    const lines = specContent.split("\n");
-
-    // Extract title from the first heading
-    const titleLine = lines.find((line) => line.startsWith("# "));
-    if (!titleLine) {
-      throw new Error("Invalid spec file: Missing title heading");
-    }
-
-    // Support multiple title formats for backward compatibility:
-    // 1. Old format with task number: "# Task #XXX: Title"
-    // 2. Old format without number: "# Task: Title"
-    // 3. New clean format: "# Title"
-    const titleWithIdMatch = titleLine.match(/^# Task #(\d+): (.+)$/);
-    const titleWithoutIdMatch = titleLine.match(/^# Task: (.+)$/);
-    const cleanTitleMatch = titleLine.match(/^# (.+)$/);
-
-    let title: string;
-    let hasTaskId = false;
-    let existingId: string | undefined = undefined;
-
-    if (titleWithIdMatch && titleWithIdMatch[2]) {
-      // Old format: "# Task #XXX: Title"
-      title = titleWithIdMatch[2];
-      existingId = `#${titleWithIdMatch[1]}`;
-      hasTaskId = true;
-    } else if (titleWithoutIdMatch && titleWithoutIdMatch[1]) {
-      // Old format: "# Task: Title"
-      title = titleWithoutIdMatch[1];
-    } else if (cleanTitleMatch && cleanTitleMatch[1]) {
-      // New clean format: "# Title"
-      title = cleanTitleMatch[1];
-      // Skip if this looks like an old task format to avoid false positives
-      if (title.startsWith("Task ")) {
-        throw new Error(
-          "Invalid spec file: Missing or invalid title. Expected formats: \"# Title\", \"# Task: Title\" or \"# Task #XXX: Title\""
-        );
-      }
-    } else {
-      throw new Error(
-        "Invalid spec file: Missing or invalid title. Expected formats: \"# Title\", \"# Task: Title\" or \"# Task #XXX: Title\""
-      );
-    }
-
-    // Extract description from the Context section
-    const contextIndex = lines.findIndex((line) => line.trim() === "## Context");
-    if (contextIndex === -1) {
-      throw new Error("Invalid spec file: Missing Context section");
-    }
-    let description = "";
-    for (let i = contextIndex + 1; i < lines.length; i++) {
-      const line = lines[i] || "";
-      if (line.trim().startsWith("## ")) break;
-      if (line.trim()) description += `${line.trim()}\n`;
-    }
-    if (!description.trim()) {
-      throw new Error("Invalid spec file: Empty Context section");
-    }
-
-    // If we have an existing task ID, validate it doesn't conflict with existing tasks
-    let taskId: string;
-    if (hasTaskId && existingId) {
-      // Verify the task ID doesn't already exist
-      const existingTask = await this.getTask(existingId);
-      if (existingTask && !options.force) {
-        throw new Error(`Task ${existingId} already exists. Use --force to overwrite.`);
-      }
-      taskId = existingId;
-    } else {
-      // Find the next available task ID
-      const tasks = await this.parseTasks();
-      const maxId = tasks.reduce((max, task) => {
-        const id = parseInt(task.id.slice(1));
-        return id > max ? id : max;
-      }, 0);
-      taskId = `#${String(maxId + 1).padStart(3, "0")}`;
-    }
-
-    const taskIdNum = taskId.slice(1); // Remove the # prefix for file naming
-
-    // Generate the standardized filename
-    const normalizedTitle = title.toLowerCase().replace(/[^a-z0-9]+/g, "-");
-    const newSpecPath = getTaskSpecRelativePath(taskId, title, this.workspacePath);
-    const fullNewPath = join(this.workspacePath, newSpecPath);
-
-    // Update the title in the spec file to use clean format
-    let updatedContent = specContent;
-    const cleanTitleLine = `# ${title}`;
-    updatedContent = updatedContent.replace(titleLine, cleanTitleLine);
-
-    // Rename and update the spec file
-    try {
-      // Create the tasks directory if it doesn't exist
-      const tasksDir = join(this.workspacePath, "process", "tasks");
-      try {
-        await fs.mkdir(tasksDir, { recursive: true });
-      } catch (error) {
-        // Ignore if directory already exists
-      }
-
-      // Check if the target file already exists
-      try {
-        await fs.access(fullNewPath);
-        if (!options.force) {
-          throw new Error(`Target file already exists: ${newSpecPath}. Use --force to overwrite.`);
-        }
-      } catch (error) {
-        // File doesn't exist, which is fine
-      }
-
-      // Write the updated content to the new file
-      await fs.writeFile(fullNewPath, updatedContent, "utf-8");
-
-      // Delete the original file if it's different from the new one
-      if (fullSpecPath !== fullNewPath) {
-        try {
-          await fs.access(fullSpecPath);
-          await fs.unlink(fullSpecPath);
-        } catch (error: any) {
-          // If file doesn't exist or can't be deleted, just log it
-          log.warn("Could not delete original spec file", { error, path: fullSpecPath });
-        }
-      }
-    } catch (error: any) {
-      throw new Error(
-        `Failed to rename or update spec file: ${getErrorMessage(error as any)}`
-      );
-    }
-
-    // Create the task entry
-    const task: Task = {
-      id: taskId,
-      title,
-      description: description.trim(),
-      status: TASK_STATUS.TODO,
-      specPath: newSpecPath,
-    };
-
-    // Add the task to tasks.md
-    const content = String(await fs.readFile(this.filePath, "utf-8"));
-    const taskEntry = `- [ ] ${title} [${taskId}](${newSpecPath})\n`;
-    const tasksFileContent = `${content}\n${taskEntry}`;
-    await fs.writeFile(this.filePath, tasksFileContent, "utf-8");
-
-    return task;
-  }
-
-  /**
-   * Update task metadata stored in the task specification file
-   * @param id Task ID
-   * @param metadata Task metadata to update
-   */
-  async setTaskMetadata(id: string, metadata: any): Promise<void> {
-    // First verify the task exists
-    const task = await this.getTask(id);
-    if (!task) {
-      throw new ResourceNotFoundError(`Task "${id}" not found`, "task", id);
-    }
-
-    // Find the specification file path
-    if (!task.specPath) {
-      log.warn("No specification file found for task", { id });
-      return;
-    }
-
-    const specFilePath = join(this.workspacePath, task.specPath);
-
-    try {
-      // Read the spec file
-      const fileContent = String(await fs.readFile(specFilePath, "utf-8"));
-
-      // Parse the file with frontmatter
-      const parsed = matter(fileContent);
-
-      // Update the merge info in the frontmatter
-      const data = parsed.data || {};
-      data.merge_info = {
-        ...data.merge_info,
-        ...metadata,
-      };
-
-      // Serialize the updated frontmatter and content
-      const updatedContent = matter.stringify(parsed.content, data);
-
-      // Write back to the file
-      await fs.writeFile(specFilePath, updatedContent, "utf-8");
-
-      log.debug("Updated task metadata", { id, specFilePath, metadata });
-    } catch (error: any) {
-      log.error("Failed to update task metadata", {
-        error: getErrorMessage(error as any),
-        id,
-        specFilePath,
-      });
-      throw new Error(
-        `Failed to update task metadata: ${getErrorMessage(error as any)}`
-      );
-    }
-  }
-
-  async deleteTask(id: string, options: DeleteTaskOptions = {}): Promise<boolean> {
-    const task = await this.getTask(id);
-    if (!task) {
-      return false;
-    }
-
-    // Get the task ID number for file naming
-    const taskIdNum = task.id.startsWith("#") ? task.id.slice(1) : task.id;
-
-    try {
-      // Remove task from tasks.md
-      const content = String(await fs.readFile(this.filePath, "utf-8"));
-      const lines = content.toString().split("\n");
-      let inCodeBlock = false;
-      let removed = false;
-
-      const updatedLines = lines.filter((line) => {
-        if (line.trim().startsWith("```")) {
-          inCodeBlock = !inCodeBlock;
-          return true;
-        }
-        if (inCodeBlock) return true;
-
-        // Check if this line contains our task
-        if (line.includes(`[#${taskIdNum}]`)) {
-          removed = true;
-          return false; // Remove this line
-        }
-        return true;
-      });
-
-      if (!removed) {
-        return false;
-      }
-
-      // Write the updated tasks.md
-      await fs.writeFile(this.filePath, updatedLines.join("\n"), "utf-8");
-
-      // Delete the task specification file if it exists
-      const specPath = join(this.workspacePath, getTaskSpecRelativePath(task.id, task.title, this.workspacePath));
-
-      try {
-        await fs.unlink(specPath);
-      } catch (error) {
-        // Spec file might not exist, which is okay
-        log.debug(`Task spec file not found or could not be deleted: ${specPath}`);
-      }
-
-      return true;
-    } catch (error) {
-      log.error(`Failed to delete task ${id}:`, {
-        error: getErrorMessage(error as any),
-      });
-      return false;
-    }
-  }
-}
-
-export class GitHubTaskBackend implements TaskBackend {
-  name = "github";
-  private workspacePath: string;
-
-  constructor(workspacePath: string) {
-    this.workspacePath = workspacePath;
-    // Would initialize GitHub API client here
-  }
-
-  async listTasks(options?: TaskListOptions): Promise<Task[]> {
-    log.debug("GitHub task backend not fully implemented", { method: "listTasks", options });
-    return [];
-  }
-
-  async getTask(id: string): Promise<Task | null> {
-    log.debug("GitHub task backend not fully implemented", { method: "getTask", id });
-    return null;
-  }
-
-  async getTaskStatus(id: string): Promise<string | undefined> {
-    log.debug("GitHub task backend not fully implemented", { method: "getTaskStatus", id });
-    return null;
-  }
-
-  async setTaskStatus(id: string, status: string): Promise<void> {
-    log.debug("GitHub task backend not fully implemented", {
-      method: "setTaskStatus",
-      id,
-      status,
-    });
-  }
-
-  getWorkspacePath(): string {
-    return this.workspacePath;
-  }
-
-  async createTask(specPath: string, options: CreateTaskOptions = {}): Promise<Task> {
-    // Implementation needed
-    throw new Error("Method not implemented");
-  }
-
-  async deleteTask(id: string, options: DeleteTaskOptions = {}): Promise<boolean> {
-    // Implementation needed
-    throw new Error("Method not implemented");
-  }
-}
-
-export interface TaskServiceOptions {
-  workspacePath?: string;
-  backend?: string;
-}
-
-export class TaskService {
-  private backends: TaskBackend[] = [];
-  private currentBackend: TaskBackend;
-
-  constructor(options: TaskServiceOptions = {}) {
-    const { workspacePath = (process as any).cwd(), backend = "markdown" } = options;
-
-    // Initialize backends
-    this.backends = [
-      new MarkdownTaskBackend(workspacePath),
-      new GitHubTaskBackend(workspacePath),
-      createJsonFileTaskBackend({ name: "json-file", workspacePath }),
-    ];
-
-    // Set current backend
-    const selectedBackend = this.backends.find((b) => b.name === backend);
-    if (!selectedBackend) {
-      throw new Error(
-        `Backend '${backend}' not found. Available backends: ${this.backends.map((b) => b.name).join(", ")}`
-      );
-    }
-    this.currentBackend = selectedBackend;
-  }
-
-  async listTasks(options?: TaskListOptions): Promise<Task[]> {
-    return this.currentBackend.listTasks(options);
-  }
-
-  async getTask(id: string): Promise<Task | null> {
-    return this.currentBackend.getTask(id);
-  }
-
-  async getTaskStatus(id: string): Promise<string | undefined> {
-    return this.currentBackend.getTaskStatus(id);
-  }
-
-  async setTaskStatus(id: string, status: string): Promise<void> {
-    return this.currentBackend.setTaskStatus(id, status);
-  }
-
-  getWorkspacePath(): string {
-    return this.currentBackend.getWorkspacePath();
-  }
-
-  async createTask(specPath: string, options: CreateTaskOptions = {}): Promise<Task> {
-    return this.currentBackend.createTask(specPath, options);
-  }
-
-  /**
-   * Get the backend for a specific task
-   * @param id Task ID
-   * @returns The appropriate task backend for the task, or null if not found
-   */
-  async getBackendForTask(id: string): Promise<TaskBackend | null> {
-    // Normalize the task ID
-    const normalizedId = normalizeTaskId(id);
-    if (!normalizedId) {
-      return null;
-    }
-
-    // Try to find the task in each backend
-    for (const backend of this.backends) {
-      const task = await backend.getTask(normalizedId);
-      if (task) {
-        return backend;
-      }
-    }
-
-    return null;
-  }
-
-  async deleteTask(id: string, options: DeleteTaskOptions = {}): Promise<boolean> {
-    return this.currentBackend.deleteTask(id, options);
-  }
-}
-=======
 // Import and re-export extracted types and classes
 export type {
   TaskServiceInterface,
@@ -746,5 +58,4 @@
 
 export { MarkdownTaskBackend } from "./tasks/markdown-task-backend";
 export { GitHubTaskBackend } from "./tasks/github-task-backend";
-export { TaskService } from "./tasks/task-service";
->>>>>>> 12560160
+export { TaskService } from "./tasks/task-service";