/**
 * AI Completion Backend Types
 *
 * This module defines the types for our multi-provider AI completion system.
 * Built on top of Vercel AI SDK for provider abstraction.
 */

import type { LanguageModel } from "ai";

// Provider configuration
export interface AIProviderConfig {
  provider: "openai" | "anthropic" | "google" | "cohere" | "mistral";
  apiKey?: string;
  baseURL?: string;
  defaultModel?: string;
  supportedCapabilities: AICapability[];
}

export interface AICapability {
  name: "reasoning" | "tool-calling" | "prompt-caching" | "image-input" | "structured-output";
  supported: boolean;
  maxTokens?: number;
  metadata?: Record<string, any>;
}

// AI completion request types
export interface AICompletionRequest {
  prompt: string;
  model?: string;
  provider?: string;
  temperature?: number;
  maxTokens?: number;
  stream?: boolean;
  tools?: AITool[];
  maxSteps?: number;
  systemPrompt?: string;
  context?: AIContext[];
}

export interface AIContext {
  type: "text" | "image" | "file";
  content: string;
  metadata?: Record<string, any>;
}

export interface AITool {
  name: string;
  description: string;
  parameters: Record<string, any>;
  execute?: (args: Record<string, any>) => Promise<any>;
}

// Response types
export interface AICompletionResponse {
  content: string;
  model: string;
  provider: string;
  usage: AIUsage;
  toolCalls?: AIToolCall[];
  steps?: AIStep[];
  finishReason: "stop" | "length" | "tool-calls" | "error";
  metadata?: Record<string, any>;
}

export interface AIUsage {
  promptTokens: number;
  completionTokens: number;
  totalTokens: number;
  cost?: number;
}

export interface AIToolCall {
  id: string;
  name: string;
  arguments: Record<string, any>;
  result?: any;
}

export interface AIStep {
  type: "text" | "tool-call";
  content: string;
  toolCalls?: AIToolCall[];
  usage: AIUsage;
}

// Service interfaces
export interface AICompletionService {
  complete(request: AICompletionRequest): Promise<AICompletionResponse>;
  stream(request: AICompletionRequest): AsyncIterable<AICompletionResponse>;
  getAvailableModels(provider?: string): Promise<AIModel[]>;
  validateConfiguration(): Promise<ValidationResult>;
}

export interface AIModel {
  id: string;
  provider: string;
  name: string;
  description?: string;
  capabilities: AICapability[];
  contextWindow: number;
  maxOutputTokens: number;
  costPer1kTokens?: {
    input: number;
    output: number;
  };
}

// Configuration service types
export interface AIConfigurationService {
  getProviderConfig(provider: string): Promise<AIProviderConfig | null>;
  setProviderConfig(provider: string, config: AIProviderConfig): Promise<void>;
  getDefaultProvider(): Promise<string>;
  setDefaultProvider(provider: string): Promise<void>;
  validateProviderKey(provider: string, apiKey: string): Promise<boolean>;
}

// Error types
export class AICompletionError extends Error {
  constructor(
    message: string,
    public provider: string,
    public model: string,
    public code: string,
    public details?: Record<string, any>
  ) {
    super(message);
<<<<<<< HEAD
    (this as unknown).name = "AICompletionError";
=======
    this?.name = "AICompletionError";
>>>>>>> 7bd8518e
  }
}

export class AIProviderError extends Error {
  constructor(
    message: string,
    public provider: string,
    public code: string,
    public details?: Record<string, any>
  ) {
    super(message);
<<<<<<< HEAD
    (this as unknown).name = "AIProviderError";
=======
    this?.name = "AIProviderError";
>>>>>>> 7bd8518e
  }
}

// Re-export from AI SDK for external use
export type { LanguageModel } from "ai";

// Validation types
export interface ValidationResult {
  valid: boolean;
  errors: ValidationError[];
  warnings: ValidationWarning[];
}

export interface ValidationError {
  field: string;
  message: string;
  code: string;
}

export interface ValidationWarning {
  field: string;
  message: string;
  code: string;
}<|MERGE_RESOLUTION|>--- conflicted
+++ resolved
@@ -124,11 +124,7 @@
     public details?: Record<string, any>
   ) {
     super(message);
-<<<<<<< HEAD
-    (this as unknown).name = "AICompletionError";
-=======
-    this?.name = "AICompletionError";
->>>>>>> 7bd8518e
+    this.name = "AICompletionError";
   }
 }
 
@@ -140,11 +136,7 @@
     public details?: Record<string, any>
   ) {
     super(message);
-<<<<<<< HEAD
-    (this as unknown).name = "AIProviderError";
-=======
-    this?.name = "AIProviderError";
->>>>>>> 7bd8518e
+    this.name = "AIProviderError";
   }
 }
 
