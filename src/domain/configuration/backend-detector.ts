--- conflicted
+++ resolved
@@ -16,9 +16,9 @@
   /**
    * Detect the most appropriate backend based on detection rules
    */
-  async detectBackend(__workingDir: string, rules: DetectionRule[]): Promise<string> {
+  async detectBackend(workingDir: string, rules: DetectionRule[]): Promise<string> {
     for (const rule of rules) {
-      const matches = await this.checkCondition(__workingDir, rule.condition);
+      const matches = await this.checkCondition(workingDir, rule.condition);
       if (matches) {
         return rule.backend;
       }
@@ -31,36 +31,31 @@
   /**
    * Check if JSON file exists
    */
-  async jsonFileExists(__workingDir: string): Promise<boolean> {
-    const jsonFilePath = join(__workingDir, ".minsky", "tasks.json");
+  async jsonFileExists(workingDir: string): Promise<boolean> {
+    const jsonFilePath = join(workingDir, ".minsky", "tasks.json");
     return existsSync(jsonFilePath);
   }
 
   /**
    * Check if tasks.md file exists
    */
-  async tasksMdExists(__workingDir: string): Promise<boolean> {
-    const tasksMdPath = join(__workingDir, "process", "tasks.md");
+  async tasksMdExists(workingDir: string): Promise<boolean> {
+    const tasksMdPath = join(workingDir, "process", "tasks.md");
     return existsSync(tasksMdPath);
   }
 
   /**
    * Check a specific detection condition
    */
-  private async checkCondition(__workingDir: string,
+  private async checkCondition(
+    workingDir: string,
     condition: "json_file_exists" | "tasks_md_exists" | "always"
   ): Promise<boolean> {
     switch (condition) {
     case "json_file_exists":
-<<<<<<< HEAD
-      return this.jsonFileExists(_workingDir);
-    case "tasks_md_exists":
-      return this.tasksMdExists(_workingDir);
-=======
       return this.jsonFileExists(workingDir);
     case "tasks_md_exists":
       return this.tasksMdExists(workingDir);
->>>>>>> e9356211
     case "always":
       return true;
     default:
@@ -69,7 +64,7 @@
   }
 
   // Legacy method - kept for backward compatibility but not used in new detection
-  async githubRemoteExists(__workingDir: string): Promise<boolean> {
+  async githubRemoteExists(_workingDir: string): Promise<boolean> {
     return false; // Disabled - GitHub Issues requires explicit configuration
   }
 }