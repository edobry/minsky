--- conflicted
+++ resolved
@@ -151,10 +151,6 @@
       backendConfig: { ...defaults.backendConfig },
       credentials: { ...defaults.credentials },
       detectionRules: [...(defaults.detectionRules || [])],
-<<<<<<< HEAD
-      sessiondb: { ...defaults.sessiondb } as SessionDbConfig
-=======
->>>>>>> 1911722a
     };
 
     // Apply repository config
