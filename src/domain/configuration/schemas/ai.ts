--- conflicted
+++ resolved
@@ -118,7 +118,6 @@
   .strip();
 
 /**
-<<<<<<< HEAD
  * Morph-specific configuration
  */
 export const morphConfigSchema = aiProviderConfigSchema
@@ -132,10 +131,7 @@
   .strict();
 
 /**
- * All AI providers configuration
-=======
  * All AI providers configuration with unknown field detection
->>>>>>> ed65e3cd
  */
 const baseAiProvidersSchema = z.object({
   openai: openaiConfigSchema.optional(),
@@ -143,24 +139,13 @@
   google: googleConfigSchema.optional(),
   cohere: cohereConfigSchema.optional(),
   mistral: mistralConfigSchema.optional(),
+  morph: morphConfigSchema.optional(),
 });
 
 export const aiProvidersConfigSchema = z
-<<<<<<< HEAD
-  .object({
-    openai: openaiConfigSchema.optional(),
-    anthropic: anthropicConfigSchema.optional(),
-    google: googleConfigSchema.optional(),
-    cohere: cohereConfigSchema.optional(),
-    mistral: mistralConfigSchema.optional(),
-    morph: morphConfigSchema.optional(),
-  })
-  .strict();
-=======
   .any()
   .transform((data) => detectAndWarnUnknownFields(data, baseAiProvidersSchema, "ai.providers"))
   .pipe(baseAiProvidersSchema.strip());
->>>>>>> ed65e3cd
 
 /**
  * Complete AI configuration
