--- conflicted
+++ resolved
@@ -120,16 +120,6 @@
 /**
  * Morph-specific configuration
  */
-<<<<<<< HEAD
-export const aiProvidersConfigSchema = z
-  .object({
-    openai: openaiConfigSchema.optional(),
-    anthropic: anthropicConfigSchema.optional(),
-    google: googleConfigSchema.optional(),
-    cohere: cohereConfigSchema.optional(),
-    mistral: mistralConfigSchema.optional(),
-    morph: aiProviderConfigSchema.optional(), // Add morph provider support
-=======
 export const morphConfigSchema = aiProviderConfigSchema
   .extend({
     // Default model for Morph (fast-apply models)
@@ -137,7 +127,6 @@
 
     // Base URL defaults to Morph API
     baseUrl: z.string().default("https://api.morphllm.com/v1"),
->>>>>>> 920f8520
   })
   .strict();
 
