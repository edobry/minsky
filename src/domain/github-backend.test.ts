--- conflicted
+++ resolved
@@ -12,19 +12,11 @@
  * - GitService (for git operations)
  */
 import { describe, test, expect, beforeEach, afterEach } from "bun:test";
-<<<<<<< HEAD
-import { GitHubBackend } from "./repository/github";
-import { join } from "path";
-import { mkdtemp, mkdir } from "fs/promises";
-import { tmpdir } from "os";
-import { createMock, setupTestMocks } from "../utils/test-utils/mocking";
-=======
 import { GitHubBackend } from "../repository/github";
 import { join } from "path";
 import { mkdtemp, mkdir } from "fs/promises";
 import { tmpdir } from "os";
 import { createMock, setupTestMocks } from "../../utils/test-utils/mocking";
->>>>>>> 2890545e
 // Set up automatic mock cleanup
 setupTestMocks();
 
