/**
 * Conflict Detection Service
 *
 * Provides comprehensive conflict detection and analysis for all git operations,
 * helping prevent merge conflicts before they occur across the entire git workflow.
 */
import { execAsync } from "../../utils/exec";
import { log } from "../../utils/logger";

export interface ConflictPrediction {
  hasConflicts: boolean;
  conflictType: ConflictType;
  severity: ConflictSeverity;
  affectedFiles: ConflictFile[];
  resolutionStrategies: ResolutionStrategy[];
  userGuidance: string;
  recoveryCommands: string[];
}

export interface ConflictFile {
  path: string;
  status: FileConflictStatus;
  conflictRegions?: ConflictRegion[];
  deletionInfo?: DeletionInfo;
}

export interface ConflictRegion {
  startLine: number;
  endLine: number;
  type: "content" | "deletion" | "addition";
  description: string;
}

export interface DeletionInfo {
  deletedInBranch: string;
  modifiedInBranch: string;
  lastCommitHash: string;
  canAutoResolve: boolean;
}

// New interfaces for comprehensive git workflow protection
export interface GitOperationPreview {
  operation: GitOperationType;
  repoPath: string;
  sourceRef: string;
  targetRef?: string;
  prediction: ConflictPrediction;
  safeToExecute: boolean;
  recommendedActions: string[];
}

export interface BranchSwitchWarning {
  fromBranch: string;
  toBranch: string;
  uncommittedChanges: string[];
  conflictingFiles: string[];
  wouldLoseChanges: boolean;
  recommendedAction: "commit" | "stash" | "force" | "abort";
  stashStrategy?: StashStrategy;
}

export interface RebaseConflictPrediction {
  baseBranch: string;
  featureBranch: string;
  conflictingCommits: ConflictingCommit[];
  overallComplexity: "simple" | "moderate" | "complex";
  estimatedResolutionTime: string;
  canAutoResolve: boolean;
  recommendations: string[];
}

export interface ConflictingCommit {
  sha: string;
  message: string;
  author: string;
  conflictFiles: string[];
  complexity: "simple" | "moderate" | "complex";
}

export interface StashStrategy {
  type: "full" | "partial" | "keep_index";
  description: string;
  commands: string[];
}

export interface AdvancedResolutionStrategy {
  type: "intelligent" | "pattern_based" | "user_preference";
  confidence: number;
  description: string;
  commands: string[];
  riskLevel: "low" | "medium" | "high";
  applicableFileTypes: string[];
}

export enum GitOperationType {
  MERGE = "merge",
  REBASE = "rebase",
  CHECKOUT = "checkout",
  SWITCH = "switch",
  PULL = "pull",
  CHERRY_PICK = "cherry-pick",
}

export enum ConflictType {
  NONE = "none",
  CONTENT_CONFLICT = "content_conflict",
  DELETE_MODIFY = "delete_modify",
  RENAME_CONFLICT = "rename_conflict",
  MODE_CONFLICT = "mode_conflict",
  ALREADY_MERGED = "already_merged",
  UNCOMMITTED_CHANGES = "uncommitted_changes",
  REBASE_CONFLICT = "rebase_conflict",
}

export enum ConflictSeverity {
  NONE = "none",
  AUTO_RESOLVABLE = "auto_resolvable",
  MANUAL_SIMPLE = "manual_simple",
  MANUAL_COMPLEX = "manual_complex",
  BLOCKING = "blocking",
}

export enum FileConflictStatus {
  CLEAN = "clean",
  MODIFIED_BOTH = "modified_both",
  DELETED_BY_US = "deleted_by_us",
  DELETED_BY_THEM = "deleted_by_them",
  ADDED_BY_US = "added_by_us",
  ADDED_BY_THEM = "added_by_them",
  RENAMED = "renamed",
}

export interface ResolutionStrategy {
  type: "automatic" | "guided" | "manual";
  description: string;
  commands: string[];
  riskLevel: "low" | "medium" | "high";
}

export interface BranchDivergenceAnalysis {
  sessionBranch: string;
  baseBranch: string;
  aheadCommits: number;
  behindCommits: number;
  lastCommonCommit: string;
  sessionChangesInBase: boolean;
  divergenceType: "none" | "ahead" | "behind" | "diverged";
  recommendedAction: "none" | "fast_forward" | "update_needed" | "skip_update";
}

export interface EnhancedMergeResult {
  workdir: string;
  merged: boolean;
  conflicts: boolean;
  conflictDetails?: string;
  prediction?: ConflictPrediction;
}

export interface SmartUpdateResult {
  workdir: string;
  updated: boolean;
  skipped: boolean;
  reason?: string;
  conflictDetails?: string;
  divergenceAnalysis?: BranchDivergenceAnalysis;
}

export class ConflictDetectionService {
  /**
   * Static method to predict merge conflicts
   */
  static async predictConflicts(
    repoPath: string,
    sourceBranch: string,
    targetBranch: string
  ): Promise<ConflictPrediction> {
    const service = new ConflictDetectionService();
    return (service as any).predictMergeConflicts(repoPath, sourceBranch, targetBranch);
  }

  /**
   * Static method to analyze branch divergence
   */
  static async analyzeBranchDivergence(
    repoPath: string,
    sessionBranch: string,
    baseBranch: string
  ): Promise<BranchDivergenceAnalysis> {
    const service = new ConflictDetectionService();
    return (service as any).analyzeBranchDivergence(repoPath, sessionBranch, baseBranch);
  }

  /**
   * Enhanced merge with conflict prediction and better handling
   */
  static async mergeWithConflictPrevention(
    repoPath: string,
    sourceBranch: string,
    targetBranch: string,
    options?: {
      skipConflictCheck?: boolean;
      autoResolveDeleteConflicts?: boolean;
      dryRun?: boolean;
    }
  ): Promise<EnhancedMergeResult> {
    const service = new ConflictDetectionService();
<<<<<<< HEAD
    return (service as any).mergeWithConflictPrevention(repoPath, sourceBranch, targetBranch, options as any);
=======
    return service.mergeWithConflictPrevention(
      repoPath,
      sourceBranch,
      targetBranch,
      options
    );
>>>>>>> 261c4902
  }

  /**
   * Smart session update that detects already-merged changes
   */
  static async smartSessionUpdate(
    repoPath: string,
    sessionBranch: string,
    baseBranch: string,
    options?: {
      skipIfAlreadyMerged?: boolean;
      autoResolveConflicts?: boolean;
    }
  ): Promise<SmartUpdateResult> {
    const service = new ConflictDetectionService();
<<<<<<< HEAD
    return (service as any).smartSessionUpdate(repoPath, sessionBranch, baseBranch, options as any);
=======
    return service.smartSessionUpdate(
      repoPath,
      sessionBranch,
      baseBranch,
      options
    );
  }

  /**
   * NEW: Preview any git operation for potential conflicts
   */
  static async previewGitOperation(
    repoPath: string,
    operation: GitOperationType,
    sourceRef: string,
    targetRef?: string
  ): Promise<GitOperationPreview> {
    const service = new ConflictDetectionService();
    return service.previewGitOperation(
      repoPath,
      operation,
      sourceRef,
      targetRef
    );
  }

  /**
   * NEW: Check for branch switching conflicts and uncommitted changes
   */
  static async checkBranchSwitchConflicts(
    repoPath: string,
    targetBranch: string
  ): Promise<BranchSwitchWarning> {
    const service = new ConflictDetectionService();
    return service.checkBranchSwitchConflicts(repoPath, targetBranch);
  }

  /**
   * NEW: Predict conflicts for a rebase operation
   */
  static async predictRebaseConflicts(
    repoPath: string,
    baseBranch: string,
    featureBranch: string
  ): Promise<RebaseConflictPrediction> {
    const service = new ConflictDetectionService();
    return service.predictRebaseConflicts(repoPath, baseBranch, featureBranch);
>>>>>>> 261c4902
  }

  /**
   * NEW: Generate advanced resolution strategies for common conflict patterns
   */
  static async generateAdvancedResolutionStrategies(
    repoPath: string,
    conflictFiles: ConflictFile[]
  ): Promise<AdvancedResolutionStrategy[]> {
    const service = new ConflictDetectionService();
    return service.generateAdvancedResolutionStrategies(repoPath, conflictFiles);
  }

  async predictMergeConflicts(
    repoPath: string,
    sourceBranch: string,
    targetBranch: string
  ): Promise<ConflictPrediction> {
    log.debug("Predicting merge conflicts", {
      repoPath,
      sourceBranch,
      targetBranch,
    });

    try {
      // First, analyze branch divergence
      const divergence = await this.analyzeBranchDivergence(
        repoPath,
        sourceBranch,
        targetBranch
      );

      // If already merged, no conflicts
      if ((divergence as any).sessionChangesInBase) {
        return {
          hasConflicts: false,
          conflictType: (ConflictType as any).ALREADY_MERGED,
          severity: (ConflictSeverity as any).NONE,
          affectedFiles: [],
          resolutionStrategies: [
            {
              type: "automatic",
              description: "Session changes already in base branch",
              commands: ["# No action needed - changes already merged"],
              riskLevel: "low",
            },
          ],
          userGuidance:
            "Your session changes have already been merged into the base branch. You can skip the update or create a PR without conflicts.",
          recoveryCommands: ["minsky session pr --no-update"],
        };
      }

      // Simulate merge to detect conflicts
      const conflictFiles = await this.simulateMerge(
        repoPath,
        sourceBranch,
        targetBranch
      );

      if ((conflictFiles as any).length === 0) {
        return {
          hasConflicts: false,
          conflictType: (ConflictType as any).NONE,
          severity: (ConflictSeverity as any).NONE,
          affectedFiles: [],
          resolutionStrategies: [],
          userGuidance: "No conflicts detected. Safe to proceed with merge.",
          recoveryCommands: [],
        };
      }

      // Analyze conflict types and severity
      const { conflictType, severity } =
        this.analyzeConflictSeverity(conflictFiles);
      const resolutionStrategies = this.generateResolutionStrategies(
        conflictFiles,
        conflictType
      );
      const userGuidance = this.generateUserGuidance(
        conflictType,
        severity,
        conflictFiles
      );
      const recoveryCommands = this.generateRecoveryCommands(
        conflictFiles,
        conflictType
      );

      return {
        hasConflicts: true,
        conflictType,
        severity,
        affectedFiles: conflictFiles,
        resolutionStrategies,
        userGuidance,
        recoveryCommands,
      };
    } catch (error) {
      log.error("Error predicting merge conflicts", {
        error,
        repoPath,
        sourceBranch,
        targetBranch,
      });
      throw error;
    }
  }

  async analyzeBranchDivergence(
    repoPath: string,
    sessionBranch: string,
    baseBranch: string
  ): Promise<BranchDivergenceAnalysis> {
    log.debug("Analyzing branch divergence", {
      repoPath,
      sessionBranch,
      baseBranch,
    });

    try {
      // Get commit counts
      const { stdout: aheadBehind } = await execAsync(
        `git -C ${repoPath} rev-list --left-right --count ${baseBranch}...${sessionBranch}`
      );
      const [behindStr, aheadStr] = ((aheadBehind as any).trim() as any).split("\t");
      const behind = Number(behindStr) || 0;
      const ahead = Number(aheadStr) || 0;

      // Get last common commit
      const { stdout: commonCommit } = await execAsync(
        `git -C ${repoPath} merge-base ${baseBranch} ${sessionBranch}`
      );

      // Check if session changes are already in base
      const sessionChangesInBase = await this.checkSessionChangesInBase(
        repoPath,
        sessionBranch,
        baseBranch
      );

      // Determine divergence type
      let divergenceType: BranchDivergenceAnalysis["divergenceType"];
      let recommendedAction: BranchDivergenceAnalysis["recommendedAction"];

      if (ahead === 0 && behind === 0) {
        divergenceType = "none";
        recommendedAction = "none";
      } else if (ahead > 0 && behind === 0) {
        divergenceType = "ahead";
        recommendedAction = sessionChangesInBase ? "skip_update" : "none";
      } else if (ahead === 0 && behind > 0) {
        divergenceType = "behind";
        recommendedAction = "fast_forward";
      } else {
        divergenceType = "diverged";
        recommendedAction = sessionChangesInBase ? "skip_update" : "update_needed";
      }

      return {
        sessionBranch,
        baseBranch,
        aheadCommits: ahead,
        behindCommits: behind,
        lastCommonCommit: (commonCommit as any).trim(),
        sessionChangesInBase,
        divergenceType,
        recommendedAction,
      };
    } catch (error) {
      log.error("Error analyzing branch divergence", {
        error,
        repoPath,
        sessionBranch,
        baseBranch,
      });
      throw error;
    }
  }

  async mergeWithConflictPrevention(
    repoPath: string,
    sourceBranch: string,
    targetBranch: string,
    options?: {
      skipConflictCheck?: boolean;
      autoResolveDeleteConflicts?: boolean;
      dryRun?: boolean;
    }
  ): Promise<EnhancedMergeResult> {
    log.debug("Enhanced merge with conflict prevention", {
      repoPath,
      sourceBranch,
      targetBranch,
      options,
    });

    try {
      let prediction: ConflictPrediction | undefined;

      // Step 1: Predict conflicts unless skipped
<<<<<<< HEAD
      if (!(options as any).skipConflictCheck) {
        prediction = await this.predictMergeConflicts(repoPath, sourceBranch, targetBranch);
=======
      if (!options?.skipConflictCheck) {
        prediction = await this.predictMergeConflicts(
          repoPath,
          sourceBranch,
          targetBranch
        );
>>>>>>> 261c4902

        if ((prediction as any).hasConflicts && (options as any).dryRun) {
          return {
            workdir: repoPath,
            merged: false,
            conflicts: true,
            conflictDetails: (prediction as any).userGuidance,
            prediction,
          };
        }

        // Auto-resolve delete conflicts if requested
        if (
          (prediction as any).hasConflicts &&
          (prediction as any).conflictType === (ConflictType as any).DELETE_MODIFY &&
          (options as any).autoResolveDeleteConflicts
        ) {
<<<<<<< HEAD
          await this.autoResolveDeleteConflicts(repoPath, (prediction as any).affectedFiles);
=======
          await this.autoResolveDeleteConflicts(
            repoPath,
            prediction.affectedFiles
          );
>>>>>>> 261c4902
        }
      }

      // Step 2: Perform actual merge if not dry run
<<<<<<< HEAD
      if (!(options as any).dryRun) {
        const { stdout: beforeHash } = await execAsync(`git -C ${repoPath} rev-parse HEAD`);
=======
      if (!options?.dryRun) {
        const { stdout: beforeHash } = await execAsync(
          `git -C ${repoPath} rev-parse HEAD`
        );
>>>>>>> 261c4902

        try {
          await execAsync(`git -C ${repoPath} merge ${sourceBranch}`);

<<<<<<< HEAD
          const { stdout: afterHash } = await execAsync(`git -C ${repoPath} rev-parse HEAD`);
          const merged = (beforeHash as any).trim() !== (afterHash as any).trim();
=======
          const { stdout: afterHash } = await execAsync(
            `git -C ${repoPath} rev-parse HEAD`
          );
          const merged = beforeHash.trim() !== afterHash.trim();
>>>>>>> 261c4902

          return {
            workdir: repoPath,
            merged,
            conflicts: false,
            prediction,
          };
        } catch (mergeError) {
          // Check for conflicts
          const { stdout: status } = await execAsync(
            `git -C ${repoPath} status --porcelain`
          );
          const hasConflicts =
<<<<<<< HEAD
            (status as any).includes("UU") || (status as any).includes("AA") || (status as any).includes("DD");
=======
            status.includes("UU") ||
            status.includes("AA") ||
            status.includes("DD");
>>>>>>> 261c4902

          if (hasConflicts) {
            return {
              workdir: repoPath,
              merged: false,
              conflicts: true,
<<<<<<< HEAD
              conflictDetails: (prediction as any).userGuidance || "Merge conflicts detected",
=======
              conflictDetails:
                prediction?.userGuidance || "Merge conflicts detected",
>>>>>>> 261c4902
              prediction,
            };
          }

          throw mergeError;
        }
      }

      // Dry run result
      return {
        workdir: repoPath,
        merged: false,
        conflicts: (prediction as any).hasConflicts || false,
        conflictDetails: (prediction as any).userGuidance,
        prediction,
      };
    } catch (error) {
      log.error("Error in enhanced merge", {
        error,
        repoPath,
        sourceBranch,
        targetBranch,
      });
      throw error;
    }
  }

  async smartSessionUpdate(
    repoPath: string,
    sessionBranch: string,
    baseBranch: string,
    options?: {
      skipIfAlreadyMerged?: boolean;
      autoResolveConflicts?: boolean;
    }
  ): Promise<SmartUpdateResult> {
    log.debug("Smart session update", {
      repoPath,
      sessionBranch,
      baseBranch,
      options,
    });

    try {
      // Analyze branch divergence against origin/baseBranch (remote tracking branch)
      const remoteBranch = `origin/${baseBranch}`;
      const divergence = await this.analyzeBranchDivergence(
        repoPath,
        sessionBranch,
        remoteBranch
      );

      // Check if we should skip update
      if ((options as any).skipIfAlreadyMerged && (divergence as any).sessionChangesInBase) {
        return {
          workdir: repoPath,
          updated: false,
          skipped: true,
          reason: "Session changes already in base branch",
          divergenceAnalysis: divergence,
        };
      }

      // If no update needed
<<<<<<< HEAD
      if ((divergence as any).divergenceType === "none" || (divergence as any).divergenceType === "ahead") {
=======
      if (
        divergence.divergenceType === "none" ||
        divergence.divergenceType === "ahead"
      ) {
>>>>>>> 261c4902
        return {
          workdir: repoPath,
          updated: false,
          skipped: true,
          reason: "No update needed - session is current or ahead",
          divergenceAnalysis: divergence,
        };
      }

      // Perform update based on divergence analysis
      if ((divergence as any).recommendedAction === "fast_forward") {
        // Simple fast-forward - merge from the remote branch we analyzed against
        await execAsync(`git -C ${repoPath} fetch origin ${baseBranch}`);
        await execAsync(`git -C ${repoPath} merge --ff-only ${remoteBranch}`);

        return {
          workdir: repoPath,
          updated: true,
          skipped: false,
          reason: "Fast-forward update completed",
          divergenceAnalysis: divergence,
        };
      } else {
        // Complex merge needed - merge from the remote branch we analyzed against
        const mergeResult = await this.mergeWithConflictPrevention(
          repoPath,
          remoteBranch,
          sessionBranch,
          { autoResolveDeleteConflicts: (options as any).autoResolveConflicts }
        );

        return {
          workdir: repoPath,
          updated: (mergeResult as any).merged,
          skipped: false,
          reason: (mergeResult as any).conflicts
            ? "Update failed due to conflicts"
            : "Merge update completed",
          conflictDetails: (mergeResult as any).conflictDetails,
          divergenceAnalysis: divergence,
        };
      }
    } catch (error) {
      log.error("Error in smart session update", {
        error,
        repoPath,
        sessionBranch,
        baseBranch,
      });
      throw error;
    }
  }

  // Stubs for new methods
  async previewGitOperation(
    repoPath: string,
    operation: GitOperationType,
    sourceRef: string,
    targetRef?: string
  ): Promise<GitOperationPreview> {
    // Placeholder implementation
    log.debug("Previewing git operation (not yet implemented)", {
      repoPath,
      operation,
      sourceRef,
      targetRef,
    });
    const prediction: ConflictPrediction = {
      hasConflicts: false,
      conflictType: ConflictType.NONE,
      severity: ConflictSeverity.NONE,
      affectedFiles: [],
      resolutionStrategies: [],
      userGuidance: "Preview not yet implemented.",
      recoveryCommands: [],
    };
    return {
      operation,
      repoPath,
      sourceRef,
      targetRef,
      prediction,
      safeToExecute: true,
      recommendedActions: [],
    };
  }

  async checkBranchSwitchConflicts(
    repoPath: string,
    targetBranch: string
  ): Promise<BranchSwitchWarning> {
    log.debug("Checking branch switch conflicts", { repoPath, targetBranch });

    try {
      const { stdout: currentBranch } = await execAsync(
        `git -C ${repoPath} rev-parse --abbrev-ref HEAD`
      );
      const fromBranch = currentBranch.trim();

      if (fromBranch === targetBranch) {
        return {
          fromBranch,
          toBranch: targetBranch,
          uncommittedChanges: [],
          conflictingFiles: [],
          wouldLoseChanges: false,
          recommendedAction: "force", // No action needed
        };
      }

      const { stdout: statusOutput } = await execAsync(`git -C ${repoPath} status --porcelain`);
      const uncommittedChanges = statusOutput.trim().split("\n").filter(Boolean);

      let conflictingFiles: string[] = [];
      let wouldLoseChanges = false;
      let recommendedAction: BranchSwitchWarning["recommendedAction"] = "force";

      if (uncommittedChanges.length > 0) {
        // If there are uncommitted changes, a simple checkout might fail or lose data.
        // We can simulate a merge to see if the uncommitted changes would conflict.
        try {
          // This is a simplified check. A true check is more complex.
          // We'll try to merge the target branch into a temporary index.
          await execAsync(
            `git -C ${repoPath} merge-tree $(git -C ${repoPath} write-tree) HEAD ${targetBranch}`
          );
        } catch (error) {
          wouldLoseChanges = true;
          const errorMessage = error instanceof Error ? error.message : String(error);
          conflictingFiles = this.parseMergeConflictOutput(errorMessage);
        }

        if (wouldLoseChanges) {
          recommendedAction = "stash";
        } else {
          recommendedAction = "commit";
        }
      }

      return {
        fromBranch,
        toBranch: targetBranch,
        uncommittedChanges: uncommittedChanges.map((line) => line.substring(3)),
        conflictingFiles,
        wouldLoseChanges,
        recommendedAction,
      };
    } catch (error) {
      log.error("Error checking branch switch conflicts", {
        error,
        repoPath,
        targetBranch,
      });
      throw error;
    }
  }

  async predictRebaseConflicts(
    repoPath: string,
    baseBranch: string,
    featureBranch: string
  ): Promise<RebaseConflictPrediction> {
    log.debug("Predicting rebase conflicts", {
      repoPath,
      baseBranch,
      featureBranch,
    });

    try {
      // Find the common ancestor commit
      const { stdout: mergeBase } = await execAsync(
        `git -C ${repoPath} merge-base ${baseBranch} ${featureBranch}`
      );
      const commonAncestor = mergeBase.trim();

      // Get commits in feature branch that are not in base branch
      const { stdout: commitsOutput } = await execAsync(
        `git -C ${repoPath} log --format="%H|%s|%an" ${commonAncestor}..${featureBranch}`
      );

      // Parse commit information
      const commitInfos = commitsOutput
        .trim()
        .split("\n")
        .filter(Boolean)
        .map((line) => {
          const parts = line.split("|");
          const sha = parts[0] || "";
          const message = parts[1] || "(no commit message)";
          const author = parts[2] || "(unknown)";
          return { sha, message, author };
        })
        .reverse(); // Order from oldest to newest for rebase simulation

      if (commitInfos.length === 0) {
        // No commits to rebase, so no conflicts
        return {
          baseBranch,
          featureBranch,
          conflictingCommits: [],
          overallComplexity: "simple",
          estimatedResolutionTime: "0 minutes",
          canAutoResolve: true,
          recommendations: ["No rebase needed, branches are already in sync."],
        };
      }

      // Create a temporary branch for simulation
      const tempBranch = `rebase-simulation-${Date.now()}`;
      const conflictingCommits: ConflictingCommit[] = [];
      
      try {
        // Create temp branch from base
        await execAsync(
          `git -C ${repoPath} checkout -b ${tempBranch} ${baseBranch}`
        );

        // Simulate cherry-picking each commit to detect conflicts
        for (const commit of commitInfos) {
          try {
            await execAsync(
              `git -C ${repoPath} cherry-pick --no-commit ${commit.sha}`
            );
            
            // No conflict for this commit, clean up and continue
            await execAsync(`git -C ${repoPath} reset --hard HEAD`);
          } catch (cherryPickError) {
            // Cherry-pick failed, analyze conflicts
            const conflictFiles = await this.analyzeConflictFiles(repoPath);
            
            // Determine complexity based on conflict files
            const complexity = this.determineCommitComplexity(conflictFiles);
            
            conflictingCommits.push({
              sha: commit.sha,
              message: commit.message,
              author: commit.author,
              conflictFiles: conflictFiles.map((f) => f.path),
              complexity,
            });

            // Abort the cherry-pick
            await execAsync(`git -C ${repoPath} cherry-pick --abort`);
          }
        }
      } finally {
        // Clean up temporary branch
        try {
          await execAsync(`git -C ${repoPath} checkout ${featureBranch}`);
          await execAsync(`git -C ${repoPath} branch -D ${tempBranch}`);
        } catch (cleanupError) {
          log.warn("Failed to clean up temporary branch", {
            tempBranch,
            cleanupError,
          });
        }
      }

      // Determine overall complexity and estimated resolution time
      const overallComplexity = this.determineOverallComplexity(conflictingCommits);
      const estimatedResolutionTime = this.estimateResolutionTime(conflictingCommits);
      const canAutoResolve = conflictingCommits.every(
        (commit) => commit.complexity === "simple"
      );

      // Generate recommendations
      const recommendations = this.generateRebaseRecommendations(
        conflictingCommits,
        overallComplexity,
        canAutoResolve
      );

      return {
        baseBranch,
        featureBranch,
        conflictingCommits,
        overallComplexity,
        estimatedResolutionTime,
        canAutoResolve,
        recommendations,
      };
    } catch (error) {
      log.error("Error predicting rebase conflicts", {
        error,
        repoPath,
        baseBranch,
        featureBranch,
      });
      throw error;
    }
  }

  async generateAdvancedResolutionStrategies(
    repoPath: string,
    conflictFiles: ConflictFile[]
  ): Promise<AdvancedResolutionStrategy[]> {
    log.debug("Generating advanced resolution strategies", {
      repoPath,
      conflictFiles,
    });

    try {
      const strategies: AdvancedResolutionStrategy[] = [];

      // No conflicts, no strategies needed
      if (conflictFiles.length === 0) {
        return strategies;
      }

      // Group files by type for specialized handling
      const packageJsonFiles = conflictFiles.filter((file) =>
        file.path.endsWith("package.json")
      );
      const lockFiles = conflictFiles.filter(
        (file) =>
          file.path.endsWith("package-lock.json") ||
          file.path.endsWith("yarn.lock") ||
          file.path.endsWith("bun.lock")
      );
      const configFiles = conflictFiles.filter(
        (file) =>
          file.path.endsWith(".json") ||
          file.path.endsWith(".yaml") ||
          file.path.endsWith(".yml") ||
          file.path.endsWith(".toml")
      );
      const documentationFiles = conflictFiles.filter(
        (file) =>
          file.path.endsWith(".md") ||
          file.path.endsWith(".txt") ||
          file.path.match(/README|CHANGELOG|LICENSE|CONTRIBUTING/)
      );
      const formattingOnlyConflicts = await this.identifyFormattingOnlyConflicts(
        repoPath,
        conflictFiles
      );

      // 1. Handle package.json conflicts
      if (packageJsonFiles.length > 0) {
        strategies.push(this.createPackageJsonStrategy(packageJsonFiles));
      }

      // 2. Handle lock file conflicts
      if (lockFiles.length > 0) {
        strategies.push(this.createLockFileStrategy(lockFiles));
      }

      // 3. Handle formatting-only conflicts
      if (formattingOnlyConflicts.length > 0) {
        strategies.push(
          this.createFormattingOnlyStrategy(formattingOnlyConflicts)
        );
      }

      // 4. Handle documentation conflicts
      if (documentationFiles.length > 0) {
        strategies.push(this.createDocumentationStrategy(documentationFiles));
      }

      // 5. Handle configuration files
      if (configFiles.length > 0) {
        strategies.push(this.createConfigFileStrategy(configFiles));
      }

      // 6. Add a general strategy for remaining files
      const handledPaths = new Set([
        ...packageJsonFiles,
        ...lockFiles,
        ...formattingOnlyConflicts,
        ...documentationFiles,
        ...configFiles,
      ].map((file) => file.path));

      const remainingFiles = conflictFiles.filter(
        (file) => !handledPaths.has(file.path)
      );

      if (remainingFiles.length > 0) {
        strategies.push(this.createGeneralStrategy(remainingFiles));
      }

      return strategies;
    } catch (error) {
      log.error("Error generating advanced resolution strategies", {
        error,
        repoPath,
        conflictFiles,
      });
      return [];
    }
  }

  private async simulateMerge(
    repoPath: string,
    sourceBranch: string,
    targetBranch: string
  ): Promise<ConflictFile[]> {
    log.debug("Simulating merge", { repoPath, sourceBranch, targetBranch });

    try {
      // Create a temporary branch for simulation
      const tempBranch = `conflict-simulation-${(Date as any).now()}`;

      try {
        // Create temp branch from target
        await execAsync(
          `git -C ${repoPath} checkout -b ${tempBranch} ${targetBranch}`
        );

        // Attempt merge
        try {
          await execAsync(
            `git -C ${repoPath} merge --no-commit --no-ff ${sourceBranch}`
          );

          // If merge succeeds, reset and return no conflicts
          await execAsync(`git -C ${repoPath} reset --hard HEAD`);
          return [];
        } catch (mergeError) {
          // Merge failed, analyze conflicts
          const conflictFiles = await this.analyzeConflictFiles(repoPath);

          // Abort the merge
          await execAsync(`git -C ${repoPath} merge --abort`);

          return conflictFiles;
        }
      } finally {
        // Clean up temporary branch
        try {
          await execAsync(`git -C ${repoPath} checkout ${targetBranch}`);
          await execAsync(`git -C ${repoPath} branch -D ${tempBranch}`);
        } catch (cleanupError) {
          log.warn("Failed to clean up temporary branch", {
            tempBranch,
            cleanupError,
          });
        }
      }
    } catch (error) {
      log.error("Error simulating merge", {
        error,
        repoPath,
        sourceBranch,
        targetBranch,
      });
      throw error;
    }
  }

  private parseMergeConflictOutput(output: string): string[] {
    const files: string[] = [];
    const regex = /CONFLICT \((.+?)\): Merge conflict in (.+)/g;
    let match;
    while ((match = regex.exec(output)) !== null) {
      files.push(match[2]);
    }
    return files;
  }

  private async analyzeConflictFiles(repoPath: string): Promise<ConflictFile[]> {
    try {
      const { stdout: statusOutput } = await execAsync(
        `git -C ${repoPath} status --porcelain`
      );

      const conflictFiles: ConflictFile[] = [];
      const lines = ((statusOutput as any).trim() as any).split("\n")
        .filter((line) => (line as any).trim());

      for (const line of lines) {
        const status = (line as any).substring(0, 2);
        const filePath = (line as any).substring(3);

        let fileStatus: FileConflictStatus;
        let deletionInfo: DeletionInfo | undefined;

        switch (status) {
        case "UU":
          fileStatus = (FileConflictStatus as any).MODIFIED_BOTH;
          break;
        case "DU":
          fileStatus = (FileConflictStatus as any).DELETED_BY_US;
          deletionInfo = await this.analyzeDeletion(repoPath, filePath, "us");
          break;
        case "UD":
<<<<<<< HEAD
          fileStatus = (FileConflictStatus as any).DELETED_BY_THEM;
          deletionInfo = await this.analyzeDeletion(repoPath, filePath, "them");
=======
          fileStatus = FileConflictStatus.DELETED_BY_THEM;
          deletionInfo = await this.analyzeDeletion(
            repoPath,
            filePath,
            "them"
          );
>>>>>>> 261c4902
          break;
        case "AU":
          fileStatus = (FileConflictStatus as any).ADDED_BY_US;
          break;
        case "UA":
          fileStatus = (FileConflictStatus as any).ADDED_BY_THEM;
          break;
        default:
          continue; // Skip non-conflict files
        }

        const conflictRegions =
          fileStatus === (FileConflictStatus as any).MODIFIED_BOTH
            ? await this.analyzeConflictRegions(repoPath, filePath)
            : undefined;

        (conflictFiles as any).push({
          path: filePath,
          status: fileStatus,
          conflictRegions,
          deletionInfo,
        });
      }

      return conflictFiles;
    } catch (error) {
      log.error("Error analyzing conflict files", { error, repoPath });
      throw error;
    }
  }

  private async analyzeDeletion(
    repoPath: string,
    filePath: string,
    deletedBy: "us" | "them"
  ): Promise<DeletionInfo> {
    try {
      // Get the last commit that touched this file
      const { stdout: lastCommit } = await execAsync(
        `git -C ${repoPath} log -n 1 --format=%H -- ${filePath}`
      );

      return {
        deletedInBranch: deletedBy === "us" ? "session" : "main",
        modifiedInBranch: deletedBy === "us" ? "main" : "session",
        lastCommitHash: (lastCommit as any).trim(),
        canAutoResolve: true, // Deletions are generally auto-resolvable
      };
    } catch (error) {
      log.warn("Could not analyze deletion", { error, filePath });
      return {
        deletedInBranch: deletedBy === "us" ? "session" : "main",
        modifiedInBranch: deletedBy === "us" ? "main" : "session",
        lastCommitHash: "unknown",
        canAutoResolve: false,
      };
    }
  }

  private async analyzeConflictRegions(
    repoPath: string,
    filePath: string
  ): Promise<ConflictRegion[]> {
    try {
<<<<<<< HEAD
      const { stdout: fileContent } = await execAsync(`cat "${repoPath}/${filePath}"`);
      const lines = (fileContent as any).split("\n");
=======
      const { stdout: fileContent } = await execAsync(
        `cat "${repoPath}/${filePath}"`
      );
      const lines = fileContent.split("\n");
>>>>>>> 261c4902

      const regions: ConflictRegion[] = [];
      let inConflict = false;
      let startLine = 0;

      for (let i = 0; i < (lines as any).length; i++) {
        const line = lines[i];

<<<<<<< HEAD
        if ((line as any).startsWith("<<<<<<<")) {
          inConflict = true;
          startLine = i + 1;
        } else if ((line as any).startsWith(">>>>>>>") && inConflict) {
          (regions as any).push({
=======
        if (!line) continue;

        if (line.startsWith("<<<<<<<")) {
          inConflict = true;
          startLine = i + 1;
        } else if (line.startsWith(">>>>>>>") && inConflict) {
          regions.push({
>>>>>>> 261c4902
            startLine,
            endLine: i + 1,
            type: "content",
            description: `Content conflict in lines ${startLine}-${i + 1}`,
          });
          inConflict = false;
        }
      }

      return regions;
    } catch (error) {
      log.warn("Could not analyze conflict regions", { error, filePath });
      return [];
    }
  }

  private async checkSessionChangesInBase(
    repoPath: string,
    sessionBranch: string,
    baseBranch: string
  ): Promise<boolean> {
    try {
      // Get session commits not in base
      const { stdout: sessionCommits } = await execAsync(
        `git -C ${repoPath} rev-list ${baseBranch}..${sessionBranch}`
      );

      if (!(sessionCommits as any).trim()) {
        return true; // No session commits not in base
      }

      // Check if the content changes are already in base by comparing trees
      const { stdout: sessionTree } = await execAsync(
        `git -C ${repoPath} rev-parse ${sessionBranch}^{tree}`
      );

      const { stdout: baseTree } = await execAsync(
        `git -C ${repoPath} rev-parse ${baseBranch}^{tree}`
      );

      return (sessionTree as any).trim() === (baseTree as any).trim();
    } catch (error) {
      log.warn("Could not check session changes in base", { error });
      return false;
    }
  }

  private async autoResolveDeleteConflicts(
    repoPath: string,
    conflictFiles: ConflictFile[]
  ): Promise<void> {
    try {
      const deleteConflicts = (conflictFiles as any).filter(
        (f) =>
          (f.deletionInfo as any).canAutoResolve &&
          ((f as any).status === (FileConflictStatus as any).DELETED_BY_US ||
            (f as any).status === (FileConflictStatus as any).DELETED_BY_THEM)
      );

      for (const file of deleteConflicts) {
        // Remove the file to accept the deletion
        await execAsync(`git -C ${repoPath} rm "${(file as any).path}"`);
        log.debug("Auto-resolved delete conflict", { file: (file as any).path });
      }

      if ((deleteConflicts as any).length > 0) {
        // Commit the resolution
<<<<<<< HEAD
        await execAsync(`git -C ${repoPath} commit -m "resolve conflicts: accept file deletions"`);
        log.debug("Committed auto-resolved delete conflicts", { count: (deleteConflicts as any).length });
=======
        await execAsync(
          `git -C ${repoPath} commit -m "resolve conflicts: accept file deletions"`
        );
        log.debug("Committed auto-resolved delete conflicts", {
          count: deleteConflicts.length,
        });
>>>>>>> 261c4902
      }
    } catch (error) {
      log.error("Error auto-resolving delete conflicts", { error });
      throw error;
    }
  }

  private analyzeConflictSeverity(conflictFiles: ConflictFile[]): {
    conflictType: ConflictType;
    severity: ConflictSeverity;
  } {
<<<<<<< HEAD
    if ((conflictFiles as any).length === 0) {
      return { conflictType: (ConflictType as any).NONE, severity: (ConflictSeverity as any).NONE };
=======
    if (conflictFiles.length === 0) {
      return {
        conflictType: ConflictType.NONE,
        severity: ConflictSeverity.NONE,
      };
>>>>>>> 261c4902
    }

    const hasContentConflicts = (conflictFiles as any).some(
      (f) => (f as any).status === (FileConflictStatus as any).MODIFIED_BOTH
    );
    const hasDeleteConflicts = (conflictFiles as any).some(
      (f) =>
        (f as any).status === (FileConflictStatus as any).DELETED_BY_US ||
        (f as any).status === (FileConflictStatus as any).DELETED_BY_THEM
    );
<<<<<<< HEAD
    const hasRenameConflicts = (conflictFiles as any).some((f) => (f as any).status === (FileConflictStatus as any).RENAMED);
=======
    const hasRenameConflicts = conflictFiles.some(
      (f) => f.status === FileConflictStatus.RENAMED
    );
>>>>>>> 261c4902

    let conflictType: ConflictType;
    let severity: ConflictSeverity;

    if (hasRenameConflicts) {
      conflictType = (ConflictType as any).RENAME_CONFLICT;
      severity = (ConflictSeverity as any).MANUAL_COMPLEX;
    } else if (hasContentConflicts && hasDeleteConflicts) {
      conflictType = (ConflictType as any).CONTENT_CONFLICT;
      severity = (ConflictSeverity as any).MANUAL_COMPLEX;
    } else if (hasDeleteConflicts) {
      conflictType = (ConflictType as any).DELETE_MODIFY;
      // Check if all deletions are auto-resolvable
      const allAutoResolvable = ((conflictFiles as any).filter((f) => f.deletionInfo) as any).every((f) => (f.deletionInfo as any).canAutoResolve);
      severity = allAutoResolvable
        ? (ConflictSeverity as any).AUTO_RESOLVABLE
        : (ConflictSeverity as any).MANUAL_SIMPLE;
    } else if (hasContentConflicts) {
      conflictType = (ConflictType as any).CONTENT_CONFLICT;
      // Analyze content conflict complexity
      const totalRegions = (conflictFiles as any).reduce(
        (sum, f) => sum + ((f.conflictRegions as any).length || 0),
        0
      );
      severity =
<<<<<<< HEAD
        totalRegions <= 3 ? (ConflictSeverity as any).MANUAL_SIMPLE : (ConflictSeverity as any).MANUAL_COMPLEX;
=======
        totalRegions <= 3
          ? ConflictSeverity.MANUAL_SIMPLE
          : ConflictSeverity.MANUAL_COMPLEX;
>>>>>>> 261c4902
    } else {
      conflictType = (ConflictType as any).CONTENT_CONFLICT;
      severity = (ConflictSeverity as any).MANUAL_SIMPLE;
    }

    return { conflictType, severity };
  }

  private generateResolutionStrategies(
    conflictFiles: ConflictFile[],
    conflictType: ConflictType
  ): ResolutionStrategy[] {
    const strategies: ResolutionStrategy[] = [];

    if (conflictType === (ConflictType as any).DELETE_MODIFY) {
      const allAutoResolvable = ((conflictFiles as any).filter((f) => f.deletionInfo) as any).every((f) => (f.deletionInfo as any).canAutoResolve);

      if (allAutoResolvable) {
        (strategies as any).push({
          type: "automatic",
          description: "Accept deletions (recommended for removed files)",
          commands: [
<<<<<<< HEAD
            ...((conflictFiles as any).filter((f) => f.deletionInfo) as any).map((f) => `git rm ${(f as any).path}`),
=======
            ...conflictFiles
              .filter((f) => f.deletionInfo)
              .map((f) => `git rm ${f.path}`),
>>>>>>> 261c4902
            "git commit -m \"resolve conflicts: accept file deletions\"",
          ],
          riskLevel: "low",
        });
      }
    }

    // Always provide manual resolution option
    (strategies as any).push({
      type: "manual",
      description: "Manually resolve conflicts by editing files",
      commands: [
        "git status",
        "# Edit conflicted files to resolve <<<<<<< ======= >>>>>>> markers",
        "git add .",
        "git commit -m \"resolve merge conflicts\"",
      ],
      riskLevel: "medium",
    });

    return strategies;
  }

  private generateUserGuidance(
    conflictType: ConflictType,
    severity: ConflictSeverity,
    conflictFiles: ConflictFile[]
  ): string {
    switch (conflictType) {
<<<<<<< HEAD
    case (ConflictType as any).DELETE_MODIFY: {
      const deletedFiles = ((conflictFiles as any).filter((f) => f.deletionInfo) as any).map((f) => (f as any).path);
      return (`
=======
    case ConflictType.DELETE_MODIFY: {
      const deletedFiles = conflictFiles
        .filter((f) => f.deletionInfo)
        .map((f) => f.path);
      return `
>>>>>>> 261c4902
🗑️  Deleted file conflicts detected

Files deleted in main branch but modified in your session:
${(deletedFiles as any).map((f) => `  • ${f}`).join("\n")}

These conflicts are typically auto-resolvable by accepting the deletion.
The files were removed for a reason (likely part of refactoring or cleanup).

Recommended action: Accept the deletions and remove your changes to these files.
        ` as any).trim();
    }
    case (ConflictType as any).CONTENT_CONFLICT:
      return `
✏️  Content conflicts detected

<<<<<<< HEAD
${(conflictFiles as any).length} file(s) have conflicting changes between your session and main branch.
=======
${
  conflictFiles.length
} file(s) have conflicting changes between your session and main branch.
>>>>>>> 261c4902
These require manual resolution by editing the files and choosing which changes to keep.

📋 Next Steps:
1. Run: git status                    (see which files are conflicted)
2. Edit the conflicted files          (look for <<<<<<< markers)
3. Run: git add <file>               (mark conflicts as resolved)
4. Run: git commit                    (complete the merge)
5. Run: minsky session pr [options]   (retry PR creation)

🔧 Quick Check:
• Run 'git status' now to see the conflicted files
• Edit files and remove conflict markers
• Choose which changes to keep between <<<<<<< and >>>>>>>

Look for conflict markers:
  <<<<<<< HEAD (your changes)
  =======
  >>>>>>> main (main branch changes)
        `.trim();

    case (ConflictType as any).ALREADY_MERGED:
      return (`
✅ Changes already merged

Your session changes appear to already be present in the main branch.
You can skip the update step and proceed directly to PR creation.
        ` as any).trim();

    default:
      return (`
⚠️  Merge conflicts detected

${conflictFiles.length} file(s) have conflicts that need resolution.
Review the affected files and choose appropriate resolution strategy.
        ` as any).trim();
    }
  }

  private generateRecoveryCommands(
    conflictFiles: ConflictFile[],
    conflictType: ConflictType
  ): string[] {
    const commands: string[] = [];

<<<<<<< HEAD
    if (conflictType === (ConflictType as any).DELETE_MODIFY) {
      (commands as any).push("# Accept file deletions (recommended)");
      ((conflictFiles as any).filter((f) => f.deletionInfo) as any).forEach((f) => commands.push(`git rm "${(f as any).path}"`));
      (commands as any).push("git commit -m \"resolve conflicts: accept file deletions\"");
    } else {
      (commands as any).push("# Check conflict status");
      (commands as any).push("git status");
      (commands as any).push("");
      (commands as any).push("# Edit each conflicted file to resolve <<<<<<< ======= >>>>>>> markers");
      (conflictFiles as any).forEach((f) => commands.push(`# Edit: ${(f as any).path}`));
      (commands as any).push("");
      (commands as any).push("# After editing, add resolved files");
      (commands as any).push("git add .");
      (commands as any).push("git commit -m \"resolve merge conflicts\"");
=======
    if (conflictType === ConflictType.DELETE_MODIFY) {
      commands.push("# Accept file deletions (recommended)");
      conflictFiles
        .filter((f) => f.deletionInfo)
        .forEach((f) => commands.push(`git rm "${f.path}"`));
      commands.push(
        "git commit -m \"resolve conflicts: accept file deletions\""
      );
    } else {
      commands.push("# Check conflict status");
      commands.push("git status");
      commands.push("");
      commands.push(
        "# Edit each conflicted file to resolve <<<<<<< ======= >>>>>>> markers"
      );
      conflictFiles.forEach((f) => commands.push(`# Edit: ${f.path}`));
      commands.push("");
      commands.push("# After editing, add resolved files");
      commands.push("git add .");
      commands.push("git commit -m \"resolve merge conflicts\"");
>>>>>>> 261c4902
    }

    return commands;
  }

  private determineCommitComplexity(
    conflictFiles: ConflictFile[]
  ): "simple" | "moderate" | "complex" {
    // Determine complexity based on number and types of conflicts
    if (conflictFiles.length === 0) {
      return "simple";
    }

    // Check for complex conflicts
    const hasComplexConflicts = conflictFiles.some(
      (file) =>
        file.status === FileConflictStatus.RENAMED ||
        (file.conflictRegions && file.conflictRegions.length > 5)
    );

    if (hasComplexConflicts) {
      return "complex";
    }

    // Check for moderate conflicts
    if (
      conflictFiles.length > 3 ||
      conflictFiles.some(
        (file) =>
          file.status === FileConflictStatus.DELETED_BY_US ||
          file.status === FileConflictStatus.DELETED_BY_THEM
      )
    ) {
      return "moderate";
    }

    return "simple";
  }

  private determineOverallComplexity(
    conflictingCommits: ConflictingCommit[]
  ): "simple" | "moderate" | "complex" {
    if (conflictingCommits.length === 0) {
      return "simple";
    }

    if (conflictingCommits.some((commit) => commit.complexity === "complex")) {
      return "complex";
    }

    if (
      conflictingCommits.some((commit) => commit.complexity === "moderate") ||
      conflictingCommits.length > 3
    ) {
      return "moderate";
    }

    return "simple";
  }

  private estimateResolutionTime(
    conflictingCommits: ConflictingCommit[]
  ): string {
    if (conflictingCommits.length === 0) {
      return "0 minutes";
    }

    // Rough estimate: 5 mins for simple, 15 for moderate, 30 for complex
    const timeEstimates = {
      simple: 5,
      moderate: 15,
      complex: 30,
    };

    const totalMinutes = conflictingCommits.reduce(
      (total, commit) => total + timeEstimates[commit.complexity],
      0
    );

    if (totalMinutes < 60) {
      return `${totalMinutes} minutes`;
    }

    const hours = Math.floor(totalMinutes / 60);
    const minutes = totalMinutes % 60;
    return `${hours} hour${hours > 1 ? "s" : ""}${
      minutes > 0 ? ` ${minutes} minutes` : ""
    }`;
  }

  private generateRebaseRecommendations(
    conflictingCommits: ConflictingCommit[],
    overallComplexity: "simple" | "moderate" | "complex",
    canAutoResolve: boolean
  ): string[] {
    if (conflictingCommits.length === 0) {
      return ["Rebase should complete without conflicts."];
    }

    const recommendations: string[] = [
      `${conflictingCommits.length} commit(s) may cause conflicts during rebase.`,
    ];

    if (canAutoResolve) {
      recommendations.push(
        "All conflicts appear simple and might be auto-resolvable."
      );
    } else if (overallComplexity === "complex") {
      recommendations.push(
        "Consider using interactive rebase (`git rebase -i`) to handle complex conflicts one by one.",
        "You may want to squash related commits before rebasing to reduce conflict points."
      );
    } else {
      recommendations.push(
        "Use `git rebase --continue` after resolving each conflict.",
        "Consider stashing any uncommitted changes before rebasing."
      );
    }

    // Add specific recommendations for problematic commits
    const complexCommits = conflictingCommits.filter(
      (c) => c.complexity === "complex"
    );
    if (complexCommits.length > 0) {
      const commitShas = complexCommits
        .map((c) => c.sha.substring(0, 8))
        .join(", ");
      recommendations.push(
        `Pay special attention to complex commits: ${commitShas}`
      );
    }

    return recommendations;
  }

  private async identifyFormattingOnlyConflicts(
    repoPath: string,
    conflictFiles: ConflictFile[]
  ): Promise<ConflictFile[]> {
    const formattingOnlyFiles: ConflictFile[] = [];

    for (const file of conflictFiles) {
      // Skip files that aren't content conflicts
      if (file.status !== FileConflictStatus.MODIFIED_BOTH) {
        continue;
      }

      try {
        // Get the conflict markers content
        const { stdout: fileContent } = await execAsync(
          `git -C ${repoPath} show :1:${file.path} | tr -d '\\r\\n\\t '`
        );
        const { stdout: ourContent } = await execAsync(
          `git -C ${repoPath} show :2:${file.path} | tr -d '\\r\\n\\t '`
        );
        const { stdout: theirContent } = await execAsync(
          `git -C ${repoPath} show :3:${file.path} | tr -d '\\r\\n\\t '`
        );

        // If the content is the same when whitespace is removed, it's a formatting-only conflict
        if (
          ourContent.trim() === theirContent.trim() &&
          ourContent.trim() !== fileContent.trim()
        ) {
          formattingOnlyFiles.push(file);
        }
      } catch (error) {
        // Skip this file if we can't analyze it
        log.warn("Could not analyze file for formatting-only conflicts", {
          file: file.path,
          error,
        });
      }
    }

    return formattingOnlyFiles;
  }

  private createPackageJsonStrategy(
    files: ConflictFile[]
  ): AdvancedResolutionStrategy {
    return {
      type: "pattern_based",
      confidence: 0.85,
      description:
        "Intelligently merge package.json dependencies by combining both sets of changes",
      commands: [
        "# For each package.json file:",
        ...files.map(
          (file) => `
# 1. Extract dependencies from both versions
git checkout --theirs ${file.path}
cp ${file.path} ${file.path}.theirs
git checkout --ours ${file.path}
cp ${file.path} ${file.path}.ours

# 2. Use jq to merge dependencies
jq -s '.[0].dependencies * .[1].dependencies | {dependencies: .}' ${file.path}.ours ${file.path}.theirs > ${file.path}.deps
jq -s '.[0].devDependencies * .[1].devDependencies | {devDependencies: .}' ${file.path}.ours ${file.path}.theirs > ${file.path}.devdeps

# 3. Merge the dependencies back into the main file
jq -s '.[0] * .[1] * .[2]' ${file.path} ${file.path}.deps ${file.path}.devdeps > ${file.path}.merged
mv ${file.path}.merged ${file.path}

# 4. Clean up temporary files
rm ${file.path}.{ours,theirs,deps,devdeps}

# 5. Add the resolved file
git add ${file.path}`
        ),
        "# After resolving all files:",
        "git commit -m \"Resolve package.json conflicts with intelligent dependency merge\"",
      ],
      riskLevel: "medium",
      applicableFileTypes: ["package.json"],
    };
  }

  private createLockFileStrategy(
    files: ConflictFile[]
  ): AdvancedResolutionStrategy {
    return {
      type: "pattern_based",
      confidence: 0.9,
      description:
        "Resolve lock file conflicts by regenerating from the merged package.json",
      commands: [
        "# First, ensure package.json is resolved correctly",
        "# Then regenerate lock files:",
        ...files.map((file) => `git checkout --ours ${file.path}`),
        "# Remove all lock files",
        ...files.map((file) => `rm ${file.path}`),
        "# Regenerate lock files based on your package manager:",
        "# For npm:",
        "npm install",
        "# For yarn:",
        "# yarn",
        "# For bun:",
        "# bun install",
        "# Add the regenerated lock files:",
        ...files.map((file) => `git add ${file.path}`),
        "git commit -m \"Resolve lock file conflicts by regenerating lock files\"",
      ],
      riskLevel: "low",
      applicableFileTypes: ["package-lock.json", "yarn.lock", "bun.lock"],
    };
  }

  private createFormattingOnlyStrategy(
    files: ConflictFile[]
  ): AdvancedResolutionStrategy {
    return {
      type: "intelligent",
      confidence: 0.95,
      description:
        "Auto-resolve formatting-only conflicts by keeping our version and reformatting",
      commands: [
        "# For formatting-only conflicts, keep our version:",
        ...files.map((file) => `git checkout --ours ${file.path}`),
        "# Run formatter on the files:",
        "# For TypeScript/JavaScript:",
        ...files
          .filter(
            (file) =>
              file.path.endsWith(".ts") ||
              file.path.endsWith(".js") ||
              file.path.endsWith(".tsx") ||
              file.path.endsWith(".jsx")
          )
          .map((file) => `npx prettier --write ${file.path}`),
        "# Add the resolved files:",
        ...files.map((file) => `git add ${file.path}`),
        "git commit -m \"Resolve formatting-only conflicts\"",
      ],
      riskLevel: "low",
      applicableFileTypes: [
        "*.ts",
        "*.js",
        "*.tsx",
        "*.jsx",
        "*.css",
        "*.scss",
        "*.html",
      ],
    };
  }

  private createDocumentationStrategy(
    files: ConflictFile[]
  ): AdvancedResolutionStrategy {
    return {
      type: "pattern_based",
      confidence: 0.8,
      description:
        "Resolve documentation conflicts by combining both versions with clear separation",
      commands: [
        "# For each documentation file:",
        ...files.map(
          (file) => `
# 1. Extract both versions
git checkout --theirs ${file.path}
cp ${file.path} ${file.path}.theirs
git checkout --ours ${file.path}

# 2. Combine the files with clear separation
echo "\\n\\n<!-- Combined from both versions during merge resolution -->\\n\\n" >> ${file.path}
cat ${file.path}.theirs >> ${file.path}

# 3. Clean up
rm ${file.path}.theirs

# 4. Add the resolved file
git add ${file.path}`
        ),
        "git commit -m \"Resolve documentation conflicts by combining content\"",
      ],
      riskLevel: "low",
      applicableFileTypes: ["*.md", "README*", "CHANGELOG*", "*.txt"],
    };
  }

  private createConfigFileStrategy(
    files: ConflictFile[]
  ): AdvancedResolutionStrategy {
    return {
      type: "pattern_based",
      confidence: 0.75,
      description:
        "Resolve config file conflicts by merging JSON/YAML structures",
      commands: [
        "# For each config file:",
        ...files.map(
          (file) => `
# 1. Extract both versions
git checkout --theirs ${file.path}
cp ${file.path} ${file.path}.theirs
git checkout --ours ${file.path}
cp ${file.path} ${file.path}.ours

# 2. For JSON files, use jq to merge
if [[ "${file.path}" == *.json ]]; then
  jq -s '.[0] * .[1]' ${file.path}.ours ${file.path}.theirs > ${file.path}
fi

# 3. For YAML files, consider manual merge or specialized tools
if [[ "${file.path}" == *.yml || "${file.path}" == *.yaml ]]; then
  # This is a placeholder - manual merge may be needed
  echo "# CONFLICT: Manual merge needed for YAML" > ${file.path}.merged
  echo "# OUR VERSION:" >> ${file.path}.merged
  cat ${file.path}.ours >> ${file.path}.merged
  echo "\\n# THEIR VERSION:" >> ${file.path}.merged
  cat ${file.path}.theirs >> ${file.path}.merged
  mv ${file.path}.merged ${file.path}
fi

# 4. Clean up
rm ${file.path}.ours ${file.path}.theirs

# 5. Add the resolved file
git add ${file.path}`
        ),
        "git commit -m \"Resolve configuration file conflicts\"",
      ],
      riskLevel: "medium",
      applicableFileTypes: ["*.json", "*.yaml", "*.yml", "*.toml"],
    };
  }

  private createGeneralStrategy(
    files: ConflictFile[]
  ): AdvancedResolutionStrategy {
    return {
      type: "user_preference",
      confidence: 0.6,
      description:
        "General conflict resolution strategy with clear conflict markers",
      commands: [
        "# For each conflicted file:",
        ...files.map(
          (file) => `
# Open ${file.path} in your editor and resolve conflicts
# Look for <<<<<<< HEAD, =======, and >>>>>>> markers
# After resolving conflicts:
git add ${file.path}`
        ),
        "# After resolving all files:",
        "git commit -m \"Resolve remaining conflicts\"",
      ],
      riskLevel: "medium",
      applicableFileTypes: ["*"],
    };
  }
}<|MERGE_RESOLUTION|>--- conflicted
+++ resolved
@@ -175,7 +175,7 @@
     targetBranch: string
   ): Promise<ConflictPrediction> {
     const service = new ConflictDetectionService();
-    return (service as any).predictMergeConflicts(repoPath, sourceBranch, targetBranch);
+    return service.predictMergeConflicts(repoPath, sourceBranch, targetBranch);
   }
 
   /**
@@ -187,7 +187,7 @@
     baseBranch: string
   ): Promise<BranchDivergenceAnalysis> {
     const service = new ConflictDetectionService();
-    return (service as any).analyzeBranchDivergence(repoPath, sessionBranch, baseBranch);
+    return service.analyzeBranchDivergence(repoPath, sessionBranch, baseBranch);
   }
 
   /**
@@ -204,16 +204,12 @@
     }
   ): Promise<EnhancedMergeResult> {
     const service = new ConflictDetectionService();
-<<<<<<< HEAD
-    return (service as any).mergeWithConflictPrevention(repoPath, sourceBranch, targetBranch, options as any);
-=======
     return service.mergeWithConflictPrevention(
       repoPath,
       sourceBranch,
       targetBranch,
       options
     );
->>>>>>> 261c4902
   }
 
   /**
@@ -229,9 +225,6 @@
     }
   ): Promise<SmartUpdateResult> {
     const service = new ConflictDetectionService();
-<<<<<<< HEAD
-    return (service as any).smartSessionUpdate(repoPath, sessionBranch, baseBranch, options as any);
-=======
     return service.smartSessionUpdate(
       repoPath,
       sessionBranch,
@@ -279,7 +272,6 @@
   ): Promise<RebaseConflictPrediction> {
     const service = new ConflictDetectionService();
     return service.predictRebaseConflicts(repoPath, baseBranch, featureBranch);
->>>>>>> 261c4902
   }
 
   /**
@@ -313,11 +305,11 @@
       );
 
       // If already merged, no conflicts
-      if ((divergence as any).sessionChangesInBase) {
+      if (divergence.sessionChangesInBase) {
         return {
           hasConflicts: false,
-          conflictType: (ConflictType as any).ALREADY_MERGED,
-          severity: (ConflictSeverity as any).NONE,
+          conflictType: ConflictType.ALREADY_MERGED,
+          severity: ConflictSeverity.NONE,
           affectedFiles: [],
           resolutionStrategies: [
             {
@@ -340,11 +332,11 @@
         targetBranch
       );
 
-      if ((conflictFiles as any).length === 0) {
+      if (conflictFiles.length === 0) {
         return {
           hasConflicts: false,
-          conflictType: (ConflictType as any).NONE,
-          severity: (ConflictSeverity as any).NONE,
+          conflictType: ConflictType.NONE,
+          severity: ConflictSeverity.NONE,
           affectedFiles: [],
           resolutionStrategies: [],
           userGuidance: "No conflicts detected. Safe to proceed with merge.",
@@ -405,7 +397,7 @@
       const { stdout: aheadBehind } = await execAsync(
         `git -C ${repoPath} rev-list --left-right --count ${baseBranch}...${sessionBranch}`
       );
-      const [behindStr, aheadStr] = ((aheadBehind as any).trim() as any).split("\t");
+      const [behindStr, aheadStr] = aheadBehind.trim().split("\t");
       const behind = Number(behindStr) || 0;
       const ahead = Number(aheadStr) || 0;
 
@@ -444,7 +436,7 @@
         baseBranch,
         aheadCommits: ahead,
         behindCommits: behind,
-        lastCommonCommit: (commonCommit as any).trim(),
+        lastCommonCommit: commonCommit.trim(),
         sessionChangesInBase,
         divergenceType,
         recommendedAction,
@@ -481,68 +473,49 @@
       let prediction: ConflictPrediction | undefined;
 
       // Step 1: Predict conflicts unless skipped
-<<<<<<< HEAD
-      if (!(options as any).skipConflictCheck) {
-        prediction = await this.predictMergeConflicts(repoPath, sourceBranch, targetBranch);
-=======
       if (!options?.skipConflictCheck) {
         prediction = await this.predictMergeConflicts(
           repoPath,
           sourceBranch,
           targetBranch
         );
->>>>>>> 261c4902
-
-        if ((prediction as any).hasConflicts && (options as any).dryRun) {
+
+        if (prediction.hasConflicts && options?.dryRun) {
           return {
             workdir: repoPath,
             merged: false,
             conflicts: true,
-            conflictDetails: (prediction as any).userGuidance,
+            conflictDetails: prediction.userGuidance,
             prediction,
           };
         }
 
         // Auto-resolve delete conflicts if requested
         if (
-          (prediction as any).hasConflicts &&
-          (prediction as any).conflictType === (ConflictType as any).DELETE_MODIFY &&
-          (options as any).autoResolveDeleteConflicts
+          prediction.hasConflicts &&
+          prediction.conflictType === ConflictType.DELETE_MODIFY &&
+          options?.autoResolveDeleteConflicts
         ) {
-<<<<<<< HEAD
-          await this.autoResolveDeleteConflicts(repoPath, (prediction as any).affectedFiles);
-=======
           await this.autoResolveDeleteConflicts(
             repoPath,
             prediction.affectedFiles
           );
->>>>>>> 261c4902
         }
       }
 
       // Step 2: Perform actual merge if not dry run
-<<<<<<< HEAD
-      if (!(options as any).dryRun) {
-        const { stdout: beforeHash } = await execAsync(`git -C ${repoPath} rev-parse HEAD`);
-=======
       if (!options?.dryRun) {
         const { stdout: beforeHash } = await execAsync(
           `git -C ${repoPath} rev-parse HEAD`
         );
->>>>>>> 261c4902
 
         try {
           await execAsync(`git -C ${repoPath} merge ${sourceBranch}`);
 
-<<<<<<< HEAD
-          const { stdout: afterHash } = await execAsync(`git -C ${repoPath} rev-parse HEAD`);
-          const merged = (beforeHash as any).trim() !== (afterHash as any).trim();
-=======
           const { stdout: afterHash } = await execAsync(
             `git -C ${repoPath} rev-parse HEAD`
           );
           const merged = beforeHash.trim() !== afterHash.trim();
->>>>>>> 261c4902
 
           return {
             workdir: repoPath,
@@ -556,25 +529,17 @@
             `git -C ${repoPath} status --porcelain`
           );
           const hasConflicts =
-<<<<<<< HEAD
-            (status as any).includes("UU") || (status as any).includes("AA") || (status as any).includes("DD");
-=======
             status.includes("UU") ||
             status.includes("AA") ||
             status.includes("DD");
->>>>>>> 261c4902
 
           if (hasConflicts) {
             return {
               workdir: repoPath,
               merged: false,
               conflicts: true,
-<<<<<<< HEAD
-              conflictDetails: (prediction as any).userGuidance || "Merge conflicts detected",
-=======
               conflictDetails:
                 prediction?.userGuidance || "Merge conflicts detected",
->>>>>>> 261c4902
               prediction,
             };
           }
@@ -587,8 +552,8 @@
       return {
         workdir: repoPath,
         merged: false,
-        conflicts: (prediction as any).hasConflicts || false,
-        conflictDetails: (prediction as any).userGuidance,
+        conflicts: prediction?.hasConflicts || false,
+        conflictDetails: prediction?.userGuidance,
         prediction,
       };
     } catch (error) {
@@ -628,7 +593,7 @@
       );
 
       // Check if we should skip update
-      if ((options as any).skipIfAlreadyMerged && (divergence as any).sessionChangesInBase) {
+      if (options?.skipIfAlreadyMerged && divergence.sessionChangesInBase) {
         return {
           workdir: repoPath,
           updated: false,
@@ -639,14 +604,10 @@
       }
 
       // If no update needed
-<<<<<<< HEAD
-      if ((divergence as any).divergenceType === "none" || (divergence as any).divergenceType === "ahead") {
-=======
       if (
         divergence.divergenceType === "none" ||
         divergence.divergenceType === "ahead"
       ) {
->>>>>>> 261c4902
         return {
           workdir: repoPath,
           updated: false,
@@ -657,7 +618,7 @@
       }
 
       // Perform update based on divergence analysis
-      if ((divergence as any).recommendedAction === "fast_forward") {
+      if (divergence.recommendedAction === "fast_forward") {
         // Simple fast-forward - merge from the remote branch we analyzed against
         await execAsync(`git -C ${repoPath} fetch origin ${baseBranch}`);
         await execAsync(`git -C ${repoPath} merge --ff-only ${remoteBranch}`);
@@ -675,17 +636,17 @@
           repoPath,
           remoteBranch,
           sessionBranch,
-          { autoResolveDeleteConflicts: (options as any).autoResolveConflicts }
+          { autoResolveDeleteConflicts: options?.autoResolveConflicts }
         );
 
         return {
           workdir: repoPath,
-          updated: (mergeResult as any).merged,
+          updated: mergeResult.merged,
           skipped: false,
-          reason: (mergeResult as any).conflicts
+          reason: mergeResult.conflicts
             ? "Update failed due to conflicts"
             : "Merge update completed",
-          conflictDetails: (mergeResult as any).conflictDetails,
+          conflictDetails: mergeResult.conflictDetails,
           divergenceAnalysis: divergence,
         };
       }
@@ -1048,7 +1009,7 @@
 
     try {
       // Create a temporary branch for simulation
-      const tempBranch = `conflict-simulation-${(Date as any).now()}`;
+      const tempBranch = `conflict-simulation-${Date.now()}`;
 
       try {
         // Create temp branch from target
@@ -1114,53 +1075,50 @@
       );
 
       const conflictFiles: ConflictFile[] = [];
-      const lines = ((statusOutput as any).trim() as any).split("\n")
-        .filter((line) => (line as any).trim());
+      const lines = statusOutput
+        .trim()
+        .split("\n")
+        .filter((line) => line.trim());
 
       for (const line of lines) {
-        const status = (line as any).substring(0, 2);
-        const filePath = (line as any).substring(3);
+        const status = line.substring(0, 2);
+        const filePath = line.substring(3);
 
         let fileStatus: FileConflictStatus;
         let deletionInfo: DeletionInfo | undefined;
 
         switch (status) {
         case "UU":
-          fileStatus = (FileConflictStatus as any).MODIFIED_BOTH;
+          fileStatus = FileConflictStatus.MODIFIED_BOTH;
           break;
         case "DU":
-          fileStatus = (FileConflictStatus as any).DELETED_BY_US;
+          fileStatus = FileConflictStatus.DELETED_BY_US;
           deletionInfo = await this.analyzeDeletion(repoPath, filePath, "us");
           break;
         case "UD":
-<<<<<<< HEAD
-          fileStatus = (FileConflictStatus as any).DELETED_BY_THEM;
-          deletionInfo = await this.analyzeDeletion(repoPath, filePath, "them");
-=======
           fileStatus = FileConflictStatus.DELETED_BY_THEM;
           deletionInfo = await this.analyzeDeletion(
             repoPath,
             filePath,
             "them"
           );
->>>>>>> 261c4902
           break;
         case "AU":
-          fileStatus = (FileConflictStatus as any).ADDED_BY_US;
+          fileStatus = FileConflictStatus.ADDED_BY_US;
           break;
         case "UA":
-          fileStatus = (FileConflictStatus as any).ADDED_BY_THEM;
+          fileStatus = FileConflictStatus.ADDED_BY_THEM;
           break;
         default:
           continue; // Skip non-conflict files
         }
 
         const conflictRegions =
-          fileStatus === (FileConflictStatus as any).MODIFIED_BOTH
+          fileStatus === FileConflictStatus.MODIFIED_BOTH
             ? await this.analyzeConflictRegions(repoPath, filePath)
             : undefined;
 
-        (conflictFiles as any).push({
+        conflictFiles.push({
           path: filePath,
           status: fileStatus,
           conflictRegions,
@@ -1189,7 +1147,7 @@
       return {
         deletedInBranch: deletedBy === "us" ? "session" : "main",
         modifiedInBranch: deletedBy === "us" ? "main" : "session",
-        lastCommitHash: (lastCommit as any).trim(),
+        lastCommitHash: lastCommit.trim(),
         canAutoResolve: true, // Deletions are generally auto-resolvable
       };
     } catch (error) {
@@ -1208,30 +1166,18 @@
     filePath: string
   ): Promise<ConflictRegion[]> {
     try {
-<<<<<<< HEAD
-      const { stdout: fileContent } = await execAsync(`cat "${repoPath}/${filePath}"`);
-      const lines = (fileContent as any).split("\n");
-=======
       const { stdout: fileContent } = await execAsync(
         `cat "${repoPath}/${filePath}"`
       );
       const lines = fileContent.split("\n");
->>>>>>> 261c4902
 
       const regions: ConflictRegion[] = [];
       let inConflict = false;
       let startLine = 0;
 
-      for (let i = 0; i < (lines as any).length; i++) {
+      for (let i = 0; i < lines.length; i++) {
         const line = lines[i];
 
-<<<<<<< HEAD
-        if ((line as any).startsWith("<<<<<<<")) {
-          inConflict = true;
-          startLine = i + 1;
-        } else if ((line as any).startsWith(">>>>>>>") && inConflict) {
-          (regions as any).push({
-=======
         if (!line) continue;
 
         if (line.startsWith("<<<<<<<")) {
@@ -1239,7 +1185,6 @@
           startLine = i + 1;
         } else if (line.startsWith(">>>>>>>") && inConflict) {
           regions.push({
->>>>>>> 261c4902
             startLine,
             endLine: i + 1,
             type: "content",
@@ -1267,7 +1212,7 @@
         `git -C ${repoPath} rev-list ${baseBranch}..${sessionBranch}`
       );
 
-      if (!(sessionCommits as any).trim()) {
+      if (!sessionCommits.trim()) {
         return true; // No session commits not in base
       }
 
@@ -1280,7 +1225,7 @@
         `git -C ${repoPath} rev-parse ${baseBranch}^{tree}`
       );
 
-      return (sessionTree as any).trim() === (baseTree as any).trim();
+      return sessionTree.trim() === baseTree.trim();
     } catch (error) {
       log.warn("Could not check session changes in base", { error });
       return false;
@@ -1292,32 +1237,27 @@
     conflictFiles: ConflictFile[]
   ): Promise<void> {
     try {
-      const deleteConflicts = (conflictFiles as any).filter(
+      const deleteConflicts = conflictFiles.filter(
         (f) =>
-          (f.deletionInfo as any).canAutoResolve &&
-          ((f as any).status === (FileConflictStatus as any).DELETED_BY_US ||
-            (f as any).status === (FileConflictStatus as any).DELETED_BY_THEM)
+          f.deletionInfo?.canAutoResolve &&
+          (f.status === FileConflictStatus.DELETED_BY_US ||
+            f.status === FileConflictStatus.DELETED_BY_THEM)
       );
 
       for (const file of deleteConflicts) {
         // Remove the file to accept the deletion
-        await execAsync(`git -C ${repoPath} rm "${(file as any).path}"`);
-        log.debug("Auto-resolved delete conflict", { file: (file as any).path });
-      }
-
-      if ((deleteConflicts as any).length > 0) {
+        await execAsync(`git -C ${repoPath} rm "${file.path}"`);
+        log.debug("Auto-resolved delete conflict", { file: file.path });
+      }
+
+      if (deleteConflicts.length > 0) {
         // Commit the resolution
-<<<<<<< HEAD
-        await execAsync(`git -C ${repoPath} commit -m "resolve conflicts: accept file deletions"`);
-        log.debug("Committed auto-resolved delete conflicts", { count: (deleteConflicts as any).length });
-=======
         await execAsync(
           `git -C ${repoPath} commit -m "resolve conflicts: accept file deletions"`
         );
         log.debug("Committed auto-resolved delete conflicts", {
           count: deleteConflicts.length,
         });
->>>>>>> 261c4902
       }
     } catch (error) {
       log.error("Error auto-resolving delete conflicts", { error });
@@ -1329,68 +1269,57 @@
     conflictType: ConflictType;
     severity: ConflictSeverity;
   } {
-<<<<<<< HEAD
-    if ((conflictFiles as any).length === 0) {
-      return { conflictType: (ConflictType as any).NONE, severity: (ConflictSeverity as any).NONE };
-=======
     if (conflictFiles.length === 0) {
       return {
         conflictType: ConflictType.NONE,
         severity: ConflictSeverity.NONE,
       };
->>>>>>> 261c4902
-    }
-
-    const hasContentConflicts = (conflictFiles as any).some(
-      (f) => (f as any).status === (FileConflictStatus as any).MODIFIED_BOTH
+    }
+
+    const hasContentConflicts = conflictFiles.some(
+      (f) => f.status === FileConflictStatus.MODIFIED_BOTH
     );
-    const hasDeleteConflicts = (conflictFiles as any).some(
+    const hasDeleteConflicts = conflictFiles.some(
       (f) =>
-        (f as any).status === (FileConflictStatus as any).DELETED_BY_US ||
-        (f as any).status === (FileConflictStatus as any).DELETED_BY_THEM
+        f.status === FileConflictStatus.DELETED_BY_US ||
+        f.status === FileConflictStatus.DELETED_BY_THEM
     );
-<<<<<<< HEAD
-    const hasRenameConflicts = (conflictFiles as any).some((f) => (f as any).status === (FileConflictStatus as any).RENAMED);
-=======
     const hasRenameConflicts = conflictFiles.some(
       (f) => f.status === FileConflictStatus.RENAMED
     );
->>>>>>> 261c4902
 
     let conflictType: ConflictType;
     let severity: ConflictSeverity;
 
     if (hasRenameConflicts) {
-      conflictType = (ConflictType as any).RENAME_CONFLICT;
-      severity = (ConflictSeverity as any).MANUAL_COMPLEX;
+      conflictType = ConflictType.RENAME_CONFLICT;
+      severity = ConflictSeverity.MANUAL_COMPLEX;
     } else if (hasContentConflicts && hasDeleteConflicts) {
-      conflictType = (ConflictType as any).CONTENT_CONFLICT;
-      severity = (ConflictSeverity as any).MANUAL_COMPLEX;
+      conflictType = ConflictType.CONTENT_CONFLICT;
+      severity = ConflictSeverity.MANUAL_COMPLEX;
     } else if (hasDeleteConflicts) {
-      conflictType = (ConflictType as any).DELETE_MODIFY;
+      conflictType = ConflictType.DELETE_MODIFY;
       // Check if all deletions are auto-resolvable
-      const allAutoResolvable = ((conflictFiles as any).filter((f) => f.deletionInfo) as any).every((f) => (f.deletionInfo as any).canAutoResolve);
+      const allAutoResolvable = conflictFiles
+        .filter((f) => f.deletionInfo)
+        .every((f) => f.deletionInfo?.canAutoResolve);
       severity = allAutoResolvable
-        ? (ConflictSeverity as any).AUTO_RESOLVABLE
-        : (ConflictSeverity as any).MANUAL_SIMPLE;
+        ? ConflictSeverity.AUTO_RESOLVABLE
+        : ConflictSeverity.MANUAL_SIMPLE;
     } else if (hasContentConflicts) {
-      conflictType = (ConflictType as any).CONTENT_CONFLICT;
+      conflictType = ConflictType.CONTENT_CONFLICT;
       // Analyze content conflict complexity
-      const totalRegions = (conflictFiles as any).reduce(
-        (sum, f) => sum + ((f.conflictRegions as any).length || 0),
+      const totalRegions = conflictFiles.reduce(
+        (sum, f) => sum + (f.conflictRegions?.length || 0),
         0
       );
       severity =
-<<<<<<< HEAD
-        totalRegions <= 3 ? (ConflictSeverity as any).MANUAL_SIMPLE : (ConflictSeverity as any).MANUAL_COMPLEX;
-=======
         totalRegions <= 3
           ? ConflictSeverity.MANUAL_SIMPLE
           : ConflictSeverity.MANUAL_COMPLEX;
->>>>>>> 261c4902
     } else {
-      conflictType = (ConflictType as any).CONTENT_CONFLICT;
-      severity = (ConflictSeverity as any).MANUAL_SIMPLE;
+      conflictType = ConflictType.CONTENT_CONFLICT;
+      severity = ConflictSeverity.MANUAL_SIMPLE;
     }
 
     return { conflictType, severity };
@@ -1402,21 +1331,19 @@
   ): ResolutionStrategy[] {
     const strategies: ResolutionStrategy[] = [];
 
-    if (conflictType === (ConflictType as any).DELETE_MODIFY) {
-      const allAutoResolvable = ((conflictFiles as any).filter((f) => f.deletionInfo) as any).every((f) => (f.deletionInfo as any).canAutoResolve);
+    if (conflictType === ConflictType.DELETE_MODIFY) {
+      const allAutoResolvable = conflictFiles
+        .filter((f) => f.deletionInfo)
+        .every((f) => f.deletionInfo?.canAutoResolve);
 
       if (allAutoResolvable) {
-        (strategies as any).push({
+        strategies.push({
           type: "automatic",
           description: "Accept deletions (recommended for removed files)",
           commands: [
-<<<<<<< HEAD
-            ...((conflictFiles as any).filter((f) => f.deletionInfo) as any).map((f) => `git rm ${(f as any).path}`),
-=======
             ...conflictFiles
               .filter((f) => f.deletionInfo)
               .map((f) => `git rm ${f.path}`),
->>>>>>> 261c4902
             "git commit -m \"resolve conflicts: accept file deletions\"",
           ],
           riskLevel: "low",
@@ -1425,7 +1352,7 @@
     }
 
     // Always provide manual resolution option
-    (strategies as any).push({
+    strategies.push({
       type: "manual",
       description: "Manually resolve conflicts by editing files",
       commands: [
@@ -1446,39 +1373,29 @@
     conflictFiles: ConflictFile[]
   ): string {
     switch (conflictType) {
-<<<<<<< HEAD
-    case (ConflictType as any).DELETE_MODIFY: {
-      const deletedFiles = ((conflictFiles as any).filter((f) => f.deletionInfo) as any).map((f) => (f as any).path);
-      return (`
-=======
     case ConflictType.DELETE_MODIFY: {
       const deletedFiles = conflictFiles
         .filter((f) => f.deletionInfo)
         .map((f) => f.path);
       return `
->>>>>>> 261c4902
 🗑️  Deleted file conflicts detected
 
 Files deleted in main branch but modified in your session:
-${(deletedFiles as any).map((f) => `  • ${f}`).join("\n")}
+${deletedFiles.map((f) => `  • ${f}`).join("\n")}
 
 These conflicts are typically auto-resolvable by accepting the deletion.
 The files were removed for a reason (likely part of refactoring or cleanup).
 
 Recommended action: Accept the deletions and remove your changes to these files.
-        ` as any).trim();
-    }
-    case (ConflictType as any).CONTENT_CONFLICT:
+        `.trim();
+    }
+    case ConflictType.CONTENT_CONFLICT:
       return `
 ✏️  Content conflicts detected
 
-<<<<<<< HEAD
-${(conflictFiles as any).length} file(s) have conflicting changes between your session and main branch.
-=======
 ${
   conflictFiles.length
 } file(s) have conflicting changes between your session and main branch.
->>>>>>> 261c4902
 These require manual resolution by editing the files and choosing which changes to keep.
 
 📋 Next Steps:
@@ -1499,21 +1416,21 @@
   >>>>>>> main (main branch changes)
         `.trim();
 
-    case (ConflictType as any).ALREADY_MERGED:
-      return (`
+    case ConflictType.ALREADY_MERGED:
+      return `
 ✅ Changes already merged
 
 Your session changes appear to already be present in the main branch.
 You can skip the update step and proceed directly to PR creation.
-        ` as any).trim();
+        `.trim();
 
     default:
-      return (`
+      return `
 ⚠️  Merge conflicts detected
 
 ${conflictFiles.length} file(s) have conflicts that need resolution.
 Review the affected files and choose appropriate resolution strategy.
-        ` as any).trim();
+        `.trim();
     }
   }
 
@@ -1523,22 +1440,6 @@
   ): string[] {
     const commands: string[] = [];
 
-<<<<<<< HEAD
-    if (conflictType === (ConflictType as any).DELETE_MODIFY) {
-      (commands as any).push("# Accept file deletions (recommended)");
-      ((conflictFiles as any).filter((f) => f.deletionInfo) as any).forEach((f) => commands.push(`git rm "${(f as any).path}"`));
-      (commands as any).push("git commit -m \"resolve conflicts: accept file deletions\"");
-    } else {
-      (commands as any).push("# Check conflict status");
-      (commands as any).push("git status");
-      (commands as any).push("");
-      (commands as any).push("# Edit each conflicted file to resolve <<<<<<< ======= >>>>>>> markers");
-      (conflictFiles as any).forEach((f) => commands.push(`# Edit: ${(f as any).path}`));
-      (commands as any).push("");
-      (commands as any).push("# After editing, add resolved files");
-      (commands as any).push("git add .");
-      (commands as any).push("git commit -m \"resolve merge conflicts\"");
-=======
     if (conflictType === ConflictType.DELETE_MODIFY) {
       commands.push("# Accept file deletions (recommended)");
       conflictFiles
@@ -1559,7 +1460,6 @@
       commands.push("# After editing, add resolved files");
       commands.push("git add .");
       commands.push("git commit -m \"resolve merge conflicts\"");
->>>>>>> 261c4902
     }
 
     return commands;
