--- conflicted
+++ resolved
@@ -572,20 +572,12 @@
         default:
           continue; // Skip non-conflict files
         }
-<<<<<<< HEAD
-        
-        const conflictRegions = fileStatus === FileConflictStatus.MODIFIED_BOTH 
-          ? await this.analyzeConflictRegions(repoPath, filePath)
-          : undefined as any;
-        
-=======
 
         const conflictRegions =
           fileStatus === FileConflictStatus.MODIFIED_BOTH
             ? await this.analyzeConflictRegions(repoPath, filePath)
             : undefined;
 
->>>>>>> 95970821
         conflictFiles.push({
           path: filePath,
           status: fileStatus,
