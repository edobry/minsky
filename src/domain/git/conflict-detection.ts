/**
 * Conflict Detection Service
<<<<<<< HEAD
 * 
 * Provides comprehensive conflict detection and analysis for all git operations,
 * helping prevent merge conflicts before they occur across the entire git workflow.
=======
 *
 * Provides proactive conflict detection and analysis for git operations,
 * helping prevent merge conflicts before they occur during session PR creation.
>>>>>>> 164841ce
 */

import { execAsync } from "../../utils/exec";
import { log } from "../../utils/logger";

export interface ConflictPrediction {
  hasConflicts: boolean;
  conflictType: ConflictType;
  severity: ConflictSeverity;
  affectedFiles: ConflictFile[];
  resolutionStrategies: ResolutionStrategy[];
  userGuidance: string;
  recoveryCommands: string[];
}

export interface ConflictFile {
  path: string;
  status: FileConflictStatus;
  conflictRegions?: ConflictRegion[];
  deletionInfo?: DeletionInfo;
}

export interface ConflictRegion {
  startLine: number;
  endLine: number;
  type: "content" | "deletion" | "addition";
  description: string;
}

export interface DeletionInfo {
  deletedInBranch: string;
  modifiedInBranch: string;
  lastCommitHash: string;
  canAutoResolve: boolean;
}

// New interfaces for comprehensive git workflow protection
export interface GitOperationPreview {
  operation: GitOperationType;
  repoPath: string;
  sourceRef: string;
  targetRef?: string;
  prediction: ConflictPrediction;
  safeToExecute: boolean;
  recommendedActions: string[];
}

export interface BranchSwitchWarning {
  fromBranch: string;
  toBranch: string;
  uncommittedChanges: string[];
  conflictingFiles: string[];
  wouldLoseChanges: boolean;
  recommendedAction: "commit" | "stash" | "force" | "abort";
  stashStrategy?: StashStrategy;
}

export interface RebaseConflictPrediction {
  baseBranch: string;
  featureBranch: string;
  conflictingCommits: ConflictingCommit[];
  overallComplexity: "simple" | "moderate" | "complex";
  estimatedResolutionTime: string;
  canAutoResolve: boolean;
  recommendations: string[];
}

export interface ConflictingCommit {
  sha: string;
  message: string;
  author: string;
  conflictFiles: string[];
  complexity: "simple" | "moderate" | "complex";
}

export interface StashStrategy {
  type: "full" | "partial" | "keep_index";
  description: string;
  commands: string[];
}

export interface AdvancedResolutionStrategy {
  type: "intelligent" | "pattern_based" | "user_preference";
  confidence: number;
  description: string;
  commands: string[];
  riskLevel: "low" | "medium" | "high";
  applicableFileTypes: string[];
}

export enum GitOperationType {
  MERGE = "merge",
  REBASE = "rebase",
  CHECKOUT = "checkout",
  SWITCH = "switch",
  PULL = "pull",
  CHERRY_PICK = "cherry-pick"
}

export enum ConflictType {
  NONE = "none",
  CONTENT_CONFLICT = "content_conflict",
  DELETE_MODIFY = "delete_modify",
  RENAME_CONFLICT = "rename_conflict",
  MODE_CONFLICT = "mode_conflict",
  ALREADY_MERGED = "already_merged",
<<<<<<< HEAD
  UNCOMMITTED_CHANGES = "uncommitted_changes",
  REBASE_CONFLICT = "rebase_conflict"
=======
>>>>>>> 164841ce
}

export enum ConflictSeverity {
  NONE = "none",
  AUTO_RESOLVABLE = "auto_resolvable",
  MANUAL_SIMPLE = "manual_simple",
  MANUAL_COMPLEX = "manual_complex",
  BLOCKING = "blocking",
}

export enum FileConflictStatus {
  CLEAN = "clean",
  MODIFIED_BOTH = "modified_both",
  DELETED_BY_US = "deleted_by_us",
  DELETED_BY_THEM = "deleted_by_them",
  ADDED_BY_US = "added_by_us",
  ADDED_BY_THEM = "added_by_them",
  RENAMED = "renamed",
}

export interface ResolutionStrategy {
  type: "automatic" | "guided" | "manual";
  description: string;
  commands: string[];
  riskLevel: "low" | "medium" | "high";
}

export interface BranchDivergenceAnalysis {
  sessionBranch: string;
  baseBranch: string;
  aheadCommits: number;
  behindCommits: number;
  lastCommonCommit: string;
  sessionChangesInBase: boolean;
  divergenceType: "none" | "ahead" | "behind" | "diverged";
  recommendedAction: "none" | "fast_forward" | "update_needed" | "skip_update";
}

export interface EnhancedMergeResult {
  workdir: string;
  merged: boolean;
  conflicts: boolean;
  conflictDetails?: string;
  prediction?: ConflictPrediction;
}

export interface SmartUpdateResult {
  workdir: string;
  updated: boolean;
  skipped: boolean;
  reason?: string;
  conflictDetails?: string;
  divergenceAnalysis?: BranchDivergenceAnalysis;
}

export class ConflictDetectionService {
  /**
   * Static method to predict merge conflicts
   */
  static async predictConflicts(
    repoPath: string,
    sourceBranch: string,
    targetBranch: string
  ): Promise<ConflictPrediction> {
    const service = new ConflictDetectionService();
    return service.predictMergeConflicts(repoPath, sourceBranch, targetBranch);
  }

  /**
   * Static method to analyze branch divergence 
   */
  static async analyzeBranchDivergence(
    repoPath: string,
    sessionBranch: string,
    baseBranch: string
  ): Promise<BranchDivergenceAnalysis> {
    const service = new ConflictDetectionService();
    return service.analyzeBranchDivergence(repoPath, sessionBranch, baseBranch);
  }

  /**
   * Enhanced merge with conflict prediction and better handling
   */
  static async mergeWithConflictPrevention(
    repoPath: string,
    sourceBranch: string,
    targetBranch: string,
    options?: {
      skipConflictCheck?: boolean;
      autoResolveDeleteConflicts?: boolean;
      dryRun?: boolean;
    }
  ): Promise<EnhancedMergeResult> {
    const service = new ConflictDetectionService();
    return service.mergeWithConflictPrevention(repoPath, sourceBranch, targetBranch, options);
  }

  /**
   * Smart session update that detects already-merged changes
   */
  static async smartSessionUpdate(
    repoPath: string,
    sessionBranch: string,
    baseBranch: string,
    options?: {
      skipIfAlreadyMerged?: boolean;
      autoResolveConflicts?: boolean;
    }
  ): Promise<SmartUpdateResult> {
    const service = new ConflictDetectionService();
    return service.smartSessionUpdate(repoPath, sessionBranch, baseBranch, options);
  }

  /**
   * NEW: Preview any git operation for potential conflicts
   */
  static async previewGitOperation(
    repoPath: string,
    operation: GitOperationType,
    sourceRef: string,
    targetRef?: string
  ): Promise<GitOperationPreview> {
    const service = new ConflictDetectionService();
    return service.previewGitOperation(repoPath, operation, sourceRef, targetRef);
  }

  /**
   * NEW: Check for branch switching conflicts and uncommitted changes
   */
  static async checkBranchSwitchConflicts(
    repoPath: string,
    targetBranch: string
  ): Promise<BranchSwitchWarning> {
    const service = new ConflictDetectionService();
    return service.checkBranchSwitchConflicts(repoPath, targetBranch);
  }

  /**
   * NEW: Predict conflicts for rebase operations
   */
  static async predictRebaseConflicts(
    repoPath: string,
    baseBranch: string,
    featureBranch: string
  ): Promise<RebaseConflictPrediction> {
    const service = new ConflictDetectionService();
    return service.predictRebaseConflicts(repoPath, baseBranch, featureBranch);
  }

  /**
   * NEW: Generate advanced resolution strategies based on patterns
   */
  static async generateAdvancedResolutionStrategies(
    repoPath: string,
    conflictFiles: ConflictFile[]
  ): Promise<AdvancedResolutionStrategy[]> {
    const service = new ConflictDetectionService();
    return service.generateAdvancedResolutionStrategies(repoPath, conflictFiles);
  }

  /**
   * Predicts conflicts between two branches without performing actual merge
   */
  async predictMergeConflicts(
    repoPath: string,
    sourceBranch: string,
    targetBranch: string
  ): Promise<ConflictPrediction> {
    log.debug("Predicting merge conflicts", { repoPath, sourceBranch, targetBranch });

    try {
      // First, analyze branch divergence
      const divergence = await this.analyzeBranchDivergence(repoPath, sourceBranch, targetBranch);

      // If already merged, no conflicts
      if (divergence.sessionChangesInBase) {
        return {
          hasConflicts: false,
          conflictType: ConflictType.ALREADY_MERGED,
          severity: ConflictSeverity.NONE,
          affectedFiles: [],
          resolutionStrategies: [
            {
              type: "automatic",
              description: "Session changes already in base branch",
              commands: ["# No action needed - changes already merged"],
              riskLevel: "low",
            },
          ],
          userGuidance:
            "Your session changes have already been merged into the base branch. You can skip the update or create a PR without conflicts.",
          recoveryCommands: ["minsky session pr --no-update"],
        };
      }

      // Simulate merge to detect conflicts
      const conflictFiles = await this.simulateMerge(repoPath, sourceBranch, targetBranch);

      if (conflictFiles.length === 0) {
        return {
          hasConflicts: false,
          conflictType: ConflictType.NONE,
          severity: ConflictSeverity.NONE,
          affectedFiles: [],
          resolutionStrategies: [],
          userGuidance: "No conflicts detected. Safe to proceed with merge.",
          recoveryCommands: [],
        };
      }

      // Analyze conflict types and severity
      const { conflictType, severity } = this.analyzeConflictSeverity(conflictFiles);
      const resolutionStrategies = this.generateResolutionStrategies(conflictFiles, conflictType);
      const userGuidance = this.generateUserGuidance(conflictType, severity, conflictFiles);
      const recoveryCommands = this.generateRecoveryCommands(conflictFiles, conflictType);

      return {
        hasConflicts: true,
        conflictType,
        severity,
        affectedFiles: conflictFiles,
        resolutionStrategies,
        userGuidance,
        recoveryCommands,
      };
    } catch (error) {
      log.error("Error predicting merge conflicts", {
        error,
        repoPath,
        sourceBranch,
        targetBranch,
      });
      throw error;
    }
  }

  /**
   * Analyzes branch divergence to understand relationship between branches
   */
  async analyzeBranchDivergence(
    repoPath: string,
    sessionBranch: string,
    baseBranch: string
  ): Promise<BranchDivergenceAnalysis> {
    log.debug("Analyzing branch divergence", { repoPath, sessionBranch, baseBranch });

    try {
      // Get commit counts
      const { stdout: aheadBehind } = await execAsync(
        `git -C ${repoPath} rev-list --left-right --count ${baseBranch}...${sessionBranch}`
      );
<<<<<<< HEAD
      const counts = aheadBehind.trim().split("\t").map(Number);
      const behind: number = counts[0] || 0;
      const ahead: number = counts[1] || 0;
=======
      const [behindStr, aheadStr] = aheadBehind.trim().split("\t");
      const behind = Number(behindStr) || 0;
      const ahead = Number(aheadStr) || 0;
>>>>>>> 164841ce

      // Get last common commit
      const { stdout: commonCommit } = await execAsync(
        `git -C ${repoPath} merge-base ${baseBranch} ${sessionBranch}`
      );

      // Check if session changes are already in base
      const sessionChangesInBase = await this.checkSessionChangesInBase(
        repoPath,
        sessionBranch,
        baseBranch
      );

      // Determine divergence type
      let divergenceType: BranchDivergenceAnalysis["divergenceType"];
      let recommendedAction: BranchDivergenceAnalysis["recommendedAction"];

      if (ahead === 0 && behind === 0) {
        divergenceType = "none";
        recommendedAction = "none";
      } else if (ahead > 0 && behind === 0) {
        divergenceType = "ahead";
        recommendedAction = sessionChangesInBase ? "skip_update" : "none";
      } else if (ahead === 0 && behind > 0) {
        divergenceType = "behind";
        recommendedAction = "fast_forward";
      } else {
        divergenceType = "diverged";
        recommendedAction = sessionChangesInBase ? "skip_update" : "update_needed";
      }

      return {
        sessionBranch,
        baseBranch,
        aheadCommits: ahead,
        behindCommits: behind,
        lastCommonCommit: commonCommit.trim(),
        sessionChangesInBase,
        divergenceType,
        recommendedAction,
      };
    } catch (error) {
      log.error("Error analyzing branch divergence", {
        error,
        repoPath,
        sessionBranch,
        baseBranch,
      });
      throw error;
    }
  }

  /**
   * Enhanced merge with conflict prediction and better handling
   */
  async mergeWithConflictPrevention(
    repoPath: string,
    sourceBranch: string,
    targetBranch: string,
    options?: {
      skipConflictCheck?: boolean;
      autoResolveDeleteConflicts?: boolean;
      dryRun?: boolean;
    }
  ): Promise<EnhancedMergeResult> {
    log.debug("Enhanced merge with conflict prevention", {
      repoPath,
      sourceBranch,
      targetBranch,
      options,
    });

    try {
      let prediction: ConflictPrediction | undefined;

      // Step 1: Predict conflicts unless skipped
      if (!options?.skipConflictCheck) {
        prediction = await this.predictMergeConflicts(repoPath, sourceBranch, targetBranch);

        if (prediction.hasConflicts && options?.dryRun) {
          return {
            workdir: repoPath,
            merged: false,
            conflicts: true,
            conflictDetails: prediction.userGuidance,
            prediction,
          };
        }

        // Auto-resolve delete conflicts if requested
        if (
          prediction.hasConflicts &&
          prediction.conflictType === ConflictType.DELETE_MODIFY &&
          options?.autoResolveDeleteConflicts
        ) {
          await this.autoResolveDeleteConflicts(repoPath, prediction.affectedFiles);
        }
      }

      // Step 2: Perform actual merge if not dry run
      if (!options?.dryRun) {
        const { stdout: beforeHash } = await execAsync(`git -C ${repoPath} rev-parse HEAD`);

        try {
          await execAsync(`git -C ${repoPath} merge ${sourceBranch}`);

          const { stdout: afterHash } = await execAsync(`git -C ${repoPath} rev-parse HEAD`);
          const merged = beforeHash.trim() !== afterHash.trim();

          return {
            workdir: repoPath,
            merged,
            conflicts: false,
            prediction,
          };
        } catch (mergeError) {
          // Check for conflicts
          const { stdout: status } = await execAsync(`git -C ${repoPath} status --porcelain`);
          const hasConflicts =
            status.includes("UU") || status.includes("AA") || status.includes("DD");

          if (hasConflicts) {
            return {
              workdir: repoPath,
              merged: false,
              conflicts: true,
              conflictDetails: prediction?.userGuidance || "Merge conflicts detected",
              prediction,
            };
          }

          throw mergeError;
        }
      }

      // Dry run result
      return {
        workdir: repoPath,
        merged: false,
        conflicts: prediction?.hasConflicts || false,
        conflictDetails: prediction?.userGuidance,
        prediction,
      };
    } catch (error) {
      log.error("Error in enhanced merge", { error, repoPath, sourceBranch, targetBranch });
      throw error;
    }
  }

  /**
   * Smart session update that detects already-merged changes
   */
  async smartSessionUpdate(
    repoPath: string,
    sessionBranch: string,
    baseBranch: string,
    options?: {
      skipIfAlreadyMerged?: boolean;
      autoResolveConflicts?: boolean;
    }
  ): Promise<SmartUpdateResult> {
    log.debug("Smart session update", { repoPath, sessionBranch, baseBranch, options });

    try {
      // Analyze branch divergence against origin/baseBranch (remote tracking branch)
      const remoteBranch = `origin/${baseBranch}`;
      const divergence = await this.analyzeBranchDivergence(repoPath, sessionBranch, remoteBranch);

      // Check if we should skip update
      if (options?.skipIfAlreadyMerged && divergence.sessionChangesInBase) {
        return {
          workdir: repoPath,
          updated: false,
          skipped: true,
          reason: "Session changes already in base branch",
          divergenceAnalysis: divergence,
        };
      }

      // If no update needed
      if (divergence.divergenceType === "none" || divergence.divergenceType === "ahead") {
        return {
          workdir: repoPath,
          updated: false,
          skipped: true,
          reason: "No update needed - session is current or ahead",
          divergenceAnalysis: divergence,
        };
      }

      // Perform update based on divergence analysis
      if (divergence.recommendedAction === "fast_forward") {
        // Simple fast-forward - merge from the remote branch we analyzed against
        await execAsync(`git -C ${repoPath} fetch origin ${baseBranch}`);
        await execAsync(`git -C ${repoPath} merge --ff-only ${remoteBranch}`);

        return {
          workdir: repoPath,
          updated: true,
          skipped: false,
          reason: "Fast-forward update completed",
          divergenceAnalysis: divergence,
        };
      } else {
        // Complex merge needed - merge from the remote branch we analyzed against
        const mergeResult = await this.mergeWithConflictPrevention(
          repoPath,
          remoteBranch,
          sessionBranch,
          { autoResolveDeleteConflicts: options?.autoResolveConflicts }
        );

        return {
          workdir: repoPath,
          updated: mergeResult.merged,
          skipped: false,
          reason: mergeResult.conflicts
            ? "Update failed due to conflicts"
            : "Merge update completed",
          conflictDetails: mergeResult.conflictDetails,
          divergenceAnalysis: divergence,
        };
      }
    } catch (error) {
      log.error("Error in smart session update", { error, repoPath, sessionBranch, baseBranch });
      throw error;
    }
  }

  /**
   * NEW: Preview any git operation for potential conflicts
   */
  async previewGitOperation(
    repoPath: string,
    operation: GitOperationType,
    sourceRef: string,
    targetRef?: string
  ): Promise<GitOperationPreview> {
    log.debug("Previewing git operation", { repoPath, operation, sourceRef, targetRef });

    try {
      let prediction: ConflictPrediction | undefined;
      let safeToExecute = true;
      let recommendedActions: string[] = [];

      // Simulate the operation to predict conflicts
      switch (operation) {
      case GitOperationType.MERGE:
        prediction = await this.predictMergeConflicts(repoPath, sourceRef, targetRef || "HEAD");
        safeToExecute = !prediction.hasConflicts;
        recommendedActions = prediction.hasConflicts ? prediction.userGuidance.split("\n") : [];
        break;
      case GitOperationType.REBASE: {
        const rebasePrediction = await this.predictRebaseConflicts(repoPath, sourceRef, targetRef || "HEAD");
        // Convert RebaseConflictPrediction to ConflictPrediction format
        prediction = {
          hasConflicts: !rebasePrediction.canAutoResolve,
          conflictType: rebasePrediction.canAutoResolve ? ConflictType.NONE : ConflictType.REBASE_CONFLICT,
          severity: rebasePrediction.canAutoResolve ? ConflictSeverity.NONE : ConflictSeverity.MANUAL_COMPLEX,
          affectedFiles: [], // This would need to be populated from the actual rebase analysis
          resolutionStrategies: rebasePrediction.recommendations.map(rec => ({
            type: "manual" as const,
            description: rec,
            commands: [],
            riskLevel: "medium" as const
          })),
          userGuidance: rebasePrediction.recommendations.join("\n"),
          recoveryCommands: []
        };
        safeToExecute = rebasePrediction.canAutoResolve;
        recommendedActions = rebasePrediction.recommendations;
        break;
      }
      case GitOperationType.CHECKOUT:
        // For checkout, we need to simulate a merge-like conflict
        // This is a simplified check, as actual checkout can be complex
        // For now, we'll assume it's safe if no conflicts are predicted
        prediction = await this.predictMergeConflicts(repoPath, sourceRef, "HEAD");
        safeToExecute = !prediction.hasConflicts;
        recommendedActions = prediction.hasConflicts ? prediction.userGuidance.split("\n") : [];
        break;
      case GitOperationType.SWITCH: {
        // For switch, we need to check for uncommitted changes and conflicts
        const branchSwitchWarning = await this.checkBranchSwitchConflicts(repoPath, sourceRef);
        safeToExecute = !branchSwitchWarning.wouldLoseChanges;
        recommendedActions = branchSwitchWarning.recommendedAction === "abort" ? ["Abort operation"] : [];
        break;
      }
      case GitOperationType.PULL:
        // For pull, we need to predict conflicts if the source is a branch
        if (targetRef) {
          prediction = await this.predictMergeConflicts(repoPath, sourceRef, targetRef);
          safeToExecute = !prediction.hasConflicts;
          recommendedActions = prediction.hasConflicts ? prediction.userGuidance.split("\n") : [];
        } else {
          // If source is a branch, it's a fetch, which is generally safe
          safeToExecute = true;
          recommendedActions = [];
        }
        break;
      case GitOperationType.CHERRY_PICK:
        // Cherry-pick is similar to merge, but with a single commit
        prediction = await this.predictMergeConflicts(repoPath, sourceRef, "HEAD");
        safeToExecute = !prediction.hasConflicts;
        recommendedActions = prediction.hasConflicts ? prediction.userGuidance.split("\n") : [];
        break;
      default:
        safeToExecute = true;
        recommendedActions = [];
        break;
      }

      // Ensure prediction is always defined
      if (!prediction) {
        prediction = {
          hasConflicts: false,
          conflictType: ConflictType.NONE,
          severity: ConflictSeverity.NONE,
          affectedFiles: [],
          resolutionStrategies: [],
          userGuidance: "No conflicts detected",
          recoveryCommands: []
        };
      }

      return {
        operation,
        repoPath,
        sourceRef,
        targetRef,
        prediction,
        safeToExecute,
        recommendedActions
      };

    } catch (error) {
      log.error("Error previewing git operation", { error, repoPath, operation, sourceRef, targetRef });
      throw error;
    }
  }

  /**
   * NEW: Check for branch switching conflicts and uncommitted changes
   */
  async checkBranchSwitchConflicts(
    repoPath: string,
    targetBranch: string
  ): Promise<BranchSwitchWarning> {
    log.debug("Checking branch switch conflicts", { repoPath, targetBranch });

    try {
      const { stdout: uncommittedChanges } = await execAsync(`git -C ${repoPath} status --porcelain`);
      const uncommittedFiles = uncommittedChanges
        .trim()
        .split("\n")
        .filter(line => line.trim() && line.trim().startsWith("??"))
        .map(line => line.substring(3));

      const { stdout: conflictingFiles } = await execAsync(`git -C ${repoPath} status --porcelain`);
      const hasConflicts = conflictingFiles.includes("UU") || conflictingFiles.includes("AA") || conflictingFiles.includes("DD");

      const wouldLoseChanges = await this.checkWouldLoseChanges(repoPath, targetBranch);

      let recommendedAction: BranchSwitchWarning["recommendedAction"];
      let stashStrategy: StashStrategy | undefined;

      if (hasConflicts) {
        recommendedAction = "abort";
      } else if (uncommittedChanges.trim() && !wouldLoseChanges) {
        recommendedAction = "commit";
      } else if (uncommittedChanges.trim() && wouldLoseChanges) {
        recommendedAction = "stash";
        stashStrategy = {
          type: "full",
          description: "Stash all changes to keep uncommitted changes and avoid losing them",
          commands: [
            "git stash save -u \"Uncommitted changes before branch switch\"",
            `git checkout ${  targetBranch}`
          ]
        };
      } else {
        recommendedAction = "force";
      }

      return {
        fromBranch: "HEAD", // Assuming HEAD is the current branch
        toBranch: targetBranch,
        uncommittedChanges: uncommittedFiles,
        conflictingFiles: [], // This will be populated by analyzeConflictFiles
        wouldLoseChanges,
        recommendedAction,
        stashStrategy
      };

    } catch (error) {
      log.error("Error checking branch switch conflicts", { error, repoPath, targetBranch });
      throw error;
    }
  }

  /**
   * NEW: Predict conflicts for rebase operations
   */
  async predictRebaseConflicts(
    repoPath: string,
    baseBranch: string,
    featureBranch: string
  ): Promise<RebaseConflictPrediction> {
    log.debug("Predicting rebase conflicts", { repoPath, baseBranch, featureBranch });

    try {
      // Simulate rebase to detect conflicts
      const tempBranch = `rebase-simulation-${Date.now()}`;
      
      try {
        // Create a temporary branch from the base branch
        await execAsync(`git -C ${repoPath} checkout -b ${tempBranch} ${baseBranch}`);
        
        // Attempt rebase
        try {
          await execAsync(`git -C ${repoPath} rebase ${featureBranch}`);
          
          // If rebase succeeds, reset and return no conflicts
          await execAsync(`git -C ${repoPath} reset --hard HEAD`);
          return {
            baseBranch,
            featureBranch,
            conflictingCommits: [],
            overallComplexity: "simple",
            estimatedResolutionTime: "Immediate",
            canAutoResolve: true,
            recommendations: ["Rebase completed successfully."]
          };
          
        } catch (rebaseError) {
          // Rebase failed, analyze conflicts
          const conflictFiles = await this.analyzeConflictFiles(repoPath);
          
          // Abort the rebase
          await execAsync(`git -C ${repoPath} rebase --abort`);
          
          // Analyze conflict severity and complexity
          const { conflictType, severity } = this.analyzeConflictSeverity(conflictFiles);
          const complexity = this.determineRebaseComplexity(conflictFiles);
          const resolutionStrategies = this.generateResolutionStrategies(conflictFiles, conflictType);
          const userGuidance = this.generateUserGuidance(conflictType, severity, conflictFiles);
          const recoveryCommands = this.generateRecoveryCommands(conflictFiles, conflictType);

          return {
            baseBranch,
            featureBranch,
            conflictingCommits: [], // This will be populated by analyzeConflictFiles
            overallComplexity: complexity,
            estimatedResolutionTime: "Depends on conflicts",
            canAutoResolve: false,
            recommendations: [userGuidance, ...resolutionStrategies.map(s => s.description)]
          };
        }
        
      } finally {
        // Clean up temporary branch
        try {
          await execAsync(`git -C ${repoPath} checkout ${baseBranch}`);
          await execAsync(`git -C ${repoPath} branch -D ${tempBranch}`);
        } catch (cleanupError) {
          log.warn("Failed to clean up temporary branch", { tempBranch, cleanupError });
        }
      }
      
    } catch (error) {
      log.error("Error predicting rebase conflicts", { error, repoPath, baseBranch, featureBranch });
      throw error;
    }
  }

  /**
   * NEW: Generate advanced resolution strategies based on patterns
   */
  async generateAdvancedResolutionStrategies(
    repoPath: string,
    conflictFiles: ConflictFile[]
  ): Promise<AdvancedResolutionStrategy[]> {
    log.debug("Generating advanced resolution strategies", { repoPath, conflictFiles });

    const strategies: AdvancedResolutionStrategy[] = [];

    // Pattern-based strategies
    const hasContentConflicts = conflictFiles.some(f => f.status === FileConflictStatus.MODIFIED_BOTH);
    const hasDeleteConflicts = conflictFiles.some(f => 
      f.status === FileConflictStatus.DELETED_BY_US || f.status === FileConflictStatus.DELETED_BY_THEM
    );
    const hasRenameConflicts = conflictFiles.some(f => f.status === FileConflictStatus.RENAMED);

    if (hasContentConflicts && hasDeleteConflicts) {
      strategies.push({
        type: "pattern_based",
        confidence: 0.8,
        description: "Accept deletions (recommended for removed files)",
        commands: [
          ...conflictFiles
            .filter(f => f.deletionInfo)
            .map(f => `git rm ${f.path}`),
          "git commit -m \"resolve conflicts: accept file deletions\""
        ],
        riskLevel: "low",
        applicableFileTypes: ["*"]
      });
    }

    if (hasRenameConflicts) {
      strategies.push({
        type: "pattern_based",
        confidence: 0.7,
        description: "Accept renames (recommended for renamed files)",
        commands: [
          ...conflictFiles
            .filter(f => f.status === FileConflictStatus.RENAMED)
            .map(f => `git mv ${f.path} ${f.path}.bak`),
          "git commit -m \"resolve conflicts: accept file renames\""
        ],
        riskLevel: "low",
        applicableFileTypes: ["*"]
      });
    }

    // Intelligent strategies (requires more sophisticated analysis)
    // This part would involve a more complex conflict analysis and resolution logic
    // For now, we'll just return a placeholder
    if (conflictFiles.length > 0) {
      strategies.push({
        type: "intelligent",
        confidence: 0.5,
        description: "Review and resolve conflicts manually",
        commands: ["git status", "git diff", "git add .", "git commit -m \"resolve merge conflicts\""],
        riskLevel: "medium",
        applicableFileTypes: ["*"]
      });
    }

    return strategies;
  }

  /**
   * Simulates a merge operation to detect conflicts without actually merging
   */
  private async simulateMerge(
    repoPath: string,
    sourceBranch: string,
    targetBranch: string
  ): Promise<ConflictFile[]> {
    log.debug("Simulating merge", { repoPath, sourceBranch, targetBranch });

    try {
      // Create a temporary branch for simulation
      const tempBranch = `conflict-simulation-${Date.now()}`;

      try {
        // Create temp branch from target
        await execAsync(`git -C ${repoPath} checkout -b ${tempBranch} ${targetBranch}`);

        // Attempt merge
        try {
          await execAsync(`git -C ${repoPath} merge --no-commit --no-ff ${sourceBranch}`);

          // If merge succeeds, reset and return no conflicts
          await execAsync(`git -C ${repoPath} reset --hard HEAD`);
          return [];
        } catch (mergeError) {
          // Merge failed, analyze conflicts
          const conflictFiles = await this.analyzeConflictFiles(repoPath);

          // Abort the merge
          await execAsync(`git -C ${repoPath} merge --abort`);

          return conflictFiles;
        }
      } finally {
        // Clean up temporary branch
        try {
          await execAsync(`git -C ${repoPath} checkout ${targetBranch}`);
          await execAsync(`git -C ${repoPath} branch -D ${tempBranch}`);
        } catch (cleanupError) {
          log.warn("Failed to clean up temporary branch", { tempBranch, cleanupError });
        }
      }
    } catch (error) {
      log.error("Error simulating merge", { error, repoPath, sourceBranch, targetBranch });
      throw error;
    }
  }

  /**
   * Analyzes files in conflict state to determine conflict details
   */
  private async analyzeConflictFiles(repoPath: string): Promise<ConflictFile[]> {
    try {
      const { stdout: statusOutput } = await execAsync(`git -C ${repoPath} status --porcelain`);

      const conflictFiles: ConflictFile[] = [];
      const lines = statusOutput
        .trim()
        .split("\n")
        .filter((line) => line.trim());

      for (const line of lines) {
        const status = line.substring(0, 2);
        const filePath = line.substring(3);

        let fileStatus: FileConflictStatus;
        let deletionInfo: DeletionInfo | undefined;

        switch (status) {
        case "UU":
          fileStatus = FileConflictStatus.MODIFIED_BOTH;
          break;
        case "DU":
          fileStatus = FileConflictStatus.DELETED_BY_US;
          deletionInfo = await this.analyzeDeletion(repoPath, filePath, "us");
          break;
        case "UD":
          fileStatus = FileConflictStatus.DELETED_BY_THEM;
          deletionInfo = await this.analyzeDeletion(repoPath, filePath, "them");
          break;
        case "AU":
          fileStatus = FileConflictStatus.ADDED_BY_US;
          break;
        case "UA":
          fileStatus = FileConflictStatus.ADDED_BY_THEM;
          break;
        default:
          continue; // Skip non-conflict files
        }

        const conflictRegions =
          fileStatus === FileConflictStatus.MODIFIED_BOTH
            ? await this.analyzeConflictRegions(repoPath, filePath)
            : undefined;

        conflictFiles.push({
          path: filePath,
          status: fileStatus,
          conflictRegions,
          deletionInfo,
        });
      }

      return conflictFiles;
    } catch (error) {
      log.error("Error analyzing conflict files", { error, repoPath });
      throw error;
    }
  }

  /**
   * Analyzes deletion conflicts to provide context and resolution options
   */
  private async analyzeDeletion(
    repoPath: string,
    filePath: string,
    deletedBy: "us" | "them"
  ): Promise<DeletionInfo> {
    try {
      // Get the last commit that touched this file
      const { stdout: lastCommit } = await execAsync(
        `git -C ${repoPath} log -n 1 --format=%H -- ${filePath}`
      );

      return {
        deletedInBranch: deletedBy === "us" ? "session" : "main",
        modifiedInBranch: deletedBy === "us" ? "main" : "session",
        lastCommitHash: lastCommit.trim(),
        canAutoResolve: true, // Deletions are generally auto-resolvable
      };
    } catch (error) {
      log.warn("Could not analyze deletion", { error, filePath });
      return {
        deletedInBranch: deletedBy === "us" ? "session" : "main",
        modifiedInBranch: deletedBy === "us" ? "main" : "session",
        lastCommitHash: "unknown",
        canAutoResolve: false,
      };
    }
  }

  /**
   * Analyzes conflict regions within a file
   */
  private async analyzeConflictRegions(
    repoPath: string,
    filePath: string
  ): Promise<ConflictRegion[]> {
    try {
      const { stdout: fileContent } = await execAsync(`cat "${repoPath}/${filePath}"`);
      const lines = fileContent.split("\n");

      const regions: ConflictRegion[] = [];
      let inConflict = false;
      let startLine = 0;

      for (let i = 0; i < lines.length; i++) {
        const line = lines[i];
<<<<<<< HEAD
        
        if (!line) continue; // Skip undefined lines
        
        if (line.startsWith("<<<<<<<")) {
=======

        if (line?.startsWith("<<<<<<<")) {
>>>>>>> 164841ce
          inConflict = true;
          startLine = i + 1;
        } else if (line?.startsWith(">>>>>>>") && inConflict) {
          regions.push({
            startLine,
            endLine: i + 1,
            type: "content",
            description: `Content conflict in lines ${startLine}-${i + 1}`,
          });
          inConflict = false;
        }
      }

      return regions;
    } catch (error) {
      log.warn("Could not analyze conflict regions", { error, filePath });
      return [];
    }
  }

  /**
   * Checks if session changes are already present in the base branch
   */
  private async checkSessionChangesInBase(
    repoPath: string,
    sessionBranch: string,
    baseBranch: string
  ): Promise<boolean> {
    try {
      // Get session commits not in base
      const { stdout: sessionCommits } = await execAsync(
        `git -C ${repoPath} rev-list ${baseBranch}..${sessionBranch}`
      );

      if (!sessionCommits.trim()) {
        return true; // No session commits not in base
      }

      // Check if the content changes are already in base by comparing trees
      const { stdout: sessionTree } = await execAsync(
        `git -C ${repoPath} rev-parse ${sessionBranch}^{tree}`
      );

      const { stdout: baseTree } = await execAsync(
        `git -C ${repoPath} rev-parse ${baseBranch}^{tree}`
      );

      return sessionTree.trim() === baseTree.trim();
    } catch (error) {
      log.warn("Could not check session changes in base", { error });
      return false;
    }
  }

  /**
   * Checks if switching to a new branch would result in losing uncommitted changes.
   */
  private async checkWouldLoseChanges(repoPath: string, targetBranch: string): Promise<boolean> {
    try {
      const { stdout: currentBranch } = await execAsync(`git -C ${repoPath} rev-parse --abbrev-ref HEAD`);
      const { stdout: uncommittedChanges } = await execAsync(`git -C ${repoPath} status --porcelain`);

      // If we are already on the target branch, no uncommitted changes to lose
      if (currentBranch.trim() === targetBranch) {
        return false;
      }

      // If there are uncommitted changes, we need to be careful
      if (uncommittedChanges.trim()) {
        return true;
      }

      // If we are on a different branch and have no uncommitted changes, it's safe
      return false;

    } catch (error) {
      log.warn("Could not check for uncommitted changes before branch switch", { error });
      return false; // Assume safe if check fails
    }
  }

  /**
   * Automatically resolves delete conflicts by accepting deletions
   */
  private async autoResolveDeleteConflicts(
    repoPath: string,
    conflictFiles: ConflictFile[]
  ): Promise<void> {
    try {
      const deleteConflicts = conflictFiles.filter(
        (f) =>
          f.deletionInfo?.canAutoResolve &&
          (f.status === FileConflictStatus.DELETED_BY_US ||
            f.status === FileConflictStatus.DELETED_BY_THEM)
      );

      for (const file of deleteConflicts) {
        // Remove the file to accept the deletion
        await execAsync(`git -C ${repoPath} rm "${file.path}"`);
        log.debug("Auto-resolved delete conflict", { file: file.path });
      }

      if (deleteConflicts.length > 0) {
        // Commit the resolution
        await execAsync(`git -C ${repoPath} commit -m "resolve conflicts: accept file deletions"`);
        log.debug("Committed auto-resolved delete conflicts", { count: deleteConflicts.length });
      }
    } catch (error) {
      log.error("Error auto-resolving delete conflicts", { error });
      throw error;
    }
  }

  /**
   * Analyzes the overall conflict severity
   */
  private analyzeConflictSeverity(conflictFiles: ConflictFile[]): {
    conflictType: ConflictType;
    severity: ConflictSeverity;
  } {
    if (conflictFiles.length === 0) {
      return { conflictType: ConflictType.NONE, severity: ConflictSeverity.NONE };
    }

    const hasContentConflicts = conflictFiles.some(
      (f) => f.status === FileConflictStatus.MODIFIED_BOTH
    );
    const hasDeleteConflicts = conflictFiles.some(
      (f) =>
        f.status === FileConflictStatus.DELETED_BY_US ||
        f.status === FileConflictStatus.DELETED_BY_THEM
    );
    const hasRenameConflicts = conflictFiles.some((f) => f.status === FileConflictStatus.RENAMED);

    let conflictType: ConflictType;
    let severity: ConflictSeverity;

    if (hasRenameConflicts) {
      conflictType = ConflictType.RENAME_CONFLICT;
      severity = ConflictSeverity.MANUAL_COMPLEX;
    } else if (hasContentConflicts && hasDeleteConflicts) {
      conflictType = ConflictType.CONTENT_CONFLICT;
      severity = ConflictSeverity.MANUAL_COMPLEX;
    } else if (hasDeleteConflicts) {
      conflictType = ConflictType.DELETE_MODIFY;
      // Check if all deletions are auto-resolvable
      const allAutoResolvable = conflictFiles
        .filter((f) => f.deletionInfo)
        .every((f) => f.deletionInfo?.canAutoResolve);
      severity = allAutoResolvable
        ? ConflictSeverity.AUTO_RESOLVABLE
        : ConflictSeverity.MANUAL_SIMPLE;
    } else if (hasContentConflicts) {
      conflictType = ConflictType.CONTENT_CONFLICT;
      // Analyze content conflict complexity
      const totalRegions = conflictFiles.reduce(
        (sum, f) => sum + (f.conflictRegions?.length || 0),
        0
      );
      severity =
        totalRegions <= 3 ? ConflictSeverity.MANUAL_SIMPLE : ConflictSeverity.MANUAL_COMPLEX;
    } else {
      conflictType = ConflictType.CONTENT_CONFLICT;
      severity = ConflictSeverity.MANUAL_SIMPLE;
    }

    return { conflictType, severity };
  }

  /**
   * Generates resolution strategies based on conflict analysis
   */
  private generateResolutionStrategies(
    conflictFiles: ConflictFile[],
    conflictType: ConflictType
  ): ResolutionStrategy[] {
    const strategies: ResolutionStrategy[] = [];

    if (conflictType === ConflictType.DELETE_MODIFY) {
      const allAutoResolvable = conflictFiles
        .filter((f) => f.deletionInfo)
        .every((f) => f.deletionInfo?.canAutoResolve);

      if (allAutoResolvable) {
        strategies.push({
          type: "automatic",
          description: "Accept deletions (recommended for removed files)",
          commands: [
            ...conflictFiles.filter((f) => f.deletionInfo).map((f) => `git rm ${f.path}`),
            "git commit -m \"resolve conflicts: accept file deletions\"",
          ],
          riskLevel: "low",
        });
      }
    }

    // Always provide manual resolution option
    strategies.push({
      type: "manual",
      description: "Manually resolve conflicts by editing files",
      commands: [
        "git status",
        "# Edit conflicted files to resolve <<<<<<< ======= >>>>>>> markers",
        "git add .",
        "git commit -m \"resolve merge conflicts\"",
      ],
      riskLevel: "medium",
    });

    return strategies;
  }

  /**
   * Generates user-friendly guidance based on conflict analysis
   */
  private generateUserGuidance(
    conflictType: ConflictType,
    severity: ConflictSeverity,
    conflictFiles: ConflictFile[]
  ): string {
    switch (conflictType) {
    case ConflictType.DELETE_MODIFY: {
      const deletedFiles = conflictFiles.filter((f) => f.deletionInfo).map((f) => f.path);
      return `
🗑️  Deleted file conflicts detected

Files deleted in main branch but modified in your session:
${deletedFiles.map((f) => `  • ${f}`).join("\n")}

These conflicts are typically auto-resolvable by accepting the deletion.
The files were removed for a reason (likely part of refactoring or cleanup).

Recommended action: Accept the deletions and remove your changes to these files.
        `.trim();
    }
    case ConflictType.CONTENT_CONFLICT:
      return `
✏️  Content conflicts detected

${conflictFiles.length} file(s) have conflicting changes between your session and main branch.
These require manual resolution by editing the files and choosing which changes to keep.

📋 Next Steps:
1. Run: git status                    (see which files are conflicted)
2. Edit the conflicted files          (look for <<<<<<< markers)
3. Run: git add <file>               (mark conflicts as resolved)
4. Run: git commit                    (complete the merge)
5. Run: minsky session pr [options]   (retry PR creation)

🔧 Quick Check:
• Run 'git status' now to see the conflicted files
• Edit files and remove conflict markers
• Choose which changes to keep between <<<<<<< and >>>>>>>

Look for conflict markers:
  <<<<<<< HEAD (your changes)
  =======
  >>>>>>> main (main branch changes)
        `.trim();

    case ConflictType.ALREADY_MERGED:
      return `
✅ Changes already merged

Your session changes appear to already be present in the main branch.
You can skip the update step and proceed directly to PR creation.
        `.trim();

    default:
      return `
⚠️  Merge conflicts detected

${conflictFiles.length} file(s) have conflicts that need resolution.
Review the affected files and choose appropriate resolution strategy.
        `.trim();
    }
  }

  /**
   * Generates copy-pasteable recovery commands
   */
  private generateRecoveryCommands(
    conflictFiles: ConflictFile[],
    conflictType: ConflictType
  ): string[] {
    const commands: string[] = [];

    if (conflictType === ConflictType.DELETE_MODIFY) {
      commands.push("# Accept file deletions (recommended)");
      conflictFiles
        .filter((f) => f.deletionInfo)
        .forEach((f) => commands.push(`git rm "${f.path}"`));
      commands.push("git commit -m \"resolve conflicts: accept file deletions\"");
    } else {
      commands.push("# Check conflict status");
      commands.push("git status");
      commands.push("");
      commands.push("# Edit each conflicted file to resolve <<<<<<< ======= >>>>>>> markers");
      conflictFiles.forEach((f) => commands.push(`# Edit: ${f.path}`));
      commands.push("");
      commands.push("# After editing, add resolved files");
      commands.push("git add .");
      commands.push("git commit -m \"resolve merge conflicts\"");
    }

    return commands;
  }
<<<<<<< HEAD

  /**
   * Determines the complexity of a rebase conflict based on the number of conflicts.
   */
  private determineRebaseComplexity(conflictFiles: ConflictFile[]): "simple" | "moderate" | "complex" {
    const totalRegions = conflictFiles.reduce((sum, f) => sum + (f.conflictRegions?.length || 0), 0);
    if (totalRegions === 0) {
      return "simple";
    } else if (totalRegions <= 5) {
      return "moderate";
    } else {
      return "complex";
    }
  }
} 
=======
}
>>>>>>> 164841ce
<|MERGE_RESOLUTION|>--- conflicted
+++ resolved
@@ -1,16 +1,9 @@
 /**
  * Conflict Detection Service
-<<<<<<< HEAD
- * 
+ *
  * Provides comprehensive conflict detection and analysis for all git operations,
  * helping prevent merge conflicts before they occur across the entire git workflow.
-=======
- *
- * Provides proactive conflict detection and analysis for git operations,
- * helping prevent merge conflicts before they occur during session PR creation.
->>>>>>> 164841ce
  */
-
 import { execAsync } from "../../utils/exec";
 import { log } from "../../utils/logger";
 
@@ -105,7 +98,7 @@
   CHECKOUT = "checkout",
   SWITCH = "switch",
   PULL = "pull",
-  CHERRY_PICK = "cherry-pick"
+  CHERRY_PICK = "cherry-pick",
 }
 
 export enum ConflictType {
@@ -115,11 +108,8 @@
   RENAME_CONFLICT = "rename_conflict",
   MODE_CONFLICT = "mode_conflict",
   ALREADY_MERGED = "already_merged",
-<<<<<<< HEAD
   UNCOMMITTED_CHANGES = "uncommitted_changes",
-  REBASE_CONFLICT = "rebase_conflict"
-=======
->>>>>>> 164841ce
+  REBASE_CONFLICT = "rebase_conflict",
 }
 
 export enum ConflictSeverity {
@@ -189,7 +179,7 @@
   }
 
   /**
-   * Static method to analyze branch divergence 
+   * Static method to analyze branch divergence
    */
   static async analyzeBranchDivergence(
     repoPath: string,
@@ -214,7 +204,12 @@
     }
   ): Promise<EnhancedMergeResult> {
     const service = new ConflictDetectionService();
-    return service.mergeWithConflictPrevention(repoPath, sourceBranch, targetBranch, options);
+    return service.mergeWithConflictPrevention(
+      repoPath,
+      sourceBranch,
+      targetBranch,
+      options
+    );
   }
 
   /**
@@ -230,7 +225,12 @@
     }
   ): Promise<SmartUpdateResult> {
     const service = new ConflictDetectionService();
-    return service.smartSessionUpdate(repoPath, sessionBranch, baseBranch, options);
+    return service.smartSessionUpdate(
+      repoPath,
+      sessionBranch,
+      baseBranch,
+      options
+    );
   }
 
   /**
@@ -243,7 +243,12 @@
     targetRef?: string
   ): Promise<GitOperationPreview> {
     const service = new ConflictDetectionService();
-    return service.previewGitOperation(repoPath, operation, sourceRef, targetRef);
+    return service.previewGitOperation(
+      repoPath,
+      operation,
+      sourceRef,
+      targetRef
+    );
   }
 
   /**
@@ -258,7 +263,7 @@
   }
 
   /**
-   * NEW: Predict conflicts for rebase operations
+   * NEW: Predict conflicts for a rebase operation
    */
   static async predictRebaseConflicts(
     repoPath: string,
@@ -270,7 +275,7 @@
   }
 
   /**
-   * NEW: Generate advanced resolution strategies based on patterns
+   * NEW: Generate advanced resolution strategies for complex conflicts
    */
   static async generateAdvancedResolutionStrategies(
     repoPath: string,
@@ -280,19 +285,24 @@
     return service.generateAdvancedResolutionStrategies(repoPath, conflictFiles);
   }
 
-  /**
-   * Predicts conflicts between two branches without performing actual merge
-   */
   async predictMergeConflicts(
     repoPath: string,
     sourceBranch: string,
     targetBranch: string
   ): Promise<ConflictPrediction> {
-    log.debug("Predicting merge conflicts", { repoPath, sourceBranch, targetBranch });
+    log.debug("Predicting merge conflicts", {
+      repoPath,
+      sourceBranch,
+      targetBranch,
+    });
 
     try {
       // First, analyze branch divergence
-      const divergence = await this.analyzeBranchDivergence(repoPath, sourceBranch, targetBranch);
+      const divergence = await this.analyzeBranchDivergence(
+        repoPath,
+        sourceBranch,
+        targetBranch
+      );
 
       // If already merged, no conflicts
       if (divergence.sessionChangesInBase) {
@@ -316,7 +326,11 @@
       }
 
       // Simulate merge to detect conflicts
-      const conflictFiles = await this.simulateMerge(repoPath, sourceBranch, targetBranch);
+      const conflictFiles = await this.simulateMerge(
+        repoPath,
+        sourceBranch,
+        targetBranch
+      );
 
       if (conflictFiles.length === 0) {
         return {
@@ -331,10 +345,21 @@
       }
 
       // Analyze conflict types and severity
-      const { conflictType, severity } = this.analyzeConflictSeverity(conflictFiles);
-      const resolutionStrategies = this.generateResolutionStrategies(conflictFiles, conflictType);
-      const userGuidance = this.generateUserGuidance(conflictType, severity, conflictFiles);
-      const recoveryCommands = this.generateRecoveryCommands(conflictFiles, conflictType);
+      const { conflictType, severity } =
+        this.analyzeConflictSeverity(conflictFiles);
+      const resolutionStrategies = this.generateResolutionStrategies(
+        conflictFiles,
+        conflictType
+      );
+      const userGuidance = this.generateUserGuidance(
+        conflictType,
+        severity,
+        conflictFiles
+      );
+      const recoveryCommands = this.generateRecoveryCommands(
+        conflictFiles,
+        conflictType
+      );
 
       return {
         hasConflicts: true,
@@ -356,30 +381,25 @@
     }
   }
 
-  /**
-   * Analyzes branch divergence to understand relationship between branches
-   */
   async analyzeBranchDivergence(
     repoPath: string,
     sessionBranch: string,
     baseBranch: string
   ): Promise<BranchDivergenceAnalysis> {
-    log.debug("Analyzing branch divergence", { repoPath, sessionBranch, baseBranch });
+    log.debug("Analyzing branch divergence", {
+      repoPath,
+      sessionBranch,
+      baseBranch,
+    });
 
     try {
       // Get commit counts
       const { stdout: aheadBehind } = await execAsync(
         `git -C ${repoPath} rev-list --left-right --count ${baseBranch}...${sessionBranch}`
       );
-<<<<<<< HEAD
-      const counts = aheadBehind.trim().split("\t").map(Number);
-      const behind: number = counts[0] || 0;
-      const ahead: number = counts[1] || 0;
-=======
       const [behindStr, aheadStr] = aheadBehind.trim().split("\t");
       const behind = Number(behindStr) || 0;
       const ahead = Number(aheadStr) || 0;
->>>>>>> 164841ce
 
       // Get last common commit
       const { stdout: commonCommit } = await execAsync(
@@ -432,9 +452,6 @@
     }
   }
 
-  /**
-   * Enhanced merge with conflict prediction and better handling
-   */
   async mergeWithConflictPrevention(
     repoPath: string,
     sourceBranch: string,
@@ -457,7 +474,11 @@
 
       // Step 1: Predict conflicts unless skipped
       if (!options?.skipConflictCheck) {
-        prediction = await this.predictMergeConflicts(repoPath, sourceBranch, targetBranch);
+        prediction = await this.predictMergeConflicts(
+          repoPath,
+          sourceBranch,
+          targetBranch
+        );
 
         if (prediction.hasConflicts && options?.dryRun) {
           return {
@@ -475,18 +496,25 @@
           prediction.conflictType === ConflictType.DELETE_MODIFY &&
           options?.autoResolveDeleteConflicts
         ) {
-          await this.autoResolveDeleteConflicts(repoPath, prediction.affectedFiles);
+          await this.autoResolveDeleteConflicts(
+            repoPath,
+            prediction.affectedFiles
+          );
         }
       }
 
       // Step 2: Perform actual merge if not dry run
       if (!options?.dryRun) {
-        const { stdout: beforeHash } = await execAsync(`git -C ${repoPath} rev-parse HEAD`);
+        const { stdout: beforeHash } = await execAsync(
+          `git -C ${repoPath} rev-parse HEAD`
+        );
 
         try {
           await execAsync(`git -C ${repoPath} merge ${sourceBranch}`);
 
-          const { stdout: afterHash } = await execAsync(`git -C ${repoPath} rev-parse HEAD`);
+          const { stdout: afterHash } = await execAsync(
+            `git -C ${repoPath} rev-parse HEAD`
+          );
           const merged = beforeHash.trim() !== afterHash.trim();
 
           return {
@@ -497,16 +525,21 @@
           };
         } catch (mergeError) {
           // Check for conflicts
-          const { stdout: status } = await execAsync(`git -C ${repoPath} status --porcelain`);
+          const { stdout: status } = await execAsync(
+            `git -C ${repoPath} status --porcelain`
+          );
           const hasConflicts =
-            status.includes("UU") || status.includes("AA") || status.includes("DD");
+            status.includes("UU") ||
+            status.includes("AA") ||
+            status.includes("DD");
 
           if (hasConflicts) {
             return {
               workdir: repoPath,
               merged: false,
               conflicts: true,
-              conflictDetails: prediction?.userGuidance || "Merge conflicts detected",
+              conflictDetails:
+                prediction?.userGuidance || "Merge conflicts detected",
               prediction,
             };
           }
@@ -524,14 +557,16 @@
         prediction,
       };
     } catch (error) {
-      log.error("Error in enhanced merge", { error, repoPath, sourceBranch, targetBranch });
+      log.error("Error in enhanced merge", {
+        error,
+        repoPath,
+        sourceBranch,
+        targetBranch,
+      });
       throw error;
     }
   }
 
-  /**
-   * Smart session update that detects already-merged changes
-   */
   async smartSessionUpdate(
     repoPath: string,
     sessionBranch: string,
@@ -541,12 +576,21 @@
       autoResolveConflicts?: boolean;
     }
   ): Promise<SmartUpdateResult> {
-    log.debug("Smart session update", { repoPath, sessionBranch, baseBranch, options });
+    log.debug("Smart session update", {
+      repoPath,
+      sessionBranch,
+      baseBranch,
+      options,
+    });
 
     try {
       // Analyze branch divergence against origin/baseBranch (remote tracking branch)
       const remoteBranch = `origin/${baseBranch}`;
-      const divergence = await this.analyzeBranchDivergence(repoPath, sessionBranch, remoteBranch);
+      const divergence = await this.analyzeBranchDivergence(
+        repoPath,
+        sessionBranch,
+        remoteBranch
+      );
 
       // Check if we should skip update
       if (options?.skipIfAlreadyMerged && divergence.sessionChangesInBase) {
@@ -560,7 +604,10 @@
       }
 
       // If no update needed
-      if (divergence.divergenceType === "none" || divergence.divergenceType === "ahead") {
+      if (
+        divergence.divergenceType === "none" ||
+        divergence.divergenceType === "ahead"
+      ) {
         return {
           workdir: repoPath,
           updated: false,
@@ -604,327 +651,103 @@
         };
       }
     } catch (error) {
-      log.error("Error in smart session update", { error, repoPath, sessionBranch, baseBranch });
+      log.error("Error in smart session update", {
+        error,
+        repoPath,
+        sessionBranch,
+        baseBranch,
+      });
       throw error;
     }
   }
 
-  /**
-   * NEW: Preview any git operation for potential conflicts
-   */
+  // Stubs for new methods
   async previewGitOperation(
     repoPath: string,
     operation: GitOperationType,
     sourceRef: string,
     targetRef?: string
   ): Promise<GitOperationPreview> {
-    log.debug("Previewing git operation", { repoPath, operation, sourceRef, targetRef });
-
-    try {
-      let prediction: ConflictPrediction | undefined;
-      let safeToExecute = true;
-      let recommendedActions: string[] = [];
-
-      // Simulate the operation to predict conflicts
-      switch (operation) {
-      case GitOperationType.MERGE:
-        prediction = await this.predictMergeConflicts(repoPath, sourceRef, targetRef || "HEAD");
-        safeToExecute = !prediction.hasConflicts;
-        recommendedActions = prediction.hasConflicts ? prediction.userGuidance.split("\n") : [];
-        break;
-      case GitOperationType.REBASE: {
-        const rebasePrediction = await this.predictRebaseConflicts(repoPath, sourceRef, targetRef || "HEAD");
-        // Convert RebaseConflictPrediction to ConflictPrediction format
-        prediction = {
-          hasConflicts: !rebasePrediction.canAutoResolve,
-          conflictType: rebasePrediction.canAutoResolve ? ConflictType.NONE : ConflictType.REBASE_CONFLICT,
-          severity: rebasePrediction.canAutoResolve ? ConflictSeverity.NONE : ConflictSeverity.MANUAL_COMPLEX,
-          affectedFiles: [], // This would need to be populated from the actual rebase analysis
-          resolutionStrategies: rebasePrediction.recommendations.map(rec => ({
-            type: "manual" as const,
-            description: rec,
-            commands: [],
-            riskLevel: "medium" as const
-          })),
-          userGuidance: rebasePrediction.recommendations.join("\n"),
-          recoveryCommands: []
-        };
-        safeToExecute = rebasePrediction.canAutoResolve;
-        recommendedActions = rebasePrediction.recommendations;
-        break;
-      }
-      case GitOperationType.CHECKOUT:
-        // For checkout, we need to simulate a merge-like conflict
-        // This is a simplified check, as actual checkout can be complex
-        // For now, we'll assume it's safe if no conflicts are predicted
-        prediction = await this.predictMergeConflicts(repoPath, sourceRef, "HEAD");
-        safeToExecute = !prediction.hasConflicts;
-        recommendedActions = prediction.hasConflicts ? prediction.userGuidance.split("\n") : [];
-        break;
-      case GitOperationType.SWITCH: {
-        // For switch, we need to check for uncommitted changes and conflicts
-        const branchSwitchWarning = await this.checkBranchSwitchConflicts(repoPath, sourceRef);
-        safeToExecute = !branchSwitchWarning.wouldLoseChanges;
-        recommendedActions = branchSwitchWarning.recommendedAction === "abort" ? ["Abort operation"] : [];
-        break;
-      }
-      case GitOperationType.PULL:
-        // For pull, we need to predict conflicts if the source is a branch
-        if (targetRef) {
-          prediction = await this.predictMergeConflicts(repoPath, sourceRef, targetRef);
-          safeToExecute = !prediction.hasConflicts;
-          recommendedActions = prediction.hasConflicts ? prediction.userGuidance.split("\n") : [];
-        } else {
-          // If source is a branch, it's a fetch, which is generally safe
-          safeToExecute = true;
-          recommendedActions = [];
-        }
-        break;
-      case GitOperationType.CHERRY_PICK:
-        // Cherry-pick is similar to merge, but with a single commit
-        prediction = await this.predictMergeConflicts(repoPath, sourceRef, "HEAD");
-        safeToExecute = !prediction.hasConflicts;
-        recommendedActions = prediction.hasConflicts ? prediction.userGuidance.split("\n") : [];
-        break;
-      default:
-        safeToExecute = true;
-        recommendedActions = [];
-        break;
-      }
-
-      // Ensure prediction is always defined
-      if (!prediction) {
-        prediction = {
-          hasConflicts: false,
-          conflictType: ConflictType.NONE,
-          severity: ConflictSeverity.NONE,
-          affectedFiles: [],
-          resolutionStrategies: [],
-          userGuidance: "No conflicts detected",
-          recoveryCommands: []
-        };
-      }
-
-      return {
-        operation,
-        repoPath,
-        sourceRef,
-        targetRef,
-        prediction,
-        safeToExecute,
-        recommendedActions
-      };
-
-    } catch (error) {
-      log.error("Error previewing git operation", { error, repoPath, operation, sourceRef, targetRef });
-      throw error;
-    }
-  }
-
-  /**
-   * NEW: Check for branch switching conflicts and uncommitted changes
-   */
+    // Placeholder implementation
+    log.debug("Previewing git operation (not yet implemented)", {
+      repoPath,
+      operation,
+      sourceRef,
+      targetRef,
+    });
+    const prediction: ConflictPrediction = {
+      hasConflicts: false,
+      conflictType: ConflictType.NONE,
+      severity: ConflictSeverity.NONE,
+      affectedFiles: [],
+      resolutionStrategies: [],
+      userGuidance: "Preview not yet implemented.",
+      recoveryCommands: [],
+    };
+    return {
+      operation,
+      repoPath,
+      sourceRef,
+      targetRef,
+      prediction,
+      safeToExecute: true,
+      recommendedActions: [],
+    };
+  }
+
   async checkBranchSwitchConflicts(
     repoPath: string,
     targetBranch: string
   ): Promise<BranchSwitchWarning> {
-    log.debug("Checking branch switch conflicts", { repoPath, targetBranch });
-
-    try {
-      const { stdout: uncommittedChanges } = await execAsync(`git -C ${repoPath} status --porcelain`);
-      const uncommittedFiles = uncommittedChanges
-        .trim()
-        .split("\n")
-        .filter(line => line.trim() && line.trim().startsWith("??"))
-        .map(line => line.substring(3));
-
-      const { stdout: conflictingFiles } = await execAsync(`git -C ${repoPath} status --porcelain`);
-      const hasConflicts = conflictingFiles.includes("UU") || conflictingFiles.includes("AA") || conflictingFiles.includes("DD");
-
-      const wouldLoseChanges = await this.checkWouldLoseChanges(repoPath, targetBranch);
-
-      let recommendedAction: BranchSwitchWarning["recommendedAction"];
-      let stashStrategy: StashStrategy | undefined;
-
-      if (hasConflicts) {
-        recommendedAction = "abort";
-      } else if (uncommittedChanges.trim() && !wouldLoseChanges) {
-        recommendedAction = "commit";
-      } else if (uncommittedChanges.trim() && wouldLoseChanges) {
-        recommendedAction = "stash";
-        stashStrategy = {
-          type: "full",
-          description: "Stash all changes to keep uncommitted changes and avoid losing them",
-          commands: [
-            "git stash save -u \"Uncommitted changes before branch switch\"",
-            `git checkout ${  targetBranch}`
-          ]
-        };
-      } else {
-        recommendedAction = "force";
-      }
-
-      return {
-        fromBranch: "HEAD", // Assuming HEAD is the current branch
-        toBranch: targetBranch,
-        uncommittedChanges: uncommittedFiles,
-        conflictingFiles: [], // This will be populated by analyzeConflictFiles
-        wouldLoseChanges,
-        recommendedAction,
-        stashStrategy
-      };
-
-    } catch (error) {
-      log.error("Error checking branch switch conflicts", { error, repoPath, targetBranch });
-      throw error;
-    }
-  }
-
-  /**
-   * NEW: Predict conflicts for rebase operations
-   */
+    // Placeholder implementation
+    log.debug("Checking branch switch conflicts (not yet implemented)", {
+      repoPath,
+      targetBranch,
+    });
+    return {
+      fromBranch: "current",
+      toBranch: targetBranch,
+      uncommittedChanges: [],
+      conflictingFiles: [],
+      wouldLoseChanges: false,
+      recommendedAction: "force",
+    };
+  }
+
   async predictRebaseConflicts(
     repoPath: string,
     baseBranch: string,
     featureBranch: string
   ): Promise<RebaseConflictPrediction> {
-    log.debug("Predicting rebase conflicts", { repoPath, baseBranch, featureBranch });
-
-    try {
-      // Simulate rebase to detect conflicts
-      const tempBranch = `rebase-simulation-${Date.now()}`;
-      
-      try {
-        // Create a temporary branch from the base branch
-        await execAsync(`git -C ${repoPath} checkout -b ${tempBranch} ${baseBranch}`);
-        
-        // Attempt rebase
-        try {
-          await execAsync(`git -C ${repoPath} rebase ${featureBranch}`);
-          
-          // If rebase succeeds, reset and return no conflicts
-          await execAsync(`git -C ${repoPath} reset --hard HEAD`);
-          return {
-            baseBranch,
-            featureBranch,
-            conflictingCommits: [],
-            overallComplexity: "simple",
-            estimatedResolutionTime: "Immediate",
-            canAutoResolve: true,
-            recommendations: ["Rebase completed successfully."]
-          };
-          
-        } catch (rebaseError) {
-          // Rebase failed, analyze conflicts
-          const conflictFiles = await this.analyzeConflictFiles(repoPath);
-          
-          // Abort the rebase
-          await execAsync(`git -C ${repoPath} rebase --abort`);
-          
-          // Analyze conflict severity and complexity
-          const { conflictType, severity } = this.analyzeConflictSeverity(conflictFiles);
-          const complexity = this.determineRebaseComplexity(conflictFiles);
-          const resolutionStrategies = this.generateResolutionStrategies(conflictFiles, conflictType);
-          const userGuidance = this.generateUserGuidance(conflictType, severity, conflictFiles);
-          const recoveryCommands = this.generateRecoveryCommands(conflictFiles, conflictType);
-
-          return {
-            baseBranch,
-            featureBranch,
-            conflictingCommits: [], // This will be populated by analyzeConflictFiles
-            overallComplexity: complexity,
-            estimatedResolutionTime: "Depends on conflicts",
-            canAutoResolve: false,
-            recommendations: [userGuidance, ...resolutionStrategies.map(s => s.description)]
-          };
-        }
-        
-      } finally {
-        // Clean up temporary branch
-        try {
-          await execAsync(`git -C ${repoPath} checkout ${baseBranch}`);
-          await execAsync(`git -C ${repoPath} branch -D ${tempBranch}`);
-        } catch (cleanupError) {
-          log.warn("Failed to clean up temporary branch", { tempBranch, cleanupError });
-        }
-      }
-      
-    } catch (error) {
-      log.error("Error predicting rebase conflicts", { error, repoPath, baseBranch, featureBranch });
-      throw error;
-    }
-  }
-
-  /**
-   * NEW: Generate advanced resolution strategies based on patterns
-   */
+    // Placeholder implementation
+    log.debug("Predicting rebase conflicts (not yet implemented)", {
+      repoPath,
+      baseBranch,
+      featureBranch,
+    });
+    return {
+      baseBranch,
+      featureBranch,
+      conflictingCommits: [],
+      overallComplexity: "simple",
+      estimatedResolutionTime: "N/A",
+      canAutoResolve: true,
+      recommendations: ["Rebase prediction not yet implemented."],
+    };
+  }
+
   async generateAdvancedResolutionStrategies(
     repoPath: string,
     conflictFiles: ConflictFile[]
   ): Promise<AdvancedResolutionStrategy[]> {
-    log.debug("Generating advanced resolution strategies", { repoPath, conflictFiles });
-
-    const strategies: AdvancedResolutionStrategy[] = [];
-
-    // Pattern-based strategies
-    const hasContentConflicts = conflictFiles.some(f => f.status === FileConflictStatus.MODIFIED_BOTH);
-    const hasDeleteConflicts = conflictFiles.some(f => 
-      f.status === FileConflictStatus.DELETED_BY_US || f.status === FileConflictStatus.DELETED_BY_THEM
+    // Placeholder implementation
+    log.debug(
+      "Generating advanced resolution strategies (not yet implemented)",
+      { repoPath, conflictFiles }
     );
-    const hasRenameConflicts = conflictFiles.some(f => f.status === FileConflictStatus.RENAMED);
-
-    if (hasContentConflicts && hasDeleteConflicts) {
-      strategies.push({
-        type: "pattern_based",
-        confidence: 0.8,
-        description: "Accept deletions (recommended for removed files)",
-        commands: [
-          ...conflictFiles
-            .filter(f => f.deletionInfo)
-            .map(f => `git rm ${f.path}`),
-          "git commit -m \"resolve conflicts: accept file deletions\""
-        ],
-        riskLevel: "low",
-        applicableFileTypes: ["*"]
-      });
-    }
-
-    if (hasRenameConflicts) {
-      strategies.push({
-        type: "pattern_based",
-        confidence: 0.7,
-        description: "Accept renames (recommended for renamed files)",
-        commands: [
-          ...conflictFiles
-            .filter(f => f.status === FileConflictStatus.RENAMED)
-            .map(f => `git mv ${f.path} ${f.path}.bak`),
-          "git commit -m \"resolve conflicts: accept file renames\""
-        ],
-        riskLevel: "low",
-        applicableFileTypes: ["*"]
-      });
-    }
-
-    // Intelligent strategies (requires more sophisticated analysis)
-    // This part would involve a more complex conflict analysis and resolution logic
-    // For now, we'll just return a placeholder
-    if (conflictFiles.length > 0) {
-      strategies.push({
-        type: "intelligent",
-        confidence: 0.5,
-        description: "Review and resolve conflicts manually",
-        commands: ["git status", "git diff", "git add .", "git commit -m \"resolve merge conflicts\""],
-        riskLevel: "medium",
-        applicableFileTypes: ["*"]
-      });
-    }
-
-    return strategies;
-  }
-
-  /**
-   * Simulates a merge operation to detect conflicts without actually merging
-   */
+    return [];
+  }
+
   private async simulateMerge(
     repoPath: string,
     sourceBranch: string,
@@ -938,11 +761,15 @@
 
       try {
         // Create temp branch from target
-        await execAsync(`git -C ${repoPath} checkout -b ${tempBranch} ${targetBranch}`);
+        await execAsync(
+          `git -C ${repoPath} checkout -b ${tempBranch} ${targetBranch}`
+        );
 
         // Attempt merge
         try {
-          await execAsync(`git -C ${repoPath} merge --no-commit --no-ff ${sourceBranch}`);
+          await execAsync(
+            `git -C ${repoPath} merge --no-commit --no-ff ${sourceBranch}`
+          );
 
           // If merge succeeds, reset and return no conflicts
           await execAsync(`git -C ${repoPath} reset --hard HEAD`);
@@ -962,21 +789,28 @@
           await execAsync(`git -C ${repoPath} checkout ${targetBranch}`);
           await execAsync(`git -C ${repoPath} branch -D ${tempBranch}`);
         } catch (cleanupError) {
-          log.warn("Failed to clean up temporary branch", { tempBranch, cleanupError });
+          log.warn("Failed to clean up temporary branch", {
+            tempBranch,
+            cleanupError,
+          });
         }
       }
     } catch (error) {
-      log.error("Error simulating merge", { error, repoPath, sourceBranch, targetBranch });
+      log.error("Error simulating merge", {
+        error,
+        repoPath,
+        sourceBranch,
+        targetBranch,
+      });
       throw error;
     }
   }
 
-  /**
-   * Analyzes files in conflict state to determine conflict details
-   */
   private async analyzeConflictFiles(repoPath: string): Promise<ConflictFile[]> {
     try {
-      const { stdout: statusOutput } = await execAsync(`git -C ${repoPath} status --porcelain`);
+      const { stdout: statusOutput } = await execAsync(
+        `git -C ${repoPath} status --porcelain`
+      );
 
       const conflictFiles: ConflictFile[] = [];
       const lines = statusOutput
@@ -992,25 +826,29 @@
         let deletionInfo: DeletionInfo | undefined;
 
         switch (status) {
-        case "UU":
-          fileStatus = FileConflictStatus.MODIFIED_BOTH;
-          break;
-        case "DU":
-          fileStatus = FileConflictStatus.DELETED_BY_US;
-          deletionInfo = await this.analyzeDeletion(repoPath, filePath, "us");
-          break;
-        case "UD":
-          fileStatus = FileConflictStatus.DELETED_BY_THEM;
-          deletionInfo = await this.analyzeDeletion(repoPath, filePath, "them");
-          break;
-        case "AU":
-          fileStatus = FileConflictStatus.ADDED_BY_US;
-          break;
-        case "UA":
-          fileStatus = FileConflictStatus.ADDED_BY_THEM;
-          break;
-        default:
-          continue; // Skip non-conflict files
+          case "UU":
+            fileStatus = FileConflictStatus.MODIFIED_BOTH;
+            break;
+          case "DU":
+            fileStatus = FileConflictStatus.DELETED_BY_US;
+            deletionInfo = await this.analyzeDeletion(repoPath, filePath, "us");
+            break;
+          case "UD":
+            fileStatus = FileConflictStatus.DELETED_BY_THEM;
+            deletionInfo = await this.analyzeDeletion(
+              repoPath,
+              filePath,
+              "them"
+            );
+            break;
+          case "AU":
+            fileStatus = FileConflictStatus.ADDED_BY_US;
+            break;
+          case "UA":
+            fileStatus = FileConflictStatus.ADDED_BY_THEM;
+            break;
+          default:
+            continue; // Skip non-conflict files
         }
 
         const conflictRegions =
@@ -1033,9 +871,6 @@
     }
   }
 
-  /**
-   * Analyzes deletion conflicts to provide context and resolution options
-   */
   private async analyzeDeletion(
     repoPath: string,
     filePath: string,
@@ -1064,15 +899,14 @@
     }
   }
 
-  /**
-   * Analyzes conflict regions within a file
-   */
   private async analyzeConflictRegions(
     repoPath: string,
     filePath: string
   ): Promise<ConflictRegion[]> {
     try {
-      const { stdout: fileContent } = await execAsync(`cat "${repoPath}/${filePath}"`);
+      const { stdout: fileContent } = await execAsync(
+        `cat "${repoPath}/${filePath}"`
+      );
       const lines = fileContent.split("\n");
 
       const regions: ConflictRegion[] = [];
@@ -1081,18 +915,13 @@
 
       for (let i = 0; i < lines.length; i++) {
         const line = lines[i];
-<<<<<<< HEAD
-        
-        if (!line) continue; // Skip undefined lines
-        
+
+        if (!line) continue;
+
         if (line.startsWith("<<<<<<<")) {
-=======
-
-        if (line?.startsWith("<<<<<<<")) {
->>>>>>> 164841ce
           inConflict = true;
           startLine = i + 1;
-        } else if (line?.startsWith(">>>>>>>") && inConflict) {
+        } else if (line.startsWith(">>>>>>>") && inConflict) {
           regions.push({
             startLine,
             endLine: i + 1,
@@ -1110,9 +939,6 @@
     }
   }
 
-  /**
-   * Checks if session changes are already present in the base branch
-   */
   private async checkSessionChangesInBase(
     repoPath: string,
     sessionBranch: string,
@@ -1144,36 +970,6 @@
     }
   }
 
-  /**
-   * Checks if switching to a new branch would result in losing uncommitted changes.
-   */
-  private async checkWouldLoseChanges(repoPath: string, targetBranch: string): Promise<boolean> {
-    try {
-      const { stdout: currentBranch } = await execAsync(`git -C ${repoPath} rev-parse --abbrev-ref HEAD`);
-      const { stdout: uncommittedChanges } = await execAsync(`git -C ${repoPath} status --porcelain`);
-
-      // If we are already on the target branch, no uncommitted changes to lose
-      if (currentBranch.trim() === targetBranch) {
-        return false;
-      }
-
-      // If there are uncommitted changes, we need to be careful
-      if (uncommittedChanges.trim()) {
-        return true;
-      }
-
-      // If we are on a different branch and have no uncommitted changes, it's safe
-      return false;
-
-    } catch (error) {
-      log.warn("Could not check for uncommitted changes before branch switch", { error });
-      return false; // Assume safe if check fails
-    }
-  }
-
-  /**
-   * Automatically resolves delete conflicts by accepting deletions
-   */
   private async autoResolveDeleteConflicts(
     repoPath: string,
     conflictFiles: ConflictFile[]
@@ -1194,8 +990,12 @@
 
       if (deleteConflicts.length > 0) {
         // Commit the resolution
-        await execAsync(`git -C ${repoPath} commit -m "resolve conflicts: accept file deletions"`);
-        log.debug("Committed auto-resolved delete conflicts", { count: deleteConflicts.length });
+        await execAsync(
+          `git -C ${repoPath} commit -m "resolve conflicts: accept file deletions"`
+        );
+        log.debug("Committed auto-resolved delete conflicts", {
+          count: deleteConflicts.length,
+        });
       }
     } catch (error) {
       log.error("Error auto-resolving delete conflicts", { error });
@@ -1203,15 +1003,15 @@
     }
   }
 
-  /**
-   * Analyzes the overall conflict severity
-   */
   private analyzeConflictSeverity(conflictFiles: ConflictFile[]): {
     conflictType: ConflictType;
     severity: ConflictSeverity;
   } {
     if (conflictFiles.length === 0) {
-      return { conflictType: ConflictType.NONE, severity: ConflictSeverity.NONE };
+      return {
+        conflictType: ConflictType.NONE,
+        severity: ConflictSeverity.NONE,
+      };
     }
 
     const hasContentConflicts = conflictFiles.some(
@@ -1222,7 +1022,9 @@
         f.status === FileConflictStatus.DELETED_BY_US ||
         f.status === FileConflictStatus.DELETED_BY_THEM
     );
-    const hasRenameConflicts = conflictFiles.some((f) => f.status === FileConflictStatus.RENAMED);
+    const hasRenameConflicts = conflictFiles.some(
+      (f) => f.status === FileConflictStatus.RENAMED
+    );
 
     let conflictType: ConflictType;
     let severity: ConflictSeverity;
@@ -1250,7 +1052,9 @@
         0
       );
       severity =
-        totalRegions <= 3 ? ConflictSeverity.MANUAL_SIMPLE : ConflictSeverity.MANUAL_COMPLEX;
+        totalRegions <= 3
+          ? ConflictSeverity.MANUAL_SIMPLE
+          : ConflictSeverity.MANUAL_COMPLEX;
     } else {
       conflictType = ConflictType.CONTENT_CONFLICT;
       severity = ConflictSeverity.MANUAL_SIMPLE;
@@ -1259,9 +1063,6 @@
     return { conflictType, severity };
   }
 
-  /**
-   * Generates resolution strategies based on conflict analysis
-   */
   private generateResolutionStrategies(
     conflictFiles: ConflictFile[],
     conflictType: ConflictType
@@ -1278,8 +1079,10 @@
           type: "automatic",
           description: "Accept deletions (recommended for removed files)",
           commands: [
-            ...conflictFiles.filter((f) => f.deletionInfo).map((f) => `git rm ${f.path}`),
-            "git commit -m \"resolve conflicts: accept file deletions\"",
+            ...conflictFiles
+              .filter((f) => f.deletionInfo)
+              .map((f) => `git rm ${f.path}`),
+            'git commit -m "resolve conflicts: accept file deletions"',
           ],
           riskLevel: "low",
         });
@@ -1294,7 +1097,7 @@
         "git status",
         "# Edit conflicted files to resolve <<<<<<< ======= >>>>>>> markers",
         "git add .",
-        "git commit -m \"resolve merge conflicts\"",
+        'git commit -m "resolve merge conflicts"',
       ],
       riskLevel: "medium",
     });
@@ -1302,18 +1105,17 @@
     return strategies;
   }
 
-  /**
-   * Generates user-friendly guidance based on conflict analysis
-   */
   private generateUserGuidance(
     conflictType: ConflictType,
     severity: ConflictSeverity,
     conflictFiles: ConflictFile[]
   ): string {
     switch (conflictType) {
-    case ConflictType.DELETE_MODIFY: {
-      const deletedFiles = conflictFiles.filter((f) => f.deletionInfo).map((f) => f.path);
-      return `
+      case ConflictType.DELETE_MODIFY: {
+        const deletedFiles = conflictFiles
+          .filter((f) => f.deletionInfo)
+          .map((f) => f.path);
+        return `
 🗑️  Deleted file conflicts detected
 
 Files deleted in main branch but modified in your session:
@@ -1324,12 +1126,14 @@
 
 Recommended action: Accept the deletions and remove your changes to these files.
         `.trim();
-    }
-    case ConflictType.CONTENT_CONFLICT:
-      return `
+      }
+      case ConflictType.CONTENT_CONFLICT:
+        return `
 ✏️  Content conflicts detected
 
-${conflictFiles.length} file(s) have conflicting changes between your session and main branch.
+${
+          conflictFiles.length
+        } file(s) have conflicting changes between your session and main branch.
 These require manual resolution by editing the files and choosing which changes to keep.
 
 📋 Next Steps:
@@ -1350,16 +1154,16 @@
   >>>>>>> main (main branch changes)
         `.trim();
 
-    case ConflictType.ALREADY_MERGED:
-      return `
+      case ConflictType.ALREADY_MERGED:
+        return `
 ✅ Changes already merged
 
 Your session changes appear to already be present in the main branch.
 You can skip the update step and proceed directly to PR creation.
         `.trim();
 
-    default:
-      return `
+      default:
+        return `
 ⚠️  Merge conflicts detected
 
 ${conflictFiles.length} file(s) have conflicts that need resolution.
@@ -1368,9 +1172,6 @@
     }
   }
 
-  /**
-   * Generates copy-pasteable recovery commands
-   */
   private generateRecoveryCommands(
     conflictFiles: ConflictFile[],
     conflictType: ConflictType
@@ -1382,37 +1183,23 @@
       conflictFiles
         .filter((f) => f.deletionInfo)
         .forEach((f) => commands.push(`git rm "${f.path}"`));
-      commands.push("git commit -m \"resolve conflicts: accept file deletions\"");
+      commands.push(
+        'git commit -m "resolve conflicts: accept file deletions"'
+      );
     } else {
       commands.push("# Check conflict status");
       commands.push("git status");
       commands.push("");
-      commands.push("# Edit each conflicted file to resolve <<<<<<< ======= >>>>>>> markers");
+      commands.push(
+        "# Edit each conflicted file to resolve <<<<<<< ======= >>>>>>> markers"
+      );
       conflictFiles.forEach((f) => commands.push(`# Edit: ${f.path}`));
       commands.push("");
       commands.push("# After editing, add resolved files");
       commands.push("git add .");
-      commands.push("git commit -m \"resolve merge conflicts\"");
+      commands.push('git commit -m "resolve merge conflicts"');
     }
 
     return commands;
   }
-<<<<<<< HEAD
-
-  /**
-   * Determines the complexity of a rebase conflict based on the number of conflicts.
-   */
-  private determineRebaseComplexity(conflictFiles: ConflictFile[]): "simple" | "moderate" | "complex" {
-    const totalRegions = conflictFiles.reduce((sum, f) => sum + (f.conflictRegions?.length || 0), 0);
-    if (totalRegions === 0) {
-      return "simple";
-    } else if (totalRegions <= 5) {
-      return "moderate";
-    } else {
-      return "complex";
-    }
-  }
-} 
-=======
-}
->>>>>>> 164841ce
+}