/**
 * Test suite for session creation git clone consistency bug fix
 *
 * This tests the critical bug fix where session records were being added to the database
 * before git operations succeeded, causing inconsistent state when git operations failed.
 */

import { describe, it, expect, beforeEach, mock } from "bun:test";
<<<<<<< HEAD
import * as fs from "fs";
=======
>>>>>>> 938951d5
import { startSessionFromParams } from "./session";
import { MinskyError, ResourceNotFoundError } from "../errors";
import type { SessionProviderInterface } from "./session";
import type { GitServiceInterface } from "./git";
import type { TaskServiceInterface } from "./tasks";
import type { WorkspaceUtilsInterface } from "./workspace";
import { createMockSessionProvider, createMockGitService, createMockTaskService } from "../utils/test-utils/index";

describe("Session Start Consistency Tests", () => {
  let mockSessionDB: SessionProviderInterface;
  let mockGitService: GitServiceInterface;
  let mockTaskService: TaskServiceInterface;
  let mockWorkspaceUtils: WorkspaceUtilsInterface;
  let mockResolveRepoPath: any;
  
  // Create individual spies for call tracking
  let gitCloneSpy: any;
  let gitBranchWithoutSessionSpy: any;
  let sessionAddSpy: any;

  beforeEach(() => {
<<<<<<< HEAD
    // Mock the file system functions with Bun-compatible patterns
    (fs as any).existsSync = mock(() => false);
    (fs as any).rmSync = mock(() => {});

    // Create fresh mocks for each test
    mockSessionDB = {
      getSession: createMock(),
      addSession: createMock(),
      deleteSession: createMock(),
      listSessions: createMock(),
      getSessionByTaskId: createMock(),
      getNewSessionRepoPath: createMock(),
    };
=======
    // Create centralized mocks with default successful responses
    mockSessionDB = createMockSessionProvider({
      getSession: () => Promise.resolve(null), // No existing session
      listSessions: () => Promise.resolve([]),
      addSession: () => Promise.resolve(),
      deleteSession: () => Promise.resolve(true),
      getRepoPath: () => Promise.resolve("/test/sessions/task160"),
      getSessionWorkdir: () => Promise.resolve("/test/sessions/task160"),
    });
>>>>>>> 938951d5

    mockGitService = createMockGitService({
      clone: () => Promise.resolve({ workdir: "/test/sessions/task160", session: "task160" }),
      branch: () => Promise.resolve({ workdir: "/test/sessions/task160", branch: "task160" }),
    });

    mockTaskService = createMockTaskService({
      mockGetTask: () => Promise.resolve({ id: "160", title: "Test Task", status: "TODO" }),
      getTaskStatus: () => Promise.resolve("TODO"),
      setTaskStatus: () => Promise.resolve(),
    });

    mockWorkspaceUtils = {
      isSessionWorkspace: mock(() => false),
      isWorkspace: mock(() => Promise.resolve(true)),
      getCurrentSession: mock(() => Promise.resolve(undefined)),
      getSessionFromWorkspace: mock(() => Promise.resolve(undefined)),
      resolveWorkspacePath: mock(() => Promise.resolve("/mock/workspace/path")),
    };

    mockResolveRepoPath = mock(() => Promise.resolve("local/minsky"));

    // Create individual spies for call tracking
    gitCloneSpy = mock(() => Promise.resolve({ workdir: "/test/sessions/task160", session: "task160" }));
    gitBranchWithoutSessionSpy = mock(() => Promise.resolve({ workdir: "/test/sessions/task160", branch: "task160" }));
    sessionAddSpy = mock(() => Promise.resolve());
    
    // Replace service methods with spies for call tracking
    mockGitService.clone = gitCloneSpy;
    mockGitService.branchWithoutSession = gitBranchWithoutSessionSpy;
    mockSessionDB.addSession = sessionAddSpy;
  });

  describe("Successful session creation", () => {
    it("should only add session to database after git operations succeed", async () => {
      // Arrange
      const params = {
        task: "160",
        repo: "local/minsky",
        quiet: false,
        noStatusUpdate: false,
        skipInstall: true,
      };

      // Act
      await startSessionFromParams(params, {
        sessionDB: mockSessionDB,
        gitService: mockGitService,
        taskService: mockTaskService,
        workspaceUtils: mockWorkspaceUtils,
        resolveRepoPath: mockResolveRepoPath,
      });

      // Assert - verify call order by checking that git operations were called first
      expect(gitCloneSpy).toHaveBeenCalled();
      expect(gitBranchWithoutSessionSpy).toHaveBeenCalled();
      expect(sessionAddSpy).toHaveBeenCalled();

      // Verify all operations completed
<<<<<<< HEAD
      expect(mockGitService.clone).toHaveBeenCalledTimes(1);
      expect(mockGitService.branchWithoutSession).toHaveBeenCalledTimes(1);
      expect(mockSessionDB.addSession).toHaveBeenCalledTimes(1);
    });

    it("should clean up existing directory before starting", async () => {
      // Arrange
      (fs as any).existsSync = mock(() => true); // Directory exists
      const params = {
        task: "160",
        repo: "local/minsky",
        quiet: false,
        noStatusUpdate: false,
        skipInstall: true,
      };

      // Act
      await startSessionFromParams(params, {
        sessionDB: mockSessionDB,
        gitService: mockGitService,
        taskService: mockTaskService,
        workspaceUtils: mockWorkspaceUtils,
        resolveRepoPath: mockResolveRepoPath,
      });

      // Assert
      expect(fs.existsSync).toHaveBeenCalled();
      expect(fs.rmSync).toHaveBeenCalledWith(expect.stringContaining("task#160"), {
        recursive: true,
        force: true,
      });
=======
      expect(gitCloneSpy).toHaveBeenCalledTimes(1);
      expect(gitBranchWithoutSessionSpy).toHaveBeenCalledTimes(1);
      expect(sessionAddSpy).toHaveBeenCalledTimes(1);
>>>>>>> 938951d5
    });
  });

  describe("Git clone failure scenarios", () => {
    it("should not add session to database when git clone fails", async () => {
      // Arrange
      const gitError = new Error("destination path already exists and is not an empty directory");
      gitCloneSpy.mockImplementation(() => Promise.reject(gitError));

      const params = {
        task: "160",
        repo: "local/minsky",
        quiet: false,
        noStatusUpdate: false,
        skipInstall: true,
      };

      // Act & Assert
      await expect(
        startSessionFromParams(params, {
          sessionDB: mockSessionDB,
          gitService: mockGitService,
          taskService: mockTaskService,
          workspaceUtils: mockWorkspaceUtils,
          resolveRepoPath: mockResolveRepoPath,
        })
      ).rejects.toThrow("destination path already exists");

      // Verify session was never added to database
      expect(sessionAddSpy).not.toHaveBeenCalled();
    });

    it("should not add session to database when git branch creation fails", async () => {
      // Arrange
      const branchError = new Error("failed to create branch");
      gitBranchWithoutSessionSpy.mockImplementation(() => Promise.reject(branchError));

      const params = {
        task: "160",
        repo: "local/minsky",
        quiet: false,
        noStatusUpdate: false,
        skipInstall: true,
      };

      // Act & Assert
      await expect(
        startSessionFromParams(params, {
          sessionDB: mockSessionDB,
          gitService: mockGitService,
          taskService: mockTaskService,
          workspaceUtils: mockWorkspaceUtils,
          resolveRepoPath: mockResolveRepoPath,
        })
      ).rejects.toThrow("failed to create branch");

      // Verify session was never added to database
<<<<<<< HEAD
      expect(mockSessionDB.addSession).not.toHaveBeenCalled();
    });

    it("should clean up session directory when git operations fail", async () => {
      // Arrange
      const gitError = new Error("git clone failed");
      mockGitService.clone.mockImplementation(() => Promise.reject(gitError));
      (fs as any).existsSync = mock(() => true); // Directory exists after failed clone

      const params = {
        task: "160",
        repo: "local/minsky",
        quiet: false,
        noStatusUpdate: false,
        skipInstall: true,
      };

      // Act & Assert
      await expect(
        startSessionFromParams(params, {
          sessionDB: mockSessionDB,
          gitService: mockGitService,
          taskService: mockTaskService,
          workspaceUtils: mockWorkspaceUtils,
          resolveRepoPath: mockResolveRepoPath,
        })
      ).rejects.toThrow("git clone failed");

      // Verify directory cleanup was attempted (called multiple times due to initial cleanup + error cleanup)
      expect(fs.rmSync).toHaveBeenCalledWith(expect.stringContaining("task#160"), {
        recursive: true,
        force: true,
      });
=======
      expect(sessionAddSpy).not.toHaveBeenCalled();
>>>>>>> 938951d5
    });

    it("should propagate git errors without modification", async () => {
      // Arrange
      const gitError = new Error("git operation failed");

      gitCloneSpy.mockImplementation(() => Promise.reject(gitError));

      const params = {
        task: "160",
        repo: "local/minsky",
        quiet: false,
        noStatusUpdate: false,
        skipInstall: true,
      };

      // Act & Assert
      await expect(
        startSessionFromParams(params, {
          sessionDB: mockSessionDB,
          gitService: mockGitService,
          taskService: mockTaskService,
          workspaceUtils: mockWorkspaceUtils,
          resolveRepoPath: mockResolveRepoPath,
        })
      ).rejects.toThrow("git operation failed");

      // The original git error should be thrown
      expect(sessionAddSpy).not.toHaveBeenCalled();
    });
  });

<<<<<<< HEAD
  describe("Edge cases and error handling", () => {
    it("should handle directory cleanup failure gracefully", async () => {
      // Arrange
      (fs as any).existsSync = mock(() => true);
      (fs as any).rmSync = mock(() => {
        throw new Error("permission denied");
      });

      const params = {
        task: "160",
        repo: "local/minsky",
        quiet: false,
        noStatusUpdate: false,
        skipInstall: true,
      };

      // Act & Assert - should throw MinskyError about cleanup failure
      await expect(
        startSessionFromParams(params, {
          sessionDB: mockSessionDB,
          gitService: mockGitService,
          taskService: mockTaskService,
          workspaceUtils: mockWorkspaceUtils,
          resolveRepoPath: mockResolveRepoPath,
        })
      ).rejects.toThrow("Failed to clean up existing session directory");
    });

=======
  describe("Error handling edge cases", () => {
>>>>>>> 938951d5
    it("should prevent session creation when session already exists", async () => {
      // Arrange
      const sessionGetSpy = mock(() => Promise.resolve({
        session: "task#160",
        repoUrl: "local/minsky",
        repoName: "local-minsky",
        createdAt: new Date().toISOString(),
        taskId: "#160",
        branch: "task#160",
      }));
      mockSessionDB.getSession = sessionGetSpy;

      const params = {
        task: "160",
        repo: "local/minsky",
        quiet: false,
        noStatusUpdate: false,
        skipInstall: true,
      };

      // Act & Assert
      await expect(
        startSessionFromParams(params, {
          sessionDB: mockSessionDB,
          gitService: mockGitService,
          taskService: mockTaskService,
          workspaceUtils: mockWorkspaceUtils,
          resolveRepoPath: mockResolveRepoPath,
        })
      ).rejects.toThrow("Session 'task#160' already exists");

      // Verify no git operations were attempted
      expect(gitCloneSpy).not.toHaveBeenCalled();
      expect(sessionAddSpy).not.toHaveBeenCalled();
    });

    it("should prevent session creation when another session exists for same task", async () => {
      // Arrange
      const listSessionsSpy = mock(() => Promise.resolve([
        {
          session: "different-session",
          taskId: "#160",
          repoUrl: "local/minsky",
          repoName: "local-minsky",
          createdAt: new Date().toISOString(),
          branch: "different-session",
        },
      ]));
      mockSessionDB.listSessions = listSessionsSpy;

      const params = {
        task: "160",
        repo: "local/minsky",
        quiet: false,
        noStatusUpdate: false,
        skipInstall: true,
      };

      // Act & Assert
      await expect(
        startSessionFromParams(params, {
          sessionDB: mockSessionDB,
          gitService: mockGitService,
          taskService: mockTaskService,
          workspaceUtils: mockWorkspaceUtils,
          resolveRepoPath: mockResolveRepoPath,
        })
      ).rejects.toThrow("A session for task #160 already exists");

      // Verify no git operations were attempted
      expect(gitCloneSpy).not.toHaveBeenCalled();
      expect(sessionAddSpy).not.toHaveBeenCalled();
    });

    it("should prevent session creation when task does not exist", async () => {
      // Arrange
      const taskGetSpy = mock(() => Promise.resolve(null));
      mockTaskService.getTask = taskGetSpy;

      const params = {
        task: "160",
        repo: "local/minsky",
        quiet: false,
        noStatusUpdate: false,
        skipInstall: true,
      };

      // Act & Assert
      await expect(
        startSessionFromParams(params, {
          sessionDB: mockSessionDB,
          gitService: mockGitService,
          taskService: mockTaskService,
          workspaceUtils: mockWorkspaceUtils,
          resolveRepoPath: mockResolveRepoPath,
        })
      ).rejects.toThrow(ResourceNotFoundError);

      // Verify no session operations were attempted
      expect(gitCloneSpy).not.toHaveBeenCalled();
      expect(sessionAddSpy).not.toHaveBeenCalled();
    });
  });

  describe("Critical consistency verification", () => {
    it("should never add session record before all git operations complete successfully", async () => {
      // Arrange - ensure git clone fails with exact error message from real git operations
      const gitError = new Error(
        "fatal: destination path 'task#160' already exists and is not an empty directory"
      );
      gitCloneSpy.mockImplementation(() => Promise.reject(gitError));

      const params = {
        task: "160",
        repo: "local/minsky",
        quiet: false,
        noStatusUpdate: false,
        skipInstall: true,
      };

      // Act & Assert
      await expect(
        startSessionFromParams(params, {
          sessionDB: mockSessionDB,
          gitService: mockGitService,
          taskService: mockTaskService,
          workspaceUtils: mockWorkspaceUtils,
          resolveRepoPath: mockResolveRepoPath,
        })
      ).rejects.toThrow("fatal: destination path");

      // Critical assertion: session should NOT be in database after git failure
<<<<<<< HEAD
      expect(mockSessionDB.addSession).not.toHaveBeenCalled();

      // Verify the session database is clean and no orphaned records exist
      // The not.toHaveBeenCalled() check above already verifies this,
      // but we also verify deleteSession wasn't called since addSession wasn't called
      expect(mockSessionDB.deleteSession).not.toHaveBeenCalled();
=======
      expect(sessionAddSpy).not.toHaveBeenCalled();

      // This is the core consistency guarantee this test suite verifies
>>>>>>> 938951d5
    });

    it("should successfully add session record only after all operations complete", async () => {
      // Arrange
      const sessionDbMock = createMockSessionProvider();
      const addSessionSpy = mock(() => Promise.resolve());
      sessionDbMock.addSession = addSessionSpy;

      const params = {
        task: "160",
        repo: "local/minsky",
        quiet: false,
        noStatusUpdate: false,
        skipInstall: true,
      };

      // Act
      const result = await startSessionFromParams(params, {
        sessionDB: sessionDbMock,
        gitService: mockGitService,
        taskService: mockTaskService,
        workspaceUtils: mockWorkspaceUtils,
        resolveRepoPath: mockResolveRepoPath,
      });

      // Assert - verify session was properly added to database
      expect(addSessionSpy).toHaveBeenCalledTimes(1);
      
      // Verify return value includes session information
      expect(result).toMatchObject({
        session: "task#160",
        taskId: "#160",
      });
    });
  });
});<|MERGE_RESOLUTION|>--- conflicted
+++ resolved
@@ -6,10 +6,6 @@
  */
 
 import { describe, it, expect, beforeEach, mock } from "bun:test";
-<<<<<<< HEAD
-import * as fs from "fs";
-=======
->>>>>>> 938951d5
 import { startSessionFromParams } from "./session";
 import { MinskyError, ResourceNotFoundError } from "../errors";
 import type { SessionProviderInterface } from "./session";
@@ -31,21 +27,6 @@
   let sessionAddSpy: any;
 
   beforeEach(() => {
-<<<<<<< HEAD
-    // Mock the file system functions with Bun-compatible patterns
-    (fs as any).existsSync = mock(() => false);
-    (fs as any).rmSync = mock(() => {});
-
-    // Create fresh mocks for each test
-    mockSessionDB = {
-      getSession: createMock(),
-      addSession: createMock(),
-      deleteSession: createMock(),
-      listSessions: createMock(),
-      getSessionByTaskId: createMock(),
-      getNewSessionRepoPath: createMock(),
-    };
-=======
     // Create centralized mocks with default successful responses
     mockSessionDB = createMockSessionProvider({
       getSession: () => Promise.resolve(null), // No existing session
@@ -55,7 +36,6 @@
       getRepoPath: () => Promise.resolve("/test/sessions/task160"),
       getSessionWorkdir: () => Promise.resolve("/test/sessions/task160"),
     });
->>>>>>> 938951d5
 
     mockGitService = createMockGitService({
       clone: () => Promise.resolve({ workdir: "/test/sessions/task160", session: "task160" }),
@@ -115,43 +95,9 @@
       expect(sessionAddSpy).toHaveBeenCalled();
 
       // Verify all operations completed
-<<<<<<< HEAD
-      expect(mockGitService.clone).toHaveBeenCalledTimes(1);
-      expect(mockGitService.branchWithoutSession).toHaveBeenCalledTimes(1);
-      expect(mockSessionDB.addSession).toHaveBeenCalledTimes(1);
-    });
-
-    it("should clean up existing directory before starting", async () => {
-      // Arrange
-      (fs as any).existsSync = mock(() => true); // Directory exists
-      const params = {
-        task: "160",
-        repo: "local/minsky",
-        quiet: false,
-        noStatusUpdate: false,
-        skipInstall: true,
-      };
-
-      // Act
-      await startSessionFromParams(params, {
-        sessionDB: mockSessionDB,
-        gitService: mockGitService,
-        taskService: mockTaskService,
-        workspaceUtils: mockWorkspaceUtils,
-        resolveRepoPath: mockResolveRepoPath,
-      });
-
-      // Assert
-      expect(fs.existsSync).toHaveBeenCalled();
-      expect(fs.rmSync).toHaveBeenCalledWith(expect.stringContaining("task#160"), {
-        recursive: true,
-        force: true,
-      });
-=======
       expect(gitCloneSpy).toHaveBeenCalledTimes(1);
       expect(gitBranchWithoutSessionSpy).toHaveBeenCalledTimes(1);
       expect(sessionAddSpy).toHaveBeenCalledTimes(1);
->>>>>>> 938951d5
     });
   });
 
@@ -209,43 +155,7 @@
       ).rejects.toThrow("failed to create branch");
 
       // Verify session was never added to database
-<<<<<<< HEAD
-      expect(mockSessionDB.addSession).not.toHaveBeenCalled();
-    });
-
-    it("should clean up session directory when git operations fail", async () => {
-      // Arrange
-      const gitError = new Error("git clone failed");
-      mockGitService.clone.mockImplementation(() => Promise.reject(gitError));
-      (fs as any).existsSync = mock(() => true); // Directory exists after failed clone
-
-      const params = {
-        task: "160",
-        repo: "local/minsky",
-        quiet: false,
-        noStatusUpdate: false,
-        skipInstall: true,
-      };
-
-      // Act & Assert
-      await expect(
-        startSessionFromParams(params, {
-          sessionDB: mockSessionDB,
-          gitService: mockGitService,
-          taskService: mockTaskService,
-          workspaceUtils: mockWorkspaceUtils,
-          resolveRepoPath: mockResolveRepoPath,
-        })
-      ).rejects.toThrow("git clone failed");
-
-      // Verify directory cleanup was attempted (called multiple times due to initial cleanup + error cleanup)
-      expect(fs.rmSync).toHaveBeenCalledWith(expect.stringContaining("task#160"), {
-        recursive: true,
-        force: true,
-      });
-=======
-      expect(sessionAddSpy).not.toHaveBeenCalled();
->>>>>>> 938951d5
+      expect(sessionAddSpy).not.toHaveBeenCalled();
     });
 
     it("should propagate git errors without modification", async () => {
@@ -278,38 +188,7 @@
     });
   });
 
-<<<<<<< HEAD
-  describe("Edge cases and error handling", () => {
-    it("should handle directory cleanup failure gracefully", async () => {
-      // Arrange
-      (fs as any).existsSync = mock(() => true);
-      (fs as any).rmSync = mock(() => {
-        throw new Error("permission denied");
-      });
-
-      const params = {
-        task: "160",
-        repo: "local/minsky",
-        quiet: false,
-        noStatusUpdate: false,
-        skipInstall: true,
-      };
-
-      // Act & Assert - should throw MinskyError about cleanup failure
-      await expect(
-        startSessionFromParams(params, {
-          sessionDB: mockSessionDB,
-          gitService: mockGitService,
-          taskService: mockTaskService,
-          workspaceUtils: mockWorkspaceUtils,
-          resolveRepoPath: mockResolveRepoPath,
-        })
-      ).rejects.toThrow("Failed to clean up existing session directory");
-    });
-
-=======
   describe("Error handling edge cases", () => {
->>>>>>> 938951d5
     it("should prevent session creation when session already exists", async () => {
       // Arrange
       const sessionGetSpy = mock(() => Promise.resolve({
@@ -442,18 +321,9 @@
       ).rejects.toThrow("fatal: destination path");
 
       // Critical assertion: session should NOT be in database after git failure
-<<<<<<< HEAD
-      expect(mockSessionDB.addSession).not.toHaveBeenCalled();
-
-      // Verify the session database is clean and no orphaned records exist
-      // The not.toHaveBeenCalled() check above already verifies this,
-      // but we also verify deleteSession wasn't called since addSession wasn't called
-      expect(mockSessionDB.deleteSession).not.toHaveBeenCalled();
-=======
       expect(sessionAddSpy).not.toHaveBeenCalled();
 
       // This is the core consistency guarantee this test suite verifies
->>>>>>> 938951d5
     });
 
     it("should successfully add session record only after all operations complete", async () => {
