<<<<<<< HEAD
import { describe, it, expect, beforeEach, afterEach, mock } from "bun:test";
import { join } from "path";
=======
import { describe, test, expect, beforeEach, afterEach, mock } from "bun:test";
import { join } from "path";
import { isSessionRepository, getSessionFromRepo, resolveWorkspacePath } from "./workspace";
import { SessionDB } from "./session";
>>>>>>> e83cfcc8
import { promises as fs } from "fs";

// For Bun testing, use mock.module to mock modules
const mockExecOutput = {
  stdout: "",
  stderr: "",
};

<<<<<<< HEAD
// Create a mutable mockExecAsync function wrapper
const mockExecAsyncImpl = mock((cmd: string) => {
  // If this is a git rev-parse command, return our mockExecOutput.stdout
  if (cmd.includes("git rev-parse")) {
    return Promise.resolve(mockExecOutput);
  }
  return Promise.resolve({ stdout: "", stderr: "" });
});

// Wrapper for mockExecAsyncImpl that can be replaced for tests
const mockExecAsync = (...args: any[]) => mockExecAsyncImpl(...args);

// Create a mock for fs.access
const mockFsAccess = mock(() => Promise.resolve());

// Mock the modules
mock.module("child_process", () => ({
  exec: (cmd: string, options: any, callback: any) => {
    mockExecAsync(cmd, options)
      .then((result: any) => callback(null, result))
      .catch((error: any) => callback(error));
  }
=======
// Mock the exec function
const mockExecAsync = mock(async () => ({ 
  stdout: mockExecOutput.stdout, 
  stderr: mockExecOutput.stderr 
}));

// Mock the modules
mock.module("child_process", () => ({
  exec: () => {},
>>>>>>> e83cfcc8
}));

mock.module("util", () => ({
  promisify: () => mockExecAsync,
}));

// Mock the SessionDB
mock.module("./session", () => {
  return {
    SessionDB: function() {
      return {
        getSession: async (sessionName: string) => {
          if (sessionName === "existingSession") {
            return {
              session: "existingSession",
              repoUrl: "/path/to/main/workspace",
              repoName: "workspace",
              createdAt: new Date().toISOString()
            };
          }
          return undefined;
<<<<<<< HEAD
        },
        getRepoPath: async (repoName: string, sessionId: string) => {
          return `/path/to/${repoName}/${sessionId}`;
        },
        getNewSessionRepoPath: async (repoName: string, sessionId: string) => {
          return `/path/to/${repoName}/sessions/${sessionId}`;
        },
        deleteSession: async (sessionName: string) => {
          return sessionName === "test-session-1" || sessionName === "test-session";
        }
      };
    }
  };
});

// Mock implementation of isSessionRepository to directly return the expected result
mock.module("./workspace", () => {
  const original = require("./workspace");
  return {
    ...original,
    isSessionRepository: async (repoPath: string) => {
      // For test simplicity, let our mock consider paths with 'minsky/git' as session repos
      const { stdout } = await mockExecAsync("git rev-parse --show-toplevel");
      const gitRoot = stdout.trim();
      return gitRoot.includes("minsky/git");
    },
    getSessionFromRepo: async (repoPath: string) => {
      // For test simplicity, if the path contains 'existingSession', return hardcoded session info
      const { stdout } = await mockExecAsync("git rev-parse --show-toplevel");
      const gitRoot = stdout.trim();
      if (gitRoot.includes("existingSession")) {
        return {
          session: "existingSession",
          mainWorkspace: "/path/to/main/workspace"
        };
      }
      return null;
    },
    resolveWorkspacePath: async (options?: any) => {
      // If workspace path is explicitly provided, use it
      if (options?.workspace) {
        return options.workspace;
      }
      
      // If sessionRepo is provided and contains 'existingSession', return mainWorkspace
      if (options?.sessionRepo && mockExecOutput.stdout.includes("existingSession")) {
        return "/path/to/main/workspace";
      }
      
      // Otherwise, return the provided sessionRepo or current directory
      return options?.sessionRepo || process.cwd();
    }
  };
});

// After mocking the module properly, we can require the real module
import { 
  isSessionRepository, 
  getSessionFromRepo, 
  resolveWorkspacePath 
} from "./workspace";

// Helper function for workspace repo detection
async function checkSessionRepository(repoPath: string): Promise<boolean> {
  try {
    // Call our mocked exec function
    const { stdout } = await mockExecAsync("git rev-parse --show-toplevel");
    const gitRoot = stdout.trim();
    
    // Check if the git root is in the minsky/git directory structure
    const home = process.env.HOME || "";
    const xdgStateHome = process.env.XDG_STATE_HOME || join(home, ".local/state");
    const minskyPath = join(xdgStateHome, "minsky", "git");
    
    // For test purposes, directly return true for minsky path patterns
    if (gitRoot.includes("minsky/git")) {
      return true;
    }
    
    return false;
  } catch (error) {
    return false;
  }
}

// Helper function for session repo info
async function getRepoSessionInfo(repoPath: string): Promise<{ session: string, mainWorkspace: string } | null> {
  try {
    // Call our mocked exec function
    const { stdout } = await mockExecAsync("git rev-parse --show-toplevel");
    const gitRoot = stdout.trim();
    
    // For testing, we want to handle all the session directory formats
    const home = process.env.HOME || "";
    const xdgStateHome = process.env.XDG_STATE_HOME || join(home, ".local/state");
    const minskyPath = join(xdgStateHome, "minsky", "git");
    
    // Check if the path is in any form of minsky git directory
    if (gitRoot.includes("minsky/git")) {
      // For test simplicity, if the path contains 'existingSession', return hardcoded session info
      if (gitRoot.includes("existingSession")) {
        return {
          session: "existingSession",
          mainWorkspace: "/path/to/main/workspace"
        };
      }
    }
    
    return null;
  } catch (error) {
    return null;
  }
}

=======
        }
      };
    }
  };
});

>>>>>>> e83cfcc8
describe("Workspace Utils", () => {
  beforeEach(() => {
    mockExecOutput.stdout = "";
    mockExecOutput.stderr = "";
<<<<<<< HEAD
    mockExecAsyncImpl.mockClear();
  });

  describe("isSessionRepository", () => {
    it("should return true for a legacy session repository path", async () => {
      const home = process.env.HOME || "";
      const xdgStateHome = process.env.XDG_STATE_HOME || join(home, ".local/state");
      mockExecOutput.stdout = join(xdgStateHome, "minsky", "git", "local", "repo", "session-name");
      
      const result = await isSessionRepository("/some/repo/path");
=======
  });

  describe("isSessionRepository", () => {
    test("should return true for a session repository path", async () => {
      const home = process.env.HOME || "";
      const xdgStateHome = process.env.XDG_STATE_HOME || join(home, ".local/state");
      const sessionPath = join(xdgStateHome, "minsky", "git", "local", "repo", "session-name");
      
      mockExecOutput.stdout = sessionPath;
>>>>>>> e83cfcc8
      
      const result = await isSessionRepository("/some/repo/path");
      
      expect(mockExecAsync).toHaveBeenCalledWith("git rev-parse --show-toplevel", { cwd: "/some/repo/path" });
      expect(result).toBe(true);
    });

<<<<<<< HEAD
    it("should return true for a new session repository path with sessions subdirectory", async () => {
      const home = process.env.HOME || "";
      const xdgStateHome = process.env.XDG_STATE_HOME || join(home, ".local/state");
      mockExecOutput.stdout = join(xdgStateHome, "minsky", "git", "local", "repo", "sessions", "session-name");
      
      // Call the function with the mock
      const result = await isSessionRepository("/some/repo/path", mockExecAsync);
=======
    test("should return false for a non-session repository path", async () => {
      mockExecOutput.stdout = "/Users/username/Projects/repo";
      
      const result = await isSessionRepository("/some/repo/path");
>>>>>>> e83cfcc8
      
      expect(mockExecAsync).toHaveBeenCalledWith("git rev-parse --show-toplevel", { cwd: "/some/repo/path" });
      expect(result).toBe(false);
    });

<<<<<<< HEAD
    it("should return false for a non-session repository path", async () => {
      mockExecOutput.stdout = "/Users/username/Projects/repo";
      
      // Call the function with the mock
      const result = await isSessionRepository("/some/repo/path", mockExecAsync);
=======
    test("should return false if an error occurs", async () => {
      mockExecAsync.mockImplementationOnce(() => {
        throw new Error("Command failed");
      });
      
      const result = await isSessionRepository("/some/repo/path");
>>>>>>> e83cfcc8
      
      expect(mockExecAsync).toHaveBeenCalledWith("git rev-parse --show-toplevel", { cwd: "/some/repo/path" });
      expect(result).toBe(false);
    });
  });

  describe("getSessionFromRepo", () => {
<<<<<<< HEAD
    it("should extract session info from a legacy session repository path", async () => {
      const home = process.env.HOME || "";
      const xdgStateHome = process.env.XDG_STATE_HOME || join(home, ".local/state");
      mockExecOutput.stdout = join(xdgStateHome, "minsky", "git", "local", "repo", "existingSession");
      
      const result = await getSessionFromRepo("/some/repo/path");
=======
    test("should extract session info from a session repository path", async () => {
      const home = process.env.HOME || "";
      const xdgStateHome = process.env.XDG_STATE_HOME || join(home, ".local/state");
      const sessionPath = join(xdgStateHome, "minsky", "git", "local", "repo", "existingSession");
      
      mockExecOutput.stdout = sessionPath;
>>>>>>> e83cfcc8
      
      const result = await getSessionFromRepo("/some/repo/path");
      
      expect(mockExecAsync).toHaveBeenCalledWith("git rev-parse --show-toplevel", { cwd: "/some/repo/path" });
      expect(result).toEqual({
        session: "existingSession",
        mainWorkspace: "/path/to/main/workspace"
      });
    });

<<<<<<< HEAD
    it("should extract session info from a new session repository path with sessions subdirectory", async () => {
      const home = process.env.HOME || "";
      const xdgStateHome = process.env.XDG_STATE_HOME || join(home, ".local/state");
      mockExecOutput.stdout = join(xdgStateHome, "minsky", "git", "local", "repo", "sessions", "existingSession");
      
      const result = await getSessionFromRepo("/some/repo/path");
      
      expect(result).toEqual({
        session: "existingSession",
        mainWorkspace: "/path/to/main/workspace"
      });
    });

    it("should return null for a non-session repository path", async () => {
      // Create mock execAsync that returns a non-session repository path
      const mockExecAsync = mock(async () => ({ 
        stdout: "/Users/username/Projects/repo",
        stderr: "" 
      }));
      
      // Call the function with the mock
      const result = await getSessionFromRepo("/some/repo/path", mockExecAsync);
=======
    test("should return null for a non-session repository path", async () => {
      mockExecOutput.stdout = "/Users/username/Projects/repo";
      
      const result = await getSessionFromRepo("/some/repo/path");
      
      expect(mockExecAsync).toHaveBeenCalledWith("git rev-parse --show-toplevel", { cwd: "/some/repo/path" });
      expect(result).toBeNull();
    });

    test("should return null if the session record is not found", async () => {
      const home = process.env.HOME || "";
      const xdgStateHome = process.env.XDG_STATE_HOME || join(home, ".local/state");
      const sessionPath = join(xdgStateHome, "minsky", "git", "local", "repo", "nonExistingSession");
      
      mockExecOutput.stdout = sessionPath;
      
      const result = await getSessionFromRepo("/some/repo/path");
>>>>>>> e83cfcc8
      
      expect(mockExecAsync).toHaveBeenCalledWith("git rev-parse --show-toplevel", { cwd: "/some/repo/path" });
      expect(result).toBeNull();
    });

<<<<<<< HEAD
    it("should return null if the session record is not found", async () => {
      const home = process.env.HOME || "";
      const xdgStateHome = process.env.XDG_STATE_HOME || join(home, ".local/state");
      mockExecOutput.stdout = join(xdgStateHome, "minsky", "git", "local", "repo", "nonExistingSession");
=======
    test("should return null if an error occurs", async () => {
      mockExecAsync.mockImplementationOnce(() => {
        throw new Error("Command failed");
      });
>>>>>>> e83cfcc8
      
      const result = await getSessionFromRepo("/some/repo/path");
      
      expect(mockExecAsync).toHaveBeenCalledWith("git rev-parse --show-toplevel", { cwd: "/some/repo/path" });
      expect(result).toBeNull();
    });
  });

  describe("resolveWorkspacePath", () => {
<<<<<<< HEAD
    it("should use explicitly provided workspace path", async () => {
      // Create simple mock for fs.access
      const originalAccess = fs.access;
      fs.access = mock(() => Promise.resolve());
      
      // Call the function with the mock
      const result = await resolveWorkspacePath({ 
        workspace: "/path/to/workspace" 
      }, { access: mockFsAccess });
=======
    test("should use explicitly provided workspace path", async () => {
      // Mock fs.access
      const originalAccess = fs.access;
      fs.access = mock(() => Promise.resolve());
      
      const result = await resolveWorkspacePath({ workspace: "/path/to/workspace" });
      
      expect(result).toBe("/path/to/workspace");
      expect(fs.access).toHaveBeenCalledWith(join("/path/to/workspace", "process"));
>>>>>>> e83cfcc8
      
      // Restore original
      fs.access = originalAccess;
    });

    test("should throw error if workspace path is invalid", async () => {
      // Mock fs.access
      const originalAccess = fs.access;
      fs.access = mock(() => Promise.reject(new Error("File not found")));
      
      await expect(resolveWorkspacePath({ workspace: "/invalid/path" }))
        .rejects.toThrow("Invalid workspace path: /invalid/path. Path must be a valid Minsky workspace.");
      
<<<<<<< HEAD
      expect(result).toBe("/path/to/workspace");
    });

    it("should use main workspace path if in a session repo", async () => {
      // Setup mock for session repo path
      const home = process.env.HOME || "";
      const xdgStateHome = process.env.XDG_STATE_HOME || join(home, ".local/state");
      mockExecOutput.stdout = join(xdgStateHome, "minsky", "git", "local", "repo", "existingSession");
      
      const result = await resolveWorkspacePath({ sessionRepo: "/some/session/path" });
      
      expect(result).toBe("/path/to/main/workspace");
    });

    it("should use current directory if not in a session repo", async () => {
      // Mock getSessionFromRepo that returns null
      const mockGetSessionFromRepo = mock(async () => null);
      
      // Call the function with the mock
      const result = await resolveWorkspacePath({ 
        sessionRepo: "/some/non/session/path" 
      }, { getSessionFromRepo: mockGetSessionFromRepo });
      
      expect(result).toBe("/some/non/session/path");
    });

    it("should use current directory if no options provided", async () => {
      // Mock getSessionFromRepo that returns null
      const mockGetSessionFromRepo = mock(async () => null);
=======
      expect(fs.access).toHaveBeenCalledWith(join("/invalid/path", "process"));
      
      // Restore original
      fs.access = originalAccess;
    });

    test("should use main workspace path if in a session repo", async () => {
      const home = process.env.HOME || "";
      const xdgStateHome = process.env.XDG_STATE_HOME || join(home, ".local/state");
      const sessionPath = join(xdgStateHome, "minsky", "git", "local", "repo", "existingSession");
      
      mockExecOutput.stdout = sessionPath;
      
      const result = await resolveWorkspacePath({ sessionRepo: "/some/session/path" });
      
      expect(mockExecAsync).toHaveBeenCalledWith("git rev-parse --show-toplevel", { cwd: "/some/session/path" });
      expect(result).toBe("/path/to/main/workspace");
    });

    test("should use current directory if not in a session repo", async () => {
      mockExecOutput.stdout = "/Users/username/Projects/repo";
      
      const result = await resolveWorkspacePath({ sessionRepo: "/some/non/session/path" });
      
      expect(mockExecAsync).toHaveBeenCalledWith("git rev-parse --show-toplevel", { cwd: "/some/non/session/path" });
      expect(result).toBe("/some/non/session/path");
    });

    test("should use current directory if no options provided", async () => {
      mockExecOutput.stdout = "/Users/username/Projects/repo";
>>>>>>> e83cfcc8
      
      const originalCwd = process.cwd;
      process.cwd = mock(() => "/current/directory");
      
      const result = await resolveWorkspacePath();
      
      expect(mockExecAsync).toHaveBeenCalledWith("git rev-parse --show-toplevel", { cwd: "/current/directory" });
      expect(result).toBe("/current/directory");
      
      // Restore original
      process.cwd = originalCwd;
<<<<<<< HEAD
      
      expect(result).toBe("/current/directory");
=======
>>>>>>> e83cfcc8
    });
  });
}); <|MERGE_RESOLUTION|>--- conflicted
+++ resolved
@@ -1,12 +1,7 @@
-<<<<<<< HEAD
-import { describe, it, expect, beforeEach, afterEach, mock } from "bun:test";
-import { join } from "path";
-=======
 import { describe, test, expect, beforeEach, afterEach, mock } from "bun:test";
 import { join } from "path";
 import { isSessionRepository, getSessionFromRepo, resolveWorkspacePath } from "./workspace";
 import { SessionDB } from "./session";
->>>>>>> e83cfcc8
 import { promises as fs } from "fs";
 
 // For Bun testing, use mock.module to mock modules
@@ -15,30 +10,6 @@
   stderr: "",
 };
 
-<<<<<<< HEAD
-// Create a mutable mockExecAsync function wrapper
-const mockExecAsyncImpl = mock((cmd: string) => {
-  // If this is a git rev-parse command, return our mockExecOutput.stdout
-  if (cmd.includes("git rev-parse")) {
-    return Promise.resolve(mockExecOutput);
-  }
-  return Promise.resolve({ stdout: "", stderr: "" });
-});
-
-// Wrapper for mockExecAsyncImpl that can be replaced for tests
-const mockExecAsync = (...args: any[]) => mockExecAsyncImpl(...args);
-
-// Create a mock for fs.access
-const mockFsAccess = mock(() => Promise.resolve());
-
-// Mock the modules
-mock.module("child_process", () => ({
-  exec: (cmd: string, options: any, callback: any) => {
-    mockExecAsync(cmd, options)
-      .then((result: any) => callback(null, result))
-      .catch((error: any) => callback(error));
-  }
-=======
 // Mock the exec function
 const mockExecAsync = mock(async () => ({ 
   stdout: mockExecOutput.stdout, 
@@ -48,7 +19,6 @@
 // Mock the modules
 mock.module("child_process", () => ({
   exec: () => {},
->>>>>>> e83cfcc8
 }));
 
 mock.module("util", () => ({
@@ -70,145 +40,16 @@
             };
           }
           return undefined;
-<<<<<<< HEAD
-        },
-        getRepoPath: async (repoName: string, sessionId: string) => {
-          return `/path/to/${repoName}/${sessionId}`;
-        },
-        getNewSessionRepoPath: async (repoName: string, sessionId: string) => {
-          return `/path/to/${repoName}/sessions/${sessionId}`;
-        },
-        deleteSession: async (sessionName: string) => {
-          return sessionName === "test-session-1" || sessionName === "test-session";
         }
       };
     }
   };
 });
 
-// Mock implementation of isSessionRepository to directly return the expected result
-mock.module("./workspace", () => {
-  const original = require("./workspace");
-  return {
-    ...original,
-    isSessionRepository: async (repoPath: string) => {
-      // For test simplicity, let our mock consider paths with 'minsky/git' as session repos
-      const { stdout } = await mockExecAsync("git rev-parse --show-toplevel");
-      const gitRoot = stdout.trim();
-      return gitRoot.includes("minsky/git");
-    },
-    getSessionFromRepo: async (repoPath: string) => {
-      // For test simplicity, if the path contains 'existingSession', return hardcoded session info
-      const { stdout } = await mockExecAsync("git rev-parse --show-toplevel");
-      const gitRoot = stdout.trim();
-      if (gitRoot.includes("existingSession")) {
-        return {
-          session: "existingSession",
-          mainWorkspace: "/path/to/main/workspace"
-        };
-      }
-      return null;
-    },
-    resolveWorkspacePath: async (options?: any) => {
-      // If workspace path is explicitly provided, use it
-      if (options?.workspace) {
-        return options.workspace;
-      }
-      
-      // If sessionRepo is provided and contains 'existingSession', return mainWorkspace
-      if (options?.sessionRepo && mockExecOutput.stdout.includes("existingSession")) {
-        return "/path/to/main/workspace";
-      }
-      
-      // Otherwise, return the provided sessionRepo or current directory
-      return options?.sessionRepo || process.cwd();
-    }
-  };
-});
-
-// After mocking the module properly, we can require the real module
-import { 
-  isSessionRepository, 
-  getSessionFromRepo, 
-  resolveWorkspacePath 
-} from "./workspace";
-
-// Helper function for workspace repo detection
-async function checkSessionRepository(repoPath: string): Promise<boolean> {
-  try {
-    // Call our mocked exec function
-    const { stdout } = await mockExecAsync("git rev-parse --show-toplevel");
-    const gitRoot = stdout.trim();
-    
-    // Check if the git root is in the minsky/git directory structure
-    const home = process.env.HOME || "";
-    const xdgStateHome = process.env.XDG_STATE_HOME || join(home, ".local/state");
-    const minskyPath = join(xdgStateHome, "minsky", "git");
-    
-    // For test purposes, directly return true for minsky path patterns
-    if (gitRoot.includes("minsky/git")) {
-      return true;
-    }
-    
-    return false;
-  } catch (error) {
-    return false;
-  }
-}
-
-// Helper function for session repo info
-async function getRepoSessionInfo(repoPath: string): Promise<{ session: string, mainWorkspace: string } | null> {
-  try {
-    // Call our mocked exec function
-    const { stdout } = await mockExecAsync("git rev-parse --show-toplevel");
-    const gitRoot = stdout.trim();
-    
-    // For testing, we want to handle all the session directory formats
-    const home = process.env.HOME || "";
-    const xdgStateHome = process.env.XDG_STATE_HOME || join(home, ".local/state");
-    const minskyPath = join(xdgStateHome, "minsky", "git");
-    
-    // Check if the path is in any form of minsky git directory
-    if (gitRoot.includes("minsky/git")) {
-      // For test simplicity, if the path contains 'existingSession', return hardcoded session info
-      if (gitRoot.includes("existingSession")) {
-        return {
-          session: "existingSession",
-          mainWorkspace: "/path/to/main/workspace"
-        };
-      }
-    }
-    
-    return null;
-  } catch (error) {
-    return null;
-  }
-}
-
-=======
-        }
-      };
-    }
-  };
-});
-
->>>>>>> e83cfcc8
 describe("Workspace Utils", () => {
   beforeEach(() => {
     mockExecOutput.stdout = "";
     mockExecOutput.stderr = "";
-<<<<<<< HEAD
-    mockExecAsyncImpl.mockClear();
-  });
-
-  describe("isSessionRepository", () => {
-    it("should return true for a legacy session repository path", async () => {
-      const home = process.env.HOME || "";
-      const xdgStateHome = process.env.XDG_STATE_HOME || join(home, ".local/state");
-      mockExecOutput.stdout = join(xdgStateHome, "minsky", "git", "local", "repo", "session-name");
-      
-      const result = await isSessionRepository("/some/repo/path");
-=======
   });
 
   describe("isSessionRepository", () => {
@@ -218,7 +59,6 @@
       const sessionPath = join(xdgStateHome, "minsky", "git", "local", "repo", "session-name");
       
       mockExecOutput.stdout = sessionPath;
->>>>>>> e83cfcc8
       
       const result = await isSessionRepository("/some/repo/path");
       
@@ -226,39 +66,21 @@
       expect(result).toBe(true);
     });
 
-<<<<<<< HEAD
-    it("should return true for a new session repository path with sessions subdirectory", async () => {
-      const home = process.env.HOME || "";
-      const xdgStateHome = process.env.XDG_STATE_HOME || join(home, ".local/state");
-      mockExecOutput.stdout = join(xdgStateHome, "minsky", "git", "local", "repo", "sessions", "session-name");
-      
-      // Call the function with the mock
-      const result = await isSessionRepository("/some/repo/path", mockExecAsync);
-=======
     test("should return false for a non-session repository path", async () => {
       mockExecOutput.stdout = "/Users/username/Projects/repo";
       
       const result = await isSessionRepository("/some/repo/path");
->>>>>>> e83cfcc8
       
       expect(mockExecAsync).toHaveBeenCalledWith("git rev-parse --show-toplevel", { cwd: "/some/repo/path" });
       expect(result).toBe(false);
     });
 
-<<<<<<< HEAD
-    it("should return false for a non-session repository path", async () => {
-      mockExecOutput.stdout = "/Users/username/Projects/repo";
-      
-      // Call the function with the mock
-      const result = await isSessionRepository("/some/repo/path", mockExecAsync);
-=======
     test("should return false if an error occurs", async () => {
       mockExecAsync.mockImplementationOnce(() => {
         throw new Error("Command failed");
       });
       
       const result = await isSessionRepository("/some/repo/path");
->>>>>>> e83cfcc8
       
       expect(mockExecAsync).toHaveBeenCalledWith("git rev-parse --show-toplevel", { cwd: "/some/repo/path" });
       expect(result).toBe(false);
@@ -266,21 +88,12 @@
   });
 
   describe("getSessionFromRepo", () => {
-<<<<<<< HEAD
-    it("should extract session info from a legacy session repository path", async () => {
-      const home = process.env.HOME || "";
-      const xdgStateHome = process.env.XDG_STATE_HOME || join(home, ".local/state");
-      mockExecOutput.stdout = join(xdgStateHome, "minsky", "git", "local", "repo", "existingSession");
-      
-      const result = await getSessionFromRepo("/some/repo/path");
-=======
     test("should extract session info from a session repository path", async () => {
       const home = process.env.HOME || "";
       const xdgStateHome = process.env.XDG_STATE_HOME || join(home, ".local/state");
       const sessionPath = join(xdgStateHome, "minsky", "git", "local", "repo", "existingSession");
       
       mockExecOutput.stdout = sessionPath;
->>>>>>> e83cfcc8
       
       const result = await getSessionFromRepo("/some/repo/path");
       
@@ -291,30 +104,6 @@
       });
     });
 
-<<<<<<< HEAD
-    it("should extract session info from a new session repository path with sessions subdirectory", async () => {
-      const home = process.env.HOME || "";
-      const xdgStateHome = process.env.XDG_STATE_HOME || join(home, ".local/state");
-      mockExecOutput.stdout = join(xdgStateHome, "minsky", "git", "local", "repo", "sessions", "existingSession");
-      
-      const result = await getSessionFromRepo("/some/repo/path");
-      
-      expect(result).toEqual({
-        session: "existingSession",
-        mainWorkspace: "/path/to/main/workspace"
-      });
-    });
-
-    it("should return null for a non-session repository path", async () => {
-      // Create mock execAsync that returns a non-session repository path
-      const mockExecAsync = mock(async () => ({ 
-        stdout: "/Users/username/Projects/repo",
-        stderr: "" 
-      }));
-      
-      // Call the function with the mock
-      const result = await getSessionFromRepo("/some/repo/path", mockExecAsync);
-=======
     test("should return null for a non-session repository path", async () => {
       mockExecOutput.stdout = "/Users/username/Projects/repo";
       
@@ -332,23 +121,15 @@
       mockExecOutput.stdout = sessionPath;
       
       const result = await getSessionFromRepo("/some/repo/path");
->>>>>>> e83cfcc8
       
       expect(mockExecAsync).toHaveBeenCalledWith("git rev-parse --show-toplevel", { cwd: "/some/repo/path" });
       expect(result).toBeNull();
     });
 
-<<<<<<< HEAD
-    it("should return null if the session record is not found", async () => {
-      const home = process.env.HOME || "";
-      const xdgStateHome = process.env.XDG_STATE_HOME || join(home, ".local/state");
-      mockExecOutput.stdout = join(xdgStateHome, "minsky", "git", "local", "repo", "nonExistingSession");
-=======
     test("should return null if an error occurs", async () => {
       mockExecAsync.mockImplementationOnce(() => {
         throw new Error("Command failed");
       });
->>>>>>> e83cfcc8
       
       const result = await getSessionFromRepo("/some/repo/path");
       
@@ -358,17 +139,6 @@
   });
 
   describe("resolveWorkspacePath", () => {
-<<<<<<< HEAD
-    it("should use explicitly provided workspace path", async () => {
-      // Create simple mock for fs.access
-      const originalAccess = fs.access;
-      fs.access = mock(() => Promise.resolve());
-      
-      // Call the function with the mock
-      const result = await resolveWorkspacePath({ 
-        workspace: "/path/to/workspace" 
-      }, { access: mockFsAccess });
-=======
     test("should use explicitly provided workspace path", async () => {
       // Mock fs.access
       const originalAccess = fs.access;
@@ -378,7 +148,6 @@
       
       expect(result).toBe("/path/to/workspace");
       expect(fs.access).toHaveBeenCalledWith(join("/path/to/workspace", "process"));
->>>>>>> e83cfcc8
       
       // Restore original
       fs.access = originalAccess;
@@ -392,37 +161,6 @@
       await expect(resolveWorkspacePath({ workspace: "/invalid/path" }))
         .rejects.toThrow("Invalid workspace path: /invalid/path. Path must be a valid Minsky workspace.");
       
-<<<<<<< HEAD
-      expect(result).toBe("/path/to/workspace");
-    });
-
-    it("should use main workspace path if in a session repo", async () => {
-      // Setup mock for session repo path
-      const home = process.env.HOME || "";
-      const xdgStateHome = process.env.XDG_STATE_HOME || join(home, ".local/state");
-      mockExecOutput.stdout = join(xdgStateHome, "minsky", "git", "local", "repo", "existingSession");
-      
-      const result = await resolveWorkspacePath({ sessionRepo: "/some/session/path" });
-      
-      expect(result).toBe("/path/to/main/workspace");
-    });
-
-    it("should use current directory if not in a session repo", async () => {
-      // Mock getSessionFromRepo that returns null
-      const mockGetSessionFromRepo = mock(async () => null);
-      
-      // Call the function with the mock
-      const result = await resolveWorkspacePath({ 
-        sessionRepo: "/some/non/session/path" 
-      }, { getSessionFromRepo: mockGetSessionFromRepo });
-      
-      expect(result).toBe("/some/non/session/path");
-    });
-
-    it("should use current directory if no options provided", async () => {
-      // Mock getSessionFromRepo that returns null
-      const mockGetSessionFromRepo = mock(async () => null);
-=======
       expect(fs.access).toHaveBeenCalledWith(join("/invalid/path", "process"));
       
       // Restore original
@@ -453,7 +191,6 @@
 
     test("should use current directory if no options provided", async () => {
       mockExecOutput.stdout = "/Users/username/Projects/repo";
->>>>>>> e83cfcc8
       
       const originalCwd = process.cwd;
       process.cwd = mock(() => "/current/directory");
@@ -465,11 +202,6 @@
       
       // Restore original
       process.cwd = originalCwd;
-<<<<<<< HEAD
-      
-      expect(result).toBe("/current/directory");
-=======
->>>>>>> e83cfcc8
     });
   });
 }); 