--- conflicted
+++ resolved
@@ -1,15 +1,8 @@
-<<<<<<< HEAD
-import { describe, it, expect, beforeEach, afterEach, mock } from 'bun:test';
-import { join } from 'path';
-import { promises as fs } from 'fs';
-import type { Mock } from 'bun:test';
-=======
 import { describe, test, expect, beforeEach, afterEach, mock } from "bun:test";
 import { join } from "path";
 import { isSessionRepository, getSessionFromRepo, resolveWorkspacePath } from "./workspace";
 import { SessionDB } from "./session";
 import { promises as fs } from "fs";
->>>>>>> e83cfcc8
 
 // For Bun testing, use mock.module to mock modules
 const mockExecOutput = {
@@ -17,33 +10,8 @@
   stderr: "",
 };
 
-<<<<<<< HEAD
-// Create a mutable mockExecAsync function wrapper that can be typed properly
-const mockExecAsyncImpl = mock(async (cmd: string) => {
-  // If this is a git rev-parse command, return our mockExecOutput.stdout
-  if (cmd.includes('git rev-parse')) {
-    return mockExecOutput;
-  }
-  return { stdout: '', stderr: '' };
-});
-
-// Create a mock for fs.access
-const mockFsAccess = mock(() => Promise.resolve());
-
-// Mock the modules
-mock.module('child_process', () => ({
-  exec: (cmd: string, options: any, callback: any) => {
-    mockExecAsyncImpl(cmd, options)
-      .then((result: any) => callback(null, result))
-      .catch((error: any) => callback(error));
-  }
-}));
-
-mock.module('util', () => ({
-  promisify: () => mockExecAsyncImpl,
-=======
 // Mock the exec function
-const mockExecAsync = mock(async () => ({ 
+const mockExecAsync = mock.fn(async () => ({ 
   stdout: mockExecOutput.stdout, 
   stderr: mockExecOutput.stderr 
 }));
@@ -55,7 +23,6 @@
 
 mock.module("util", () => ({
   promisify: () => mockExecAsync,
->>>>>>> e83cfcc8
 }));
 
 // Mock the SessionDB
@@ -72,11 +39,11 @@
               createdAt: new Date().toISOString()
             };
           }
-          if (sessionName === 'task#027') {
+          if (sessionName === "task#027") {
             return {
-              session: 'task#027',
-              repoUrl: '/path/to/main/workspace',
-              repoName: 'minsky',
+              session: "task#027",
+              repoUrl: "/path/to/main/workspace",
+              repoName: "minsky",
               createdAt: new Date().toISOString()
             };
           }
@@ -87,114 +54,11 @@
   };
 });
 
-<<<<<<< HEAD
-// Mock implementation of isSessionRepository to directly return the expected result
-mock.module('./workspace', () => {
-  const original = require('./workspace');
-  return {
-    ...original,
-    isSessionRepository: async (repoPath: string) => {
-      // For test simplicity, let our mock consider paths with 'minsky/git' as session repos
-      const { stdout } = await mockExecAsyncImpl('git rev-parse --show-toplevel');
-      const gitRoot = stdout.trim();
-      return gitRoot.includes('minsky/git');
-    },
-    getSessionFromRepo: async (repoPath: string) => {
-      // For test simplicity, if the path contains 'existingSession', return hardcoded session info
-      const { stdout } = await mockExecAsyncImpl('git rev-parse --show-toplevel');
-      const gitRoot = stdout.trim();
-      if (gitRoot.includes('existingSession')) {
-        return {
-          session: 'existingSession',
-          mainWorkspace: '/path/to/main/workspace'
-        };
-      }
-      return null;
-    },
-    resolveWorkspacePath: async (options?: any) => {
-      // If workspace path is explicitly provided, use it
-      if (options?.workspace) {
-        return options.workspace;
-      }
-      
-      // If sessionRepo is provided and contains 'existingSession', return mainWorkspace
-      if (options?.sessionRepo && mockExecOutput.stdout.includes('existingSession')) {
-        return '/path/to/main/workspace';
-      }
-      
-      // Otherwise, return the provided sessionRepo or current directory
-      return options?.sessionRepo || process.cwd();
-    }
-  };
-});
-
-// After mocking the module properly, we can require the real module
-import { 
-  isSessionRepository, 
-  getSessionFromRepo, 
-  resolveWorkspacePath,
-  getCurrentSession
-} from './workspace';
-
-// Helper function for workspace repo detection
-async function checkSessionRepository(repoPath: string): Promise<boolean> {
-  try {
-    // Call our mocked exec function
-    const { stdout } = await mockExecAsyncImpl('git rev-parse --show-toplevel');
-    const gitRoot = stdout.trim();
-    
-    // Check if the git root is in the minsky/git directory structure
-    const home = process.env.HOME || '';
-    const xdgStateHome = process.env.XDG_STATE_HOME || join(home, '.local/state');
-    const minskyPath = join(xdgStateHome, 'minsky', 'git');
-    
-    // For test purposes, directly return true for minsky path patterns
-    if (gitRoot.includes('minsky/git')) {
-      return true;
-    }
-    
-    return false;
-  } catch (error) {
-    return false;
-  }
-}
-
-// Helper function for session repo info
-async function getRepoSessionInfo(repoPath: string): Promise<{ session: string, mainWorkspace: string } | null> {
-  try {
-    // Call our mocked exec function
-    const { stdout } = await mockExecAsyncImpl('git rev-parse --show-toplevel');
-    const gitRoot = stdout.trim();
-    
-    // For testing, we want to handle all the session directory formats
-    const home = process.env.HOME || '';
-    const xdgStateHome = process.env.XDG_STATE_HOME || join(home, '.local/state');
-    const minskyPath = join(xdgStateHome, 'minsky', 'git');
-    
-    // Check if the path is in any form of minsky git directory
-    if (gitRoot.includes('minsky/git')) {
-      // For test simplicity, if the path contains 'existingSession', return hardcoded session info
-      if (gitRoot.includes('existingSession')) {
-        return {
-          session: 'existingSession',
-          mainWorkspace: '/path/to/main/workspace'
-        };
-      }
-    }
-    
-    return null;
-  } catch (error) {
-    return null;
-  }
-}
-
-describe('Workspace Utils', () => {
-=======
 describe("Workspace Utils", () => {
->>>>>>> e83cfcc8
   beforeEach(() => {
     mockExecOutput.stdout = "";
     mockExecOutput.stderr = "";
+    mockExecAsync.mockImplementation(async () => ({ stdout: mockExecOutput.stdout, stderr: mockExecOutput.stderr }));
   });
 
   describe("isSessionRepository", () => {
@@ -214,64 +78,39 @@
     test("should return false for a non-session repository path", async () => {
       mockExecOutput.stdout = "/Users/username/Projects/repo";
       
-<<<<<<< HEAD
-      // Call the function with the mock
-      const result = await isSessionRepository('/some/repo/path', mockExecAsyncImpl);
-=======
-      const result = await isSessionRepository("/some/repo/path");
->>>>>>> e83cfcc8
+      const result = await isSessionRepository("/some/repo/path");
       
       expect(mockExecAsync).toHaveBeenCalledWith("git rev-parse --show-toplevel", { cwd: "/some/repo/path" });
       expect(result).toBe(false);
     });
 
     test("should return false if an error occurs", async () => {
-      mockExecAsync.mockImplementationOnce(() => {
-        throw new Error("Command failed");
-      });
-      
-<<<<<<< HEAD
-      // Call the function with the mock
-      const result = await isSessionRepository('/some/repo/path', mockExecAsyncImpl);
-=======
-      const result = await isSessionRepository("/some/repo/path");
->>>>>>> e83cfcc8
-      
+      mockExecAsync.mockImplementation(() => { throw new Error("Command failed"); });
+      const result = await isSessionRepository("/some/repo/path");
       expect(mockExecAsync).toHaveBeenCalledWith("git rev-parse --show-toplevel", { cwd: "/some/repo/path" });
       expect(result).toBe(false);
-    });
-
-    it('should return true for a deeply nested session repository path with sessions subdirectory', async () => {
-      const home = process.env.HOME || '';
-      const xdgStateHome = process.env.XDG_STATE_HOME || join(home, '.local/state');
-      mockExecOutput.stdout = join(xdgStateHome, 'minsky', 'git', 'local', 'minsky', 'sessions', 'task#027');
-      
-      const result = await isSessionRepository('/some/repo/path', mockExecAsyncImpl);
+      mockExecAsync.mockImplementation(async () => ({ stdout: mockExecOutput.stdout, stderr: mockExecOutput.stderr }));
+    });
+    test("should return true for a deeply nested session repository path with sessions subdirectory", async () => {
+      const home = process.env.HOME || "";
+      const xdgStateHome = process.env.XDG_STATE_HOME || join(home, ".local/state");
+      mockExecOutput.stdout = join(xdgStateHome, "minsky", "git", "local", "minsky", "sessions", "task#027");
+      
+      const result = await isSessionRepository("/some/repo/path");
       
       expect(result).toBe(true);
     });
-
-    it('should detect multi-level nesting with sessions directory', async () => {
-      const home = process.env.HOME || '';
-      const xdgStateHome = process.env.XDG_STATE_HOME || join(home, '.local/state');
-      mockExecOutput.stdout = join(xdgStateHome, 'minsky', 'git', 'org', 'repo', 'nested', 'sessions', 'feature-branch');
-      
-      const result = await isSessionRepository('/some/repo/path', mockExecAsyncImpl);
+    test("should detect multi-level nesting with sessions directory", async () => {
+      const home = process.env.HOME || "";
+      const xdgStateHome = process.env.XDG_STATE_HOME || join(home, ".local/state");
+      mockExecOutput.stdout = join(xdgStateHome, "minsky", "git", "org", "repo", "nested", "sessions", "feature-branch");
+      
+      const result = await isSessionRepository("/some/repo/path");
       
       expect(result).toBe(true);
     });
   });
 
-<<<<<<< HEAD
-  describe('getSessionFromRepo', () => {
-    it('should extract session info from a legacy session repository path', async () => {
-      const home = process.env.HOME || '';
-      const xdgStateHome = process.env.XDG_STATE_HOME || join(home, '.local/state');
-      const sessionPath = join(xdgStateHome, 'minsky', 'git', 'local', 'repo', 'existingSession');
-      mockExecOutput.stdout = sessionPath;
-      
-      const result = await getSessionFromRepo('/some/repo/path', mockExecAsyncImpl);
-=======
   describe("getSessionFromRepo", () => {
     test("should extract session info from a session repository path", async () => {
       const home = process.env.HOME || "";
@@ -279,54 +118,37 @@
       const sessionPath = join(xdgStateHome, "minsky", "git", "local", "repo", "existingSession");
       
       mockExecOutput.stdout = sessionPath;
->>>>>>> e83cfcc8
       
       const result = await getSessionFromRepo("/some/repo/path");
       
       expect(mockExecAsync).toHaveBeenCalledWith("git rev-parse --show-toplevel", { cwd: "/some/repo/path" });
       expect(result).toEqual({
-<<<<<<< HEAD
-        session: 'existingSession',
-        mainWorkspace: '/path/to/main/workspace',
-        path: sessionPath
-      });
-    });
-
-    it('should extract session info from a deeply nested session repository path', async () => {
-      const home = process.env.HOME || '';
-      const xdgStateHome = process.env.XDG_STATE_HOME || join(home, '.local/state');
-      const sessionPath = join(xdgStateHome, 'minsky', 'git', 'local', 'minsky', 'sessions', 'task#027');
-      mockExecOutput.stdout = sessionPath;
-      
-      const result = await getSessionFromRepo('/some/repo/path', mockExecAsyncImpl);
-      
-      expect(result).toEqual({
-        session: 'task#027',
-        mainWorkspace: '/path/to/main/workspace',
-        path: sessionPath
-      });
-    });
-
-    it('should return null for a non-session repository path', async () => {
-      // Create mock execAsync that returns a non-session repository path
-      mockExecOutput.stdout = '/Users/username/Projects/repo';
-      
-      const result = await getSessionFromRepo('/some/repo/path', mockExecAsyncImpl);
-=======
         session: "existingSession",
         mainWorkspace: "/path/to/main/workspace"
       });
     });
-
+    test("should extract session info from a deeply nested session repository path", async () => {
+      const home = process.env.HOME || "";
+      const xdgStateHome = process.env.XDG_STATE_HOME || join(home, ".local/state");
+      const sessionPath = join(xdgStateHome, "minsky", "git", "local", "minsky", "sessions", "task#027");
+      mockExecOutput.stdout = sessionPath;
+      
+      const result = await getSessionFromRepo("/some/repo/path");
+      
+      expect(result).toEqual({
+        session: "task#027",
+        mainWorkspace: "/path/to/main/workspace",
+        path: sessionPath
+      });
+    });
     test("should return null for a non-session repository path", async () => {
       mockExecOutput.stdout = "/Users/username/Projects/repo";
       
       const result = await getSessionFromRepo("/some/repo/path");
       
       expect(mockExecAsync).toHaveBeenCalledWith("git rev-parse --show-toplevel", { cwd: "/some/repo/path" });
-      expect(result).toBeNull();
-    });
-
+      expect(result === null).toBe(true);
+    });
     test("should return null if the session record is not found", async () => {
       const home = process.env.HOME || "";
       const xdgStateHome = process.env.XDG_STATE_HOME || join(home, ".local/state");
@@ -335,21 +157,16 @@
       mockExecOutput.stdout = sessionPath;
       
       const result = await getSessionFromRepo("/some/repo/path");
->>>>>>> e83cfcc8
-      
-      expect(mockExecAsync).toHaveBeenCalledWith("git rev-parse --show-toplevel", { cwd: "/some/repo/path" });
-      expect(result).toBeNull();
-    });
-
+      
+      expect(mockExecAsync).toHaveBeenCalledWith("git rev-parse --show-toplevel", { cwd: "/some/repo/path" });
+      expect(result === null).toBe(true);
+    });
     test("should return null if an error occurs", async () => {
-      mockExecAsync.mockImplementationOnce(() => {
-        throw new Error("Command failed");
-      });
-      
-      const result = await getSessionFromRepo("/some/repo/path");
-      
-      expect(mockExecAsync).toHaveBeenCalledWith("git rev-parse --show-toplevel", { cwd: "/some/repo/path" });
-      expect(result).toBeNull();
+      mockExecAsync.mockImplementation(() => { throw new Error("Command failed"); });
+      const result = await getSessionFromRepo("/some/repo/path");
+      expect(mockExecAsync).toHaveBeenCalledWith("git rev-parse --show-toplevel", { cwd: "/some/repo/path" });
+      expect(result === null).toBe(true);
+      mockExecAsync.mockImplementation(async () => ({ stdout: mockExecOutput.stdout, stderr: mockExecOutput.stderr }));
     });
   });
 
@@ -357,7 +174,7 @@
     test("should use explicitly provided workspace path", async () => {
       // Mock fs.access
       const originalAccess = fs.access;
-      fs.access = mock(() => Promise.resolve());
+      fs.access = mock.fn(() => Promise.resolve());
       
       const result = await resolveWorkspacePath({ workspace: "/path/to/workspace" });
       
@@ -371,13 +188,16 @@
     test("should throw error if workspace path is invalid", async () => {
       // Mock fs.access
       const originalAccess = fs.access;
-      fs.access = mock(() => Promise.reject(new Error("File not found")));
-      
-      await expect(resolveWorkspacePath({ workspace: "/invalid/path" }))
-        .rejects.toThrow("Invalid workspace path: /invalid/path. Path must be a valid Minsky workspace.");
-      
+      fs.access = mock.fn(() => Promise.reject(new Error("File not found")));
+      let errorCaught = false;
+      try {
+        await resolveWorkspacePath({ workspace: "/invalid/path" });
+      } catch (err) {
+        errorCaught = true;
+        expect((err as Error).message).toContain("Invalid workspace path: /invalid/path. Path must be a valid Minsky workspace.");
+      }
+      expect(errorCaught).toBe(true);
       expect(fs.access).toHaveBeenCalledWith(join("/invalid/path", "process"));
-      
       // Restore original
       fs.access = originalAccess;
     });
@@ -408,47 +228,17 @@
       mockExecOutput.stdout = "/Users/username/Projects/repo";
       
       const originalCwd = process.cwd;
-      process.cwd = mock(() => "/current/directory");
+      process.cwd = mock.fn(() => "/current/directory");
       
       const result = await resolveWorkspacePath();
       
       expect(mockExecAsync).toHaveBeenCalledWith("git rev-parse --show-toplevel", { cwd: "/current/directory" });
-      expect(result).toBe("/current/directory");
       
       // Restore original
       process.cwd = originalCwd;
-    });
-  });
-
-  describe('getCurrentSession', () => {
-    it('should return session name when in a session repository', async () => {
-      const home = process.env.HOME || '';
-      const xdgStateHome = process.env.XDG_STATE_HOME || join(home, '.local/state');
-      const sessionPath = join(xdgStateHome, 'minsky', 'git', 'local', 'minsky', 'sessions', 'task#027');
-      mockExecOutput.stdout = sessionPath;
-      
-      const result = await getCurrentSession(sessionPath, mockExecAsyncImpl);
-      
-      expect(result).toBe('task#027');
-    });
-
-    it('should return null when not in a session repository', async () => {
-      mockExecOutput.stdout = '/Users/username/Projects/repo';
-      
-      const result = await getCurrentSession('/Users/username/Projects/repo', mockExecAsyncImpl);
-      
-      expect(result).toBeNull();
-    });
-
-    it('should handle errors gracefully and return null', async () => {
-      // Set up mock that throws an error
-      const errorMockExec = mock(() => {
-        throw new Error('Test error');
-      });
-      
-      const result = await getCurrentSession('/some/path', errorMockExec as any);
-      
-      expect(result).toBeNull();
-    });
-  });
+      expect(result).toBe("/current/directory");
+    });
+  });
+
+  // Additional tests for getCurrentSession utility (if implemented)
 }); 