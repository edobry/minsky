--- conflicted
+++ resolved
@@ -60,16 +60,7 @@
         return Promise.resolve("test-user");
       }
       return Promise.resolve("Successfully merged PR");
-<<<<<<< HEAD
-    }),
-    getCurrentBranch: createMock((_workdir) => Promise.resolve("pr/task#025")),
-    pullLatest: createMock((_workdir) => Promise.resolve({ success: true, changes: [] })),
-    mergeBranch: createMock((_workdir, _branch) => Promise.resolve({ success: true, conflicts: [] })),
-    push: createMock((_workdir) => Promise.resolve({ success: true })),
-  };
-=======
     });
->>>>>>> 999b295a
 
     getTaskSpy = createMock();
     getTaskSpy.mockImplementation((id) =>
