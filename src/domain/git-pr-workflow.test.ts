/**
 * Git PR Workflow Tests
 * @migrated Already using native Bun patterns
 * @refactored Uses project utilities instead of raw Bun APIs
 */
import { describe, test, expect, beforeEach } from "bun:test";
<<<<<<< HEAD
import { approveSessionFromParams } from "./session";

import { createMock, setupTestMocks } from "../utils/test-utils/mocking";
import {
  expectToHaveBeenCalled,
  expectToHaveBeenCalledWith,
} from "../utils/test-utils/assertions.ts";
import * as WorkspaceUtils from "./workspace";
=======
import { approveSessionFromParams } from "../session";

import { createMock, setupTestMocks } from "../../utils/test-utils/mocking";
import {
  expectToHaveBeenCalled,
  expectToHaveBeenCalledWith,
} from "../../utils/test-utils/assertions";
import * as WorkspaceUtils from "../workspace";
>>>>>>> 2890545e
// Set up automatic mock cleanup
setupTestMocks();

describe("Session Approve Workflow", () => {
  // Create mocks for dependencies
  const mockGitService = {
    execInRepository: createMock((_workdir, command) => {
      if (command.includes("rev-parse HEAD")) {
        return Promise.resolve("abc123");
      }
      if (command.includes("config user.name")) {
        return Promise.resolve("test-user");
      }
      return Promise.resolve("Successfully merged PR");
    }),
  };

  const mockTaskService = {
    getTask: createMock((id) =>
      Promise.resolve({
        id,
        _title: "Test Task",
        description: "A test task",
        _status: "in-progress",
      })
    ),
    setTaskStatus: createMock(() => Promise.resolve(true)),
  };

  const mockSessionDB = {
    getSession: createMock((name) =>
      Promise.resolve({
        _session: name,
        repoName: "test-repo",
        repoUrl: "/test/repo/path",
        backendType: "local",
        remote: { authMethod: "ssh", depth: 1 },
        createdAt: new Date().toISOString(),
        taskId: "task025",
      })
    ),
    getSessionWorkdir: createMock(() => Promise.resolve("/test/repo/path/sessions/test-session")),
    getSessionByTaskId: createMock(() => Promise.resolve(null)),
  };

  // Reset mocks before each test is handled by setupTestMocks()
  beforeEach(() => {
    // Additional test-specific setup can go here if needed
  });

  test("successfully approves and merges a PR branch with task ID", async () => {
    const result = await approveSessionFromParams(
      { _session: "test-session" },
      {
        gitService: mockGitService as unknown,
        taskService: mockTaskService as unknown,
        sessionDB: mockSessionDB as unknown,
        workspaceUtils: WorkspaceUtils,
      }
    );

    // Verify results
    expect(result._session).toBe("test-session");
    expect(result.commitHash).toBe("abc123");
    expect(result.mergeDate).toBeDefined();
    expect(result.mergedBy).toBe("test-user");
    expect(result.taskId).toBe("task025");

    // Verify methods were called with expected parameters using our helpers
    expectToHaveBeenCalledWith(mockSessionDB.getSession, "test-session");
    expectToHaveBeenCalledWith(mockTaskService.setTaskStatus, "task025", "DONE");

    // Verify methods were called
    expectToHaveBeenCalled(mockGitService.execInRepository);
    expectToHaveBeenCalled(mockTaskService.setTaskStatus);
  });

  test("throws ValidationError when session parameter is missing", async () => {
    await expect(
      approveSessionFromParams(
        {},
        {
          gitService: mockGitService as unknown,
          taskService: mockTaskService as unknown,
          sessionDB: mockSessionDB as unknown,
          workspaceUtils: WorkspaceUtils,
        }
      )
    ).rejects.toThrow("No session detected");
  });

  test("throws ResourceNotFoundError when session does not exist", async () => {
    // Create a new mock with different implementation rather than overriding
    const getNullSession = createMock(() => Promise.resolve(null));

    // Create a new mockSessionDB with the different getSession implementation
    const mockSessionDBWithNull = {
      ...mockSessionDB,
      getSession: getNullSession,
    };

    await expect(
      approveSessionFromParams(
        { _session: "non-existent-session" },
        {
          gitService: mockGitService as unknown,
          taskService: mockTaskService as unknown,
          sessionDB: mockSessionDBWithNull as unknown,
          workspaceUtils: WorkspaceUtils,
        }
      )
    ).rejects.toThrow("Session \"non-existent-session\" not found");
  });

  test("throws MinskyError when git command fails", async () => {
    // Create a new mock with different implementation rather than overriding
    const execWithError = createMock(() => Promise.reject(new Error("Git command failed")));

    // Create a new mockGitService with the different execInRepository implementation
    const mockGitServiceWithError = {
      ...mockGitService,
      execInRepository: execWithError,
    };

    await expect(
      approveSessionFromParams(
        { _session: "test-session" },
        {
          gitService: mockGitServiceWithError as unknown,
          taskService: mockTaskService as unknown,
          sessionDB: mockSessionDB as unknown,
          workspaceUtils: WorkspaceUtils,
        }
      )
    ).rejects.toThrow("Failed to approve session");
  });
});<|MERGE_RESOLUTION|>--- conflicted
+++ resolved
@@ -4,16 +4,6 @@
  * @refactored Uses project utilities instead of raw Bun APIs
  */
 import { describe, test, expect, beforeEach } from "bun:test";
-<<<<<<< HEAD
-import { approveSessionFromParams } from "./session";
-
-import { createMock, setupTestMocks } from "../utils/test-utils/mocking";
-import {
-  expectToHaveBeenCalled,
-  expectToHaveBeenCalledWith,
-} from "../utils/test-utils/assertions.ts";
-import * as WorkspaceUtils from "./workspace";
-=======
 import { approveSessionFromParams } from "../session";
 
 import { createMock, setupTestMocks } from "../../utils/test-utils/mocking";
@@ -22,7 +12,6 @@
   expectToHaveBeenCalledWith,
 } from "../../utils/test-utils/assertions";
 import * as WorkspaceUtils from "../workspace";
->>>>>>> 2890545e
 // Set up automatic mock cleanup
 setupTestMocks();
 
