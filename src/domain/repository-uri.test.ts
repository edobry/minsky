--- conflicted
+++ resolved
@@ -8,11 +8,7 @@
 import { join } from "path";
 import { tmpdir } from "os";
 import { mkdirSync } from "fs";
-<<<<<<< HEAD
-import { setupTestMocks } from "../utils/test-utils/mocking";
-=======
 import { setupTestMocks } from "../../utils/test-utils/mocking";
->>>>>>> 2890545e
 import {
   parseRepositoryURI,
   normalizeRepositoryURI,
