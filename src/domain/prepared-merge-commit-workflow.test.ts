--- conflicted
+++ resolved
@@ -11,15 +11,9 @@
  * create regular PR branches instead of prepared merge commits.
  */
 import { describe, test, expect, beforeEach } from "bun:test";
-<<<<<<< HEAD
-import { GitService } from "./git";
-import { sessionPrFromParams } from "./session";
-import { createMock, setupTestMocks } from "../utils/test-utils/mocking";
-=======
 import { GitService } from "../git";
 import { sessionPrFromParams } from "../session";
 import { createMock, setupTestMocks } from "../../utils/test-utils/mocking";
->>>>>>> 2890545e
 import { log } from "../utils/logger";
 
 // Set up automatic mock cleanup
