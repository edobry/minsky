<<<<<<< HEAD
import { describe, it, expect, beforeAll, afterAll } from "bun:test";
import { GitService } from "./git";
import { mkdtempSync, rmSync, writeFileSync } from "fs";
import { join } from "path";
import { execSync } from "child_process";

function run(cmd: string, cwd: string) {
  try {
    execSync(cmd, { cwd, stdio: "pipe" });
  } catch (error) {
    console.error(`Command failed: ${cmd}`);
    console.error(`Working directory: ${cwd}`);
    if (error instanceof Error) {
      console.error(error.message);
    }
    throw error;
  }
}

describe("GitService PR base branch detection", () => {
  let tmpDir: string;
  let repoDir: string;
=======
import { describe, expect, it, mock, beforeEach, afterEach, spyOn } from 'bun:test';
import { GitService } from './git';
import type { PrOptions, PrTestDependencies } from './git';

// Define better types for our mocks
type ExecAsyncFn = ((command: string, options?: any) => Promise<{stdout: string, stderr: string}>) & {
  mock: {
    calls: [string, any?][];
  };
};
type GetSessionFn = (sessionName: string) => Promise<any>;
type GetSessionWorkdirFn = (repoName: string, session: string) => string;

describe('GitService.pr method', () => {
>>>>>>> a36f4e8d
  let git: GitService;
  let mockExecAsync: ExecAsyncFn;
  let mockGetSession: GetSessionFn;
  let mockGetSessionWorkdir: GetSessionWorkdirFn;
  let deps: PrTestDependencies;

<<<<<<< HEAD
  beforeAll(() => {
    try {
      tmpDir = mkdtempSync("/tmp/minsky-git-test-");
      repoDir = join(tmpDir, "repo");
      
      // Initialize git repo
      run("git init --initial-branch=main", tmpDir);
      
      // Create initial commit on main
      writeFileSync(join(tmpDir, "README.md"), "# Test Repo\n");
      run("git add README.md", tmpDir);
      run("git commit -m \"Initial commit\"", tmpDir);
      
      // Create a feature branch
      run("git checkout -b feature", tmpDir);
      writeFileSync(join(tmpDir, "feature.txt"), "feature branch\n");
      run("git add feature.txt", tmpDir);
      run("git commit -m \"Add feature.txt\"", tmpDir);
      
      // Switch back to main and add another commit
      run("git checkout main", tmpDir);
      writeFileSync(join(tmpDir, "main.txt"), "main branch\n");
      run("git add main.txt", tmpDir);
      run("git commit -m \"Add main.txt\"", tmpDir);
      
      // Switch back to feature and add another commit
      run("git checkout feature", tmpDir);
      writeFileSync(join(tmpDir, "feature2.txt"), "feature branch 2\n");
      run("git add feature2.txt", tmpDir);
      run("git commit -m \"Add feature2.txt\"", tmpDir);
      
      git = new GitService();
    } catch (error) {
      // Clean up if setup fails
      if (tmpDir) {
        try {
          rmSync(tmpDir, { recursive: true, force: true });
        } catch (cleanupError) {
          console.error("Failed to clean up temp directory:", cleanupError);
        }
=======
  beforeEach(() => {
    // Reset mocks before each test
    mockExecAsync = mock((cmd: string, options?: any) => {
      // Default mock responses
      if (cmd.includes('rev-parse --abbrev-ref HEAD')) {
        return Promise.resolve({ stdout: 'feature\n', stderr: '' });
      }
      if (cmd.includes('remote show origin')) {
        return Promise.resolve({ stdout: 'HEAD branch: main\n', stderr: '' });
      }
      if (cmd.includes('merge-base')) {
        return Promise.resolve({ stdout: 'abc123\n', stderr: '' });
      }
      if (cmd.includes('diff --name-status')) {
        return Promise.resolve({ stdout: 'A\tfeature.txt\nM\tfeature2.txt\n', stderr: '' });
      }
      if (cmd.includes('diff --shortstat')) {
        return Promise.resolve({ stdout: ' 2 files changed, 10 insertions(+), 5 deletions(-)\n', stderr: '' });
      }
      if (cmd.includes('log')) {
        return Promise.resolve({
          stdout: 'abc123\x1fAdd feature2.txt\x1fDetailed description\x1edef456\x1fAdd feature.txt\x1f\x1e',
          stderr: ''
        });
>>>>>>> a36f4e8d
      }
      return Promise.resolve({ stdout: '', stderr: '' });
    }) as ExecAsyncFn;

    mockGetSession = mock(() => Promise.resolve(null));
    mockGetSessionWorkdir = mock(() => '/mock/path');

    deps = {
      execAsync: mockExecAsync,
      getSession: mockGetSession,
      getSessionWorkdir: mockGetSessionWorkdir
    };

    git = new GitService();
  });

<<<<<<< HEAD
  afterAll(() => {
    try {
      rmSync(tmpDir, { recursive: true, force: true });
    } catch (error) {
      console.error("Failed to clean up temp directory:", error);
    }
  });

  it("should generate PR diff against main branch", async () => {
    try {
      const result = await git.pr({ repoPath: tmpDir, branch: "feature" });
      expect(result.markdown).toContain("feature.txt");
      expect(result.markdown).toContain("feature2.txt");
      expect(result.markdown).not.toContain("main.txt");
      expect(result.markdown).toContain("Changes compared to merge-base with main");
      expect(result.markdown).toMatch(/\d+ files? changed/);
    } catch (error) {
      console.error("Test failed:", error);
      throw error;
    }
  }, 10000); // Increase timeout to 10 seconds
=======
  afterEach(() => {
    mock.restore();
  });

  describe('basic PR generation', () => {
    it('should generate PR diff against main branch', async () => {
      const result = await git.prWithDependencies({ repoPath: '/test/repo', branch: 'feature' }, deps);
      
      // Verify markdown content
      expect(result.markdown).toContain('Pull Request for branch `feature`');
      expect(result.markdown).toContain('Changes compared to merge-base with main');
      expect(result.markdown).toContain('feature.txt');
      expect(result.markdown).toContain('feature2.txt');
      expect(result.markdown).toContain('2 files changed');
      expect(result.markdown).toContain('Add feature2.txt');
      expect(result.markdown).toContain('Add feature.txt');

      // Verify git commands were called
      const calls = mockExecAsync.mock.calls;
      expect(calls.some(([cmd]) => cmd === 'git -C /test/repo remote show origin')).toBe(true);
      expect(calls.some(([cmd]) => cmd === 'git -C /test/repo merge-base main feature')).toBe(true);
      expect(calls.some(([cmd]) => cmd === 'git -C /test/repo diff --name-status abc123 feature')).toBe(true);
    });
  });

  describe('base branch detection', () => {
    it('should use main as base branch when available', async () => {
      const result = await git.prWithDependencies({ repoPath: '/test/repo', branch: 'feature' }, deps);
      expect(result.markdown).toContain('Changes compared to merge-base with main');
    });

    it('should fall back to master when main is not available', async () => {
      // Mock remote show origin to indicate master is the default branch
      const masterDeps = {
        ...deps,
        execAsync: mock((cmd: string, options?: any) => {
          if (cmd.includes('remote show origin')) {
            return Promise.resolve({ stdout: 'HEAD branch: master\n', stderr: '' });
          }
          return mockExecAsync(cmd, options);
        }) as ExecAsyncFn
      };

      const result = await git.prWithDependencies({ repoPath: '/test/repo', branch: 'feature' }, masterDeps);
      expect(result.markdown).toContain('Changes compared to merge-base with master');
    });

    it('should use first commit when no base branch is found', async () => {
      // Mock failure to find base branch and return first commit
      const noBaseDeps = {
        ...deps,
        execAsync: mock((cmd: string, options?: any) => {
          if (cmd.includes('remote show origin')) {
            return Promise.reject(new Error('No remote'));
          }
          if (cmd.includes('show-ref --verify refs/heads/main')) {
            return Promise.reject(new Error('No main branch'));
          }
          if (cmd.includes('show-ref --verify refs/heads/master')) {
            return Promise.reject(new Error('No master branch'));
          }
          if (cmd.includes('rev-list --max-parents=0')) {
            return Promise.resolve({ stdout: 'first123\n', stderr: '' });
          }
          if (cmd.includes('diff --name-status')) {
            return Promise.resolve({ stdout: 'A\tfeature.txt\nM\tfeature2.txt\n', stderr: '' });
          }
          if (cmd.includes('diff --shortstat')) {
            return Promise.resolve({ stdout: ' 2 files changed, 10 insertions(+), 5 deletions(-)\n', stderr: '' });
          }
          if (cmd.includes('log')) {
            return Promise.resolve({
              stdout: 'abc123\x1fAdd feature2.txt\x1fDetailed description\x1edef456\x1fAdd feature.txt\x1f\x1e',
              stderr: ''
            });
          }
          return mockExecAsync(cmd, options);
        }) as ExecAsyncFn
      };

      const result = await git.prWithDependencies({ repoPath: '/test/repo', branch: 'feature' }, noBaseDeps);
      expect(result.markdown).toContain('All changes since repository creation');
    });
  });

  describe('edge cases', () => {
    it('should handle no modified files', async () => {
      const emptyDiffDeps = {
        ...deps,
        execAsync: mock((cmd: string, options?: any) => {
          if (cmd.includes('diff --name-status') || cmd.includes('diff --shortstat')) {
            return Promise.resolve({ stdout: '', stderr: '' });
          }
          return mockExecAsync(cmd, options);
        }) as ExecAsyncFn
      };

      const result = await git.prWithDependencies({ repoPath: '/test/repo', branch: 'feature' }, emptyDiffDeps);
      expect(result.markdown).toContain('No modified files detected');
    });

    it('should handle working directory changes', async () => {
      const wdChangesDeps = {
        ...deps,
        execAsync: mock((cmd: string, options?: any) => {
          if (cmd.includes('diff --name-status') && !cmd.includes('abc123')) {
            return Promise.resolve({ stdout: 'M\tuncommitted.txt\n', stderr: '' });
          }
          if (cmd.includes('ls-files --others')) {
            return Promise.resolve({ stdout: 'untracked.txt\n', stderr: '' });
          }
          if (cmd.includes('diff --shortstat') && !cmd.includes('abc123')) {
            return Promise.resolve({ stdout: ' 1 file changed\n', stderr: '' });
          }
          return mockExecAsync(cmd, options);
        }) as ExecAsyncFn
      };

      const result = await git.prWithDependencies({ repoPath: '/test/repo', branch: 'feature' }, wdChangesDeps);
      expect(result.markdown).toContain('Uncommitted changes in working directory');
      expect(result.markdown).toContain('untracked.txt');
      expect(result.markdown).toContain('uncommitted.txt');
    });

    it('should handle session-based repository path', async () => {
      // Override the mock functions directly
      deps.getSession = mock(() => Promise.resolve({
        repoName: 'test-repo',
        repoUrl: 'https://github.com/test/repo'
      }));
      deps.getSessionWorkdir = mock(() => '/mock/session/path');

      const result = await git.prWithDependencies({ session: 'test-session' }, deps);
      expect(deps.getSession).toHaveBeenCalledWith('test-session');
      expect(deps.getSessionWorkdir).toHaveBeenCalledWith('test-repo', 'test-session');
      expect(result.markdown).toContain('Pull Request for branch `feature`');
    });

    it('should handle debug output', async () => {
      const debugLogs: string[] = [];
      const consoleSpy = spyOn(console, 'error').mockImplementation((msg) => {
        debugLogs.push(msg);
      });

      await git.prWithDependencies({ repoPath: '/test/repo', branch: 'feature', debug: true }, deps);

      expect(debugLogs).toContain('[DEBUG] Found remote HEAD branch: main');
      expect(debugLogs).toContain('[DEBUG] Using base branch: main');
      expect(debugLogs).toContain('[DEBUG] Using merge base: abc123');

      consoleSpy.mockRestore();
    });
  });

  // Add tests for task option
  describe('PR generation with task option', () => {
    it('should find the session for a task ID and generate PR markdown', async () => {
      const gitService = new GitService();
      
      // Mock data
      const taskId = '#123';
      const sessionName = 'task#123';
      const repoName = 'test-repo';
      const workdir = '/fake/path/to/repo';
      
      // Track if methods were called with correct args
      let taskIdCalled: string | null = null;
      let repoAndSessionCalled: { repo: string, session: string } | null = null;
      
      // Mock the dependencies
      const mockDeps: PrTestDependencies = {
        execAsync: async (cmd: string) => {
          if (cmd.includes('rev-parse --abbrev-ref HEAD')) {
            return { stdout: 'task#123', stderr: '' };
          } 
          if (cmd.includes('remote show origin')) {
            return { stdout: 'HEAD branch: main', stderr: '' };
          }
          if (cmd.includes('diff')) {
            return { stdout: 'file1\nfile2', stderr: '' };
          }
          if (cmd.includes('log')) {
            return { stdout: 'commit a1b2c3\nAuthor: Test\nDate: 2023-01-01\n\n    Test commit', stderr: '' };
          }
          return { stdout: '', stderr: '' };
        },
        getSession: async () => null, // Not used in this test
        getSessionWorkdir: (repo: string, session: string) => {
          repoAndSessionCalled = { repo, session };
          return workdir;
        },
        getSessionByTaskId: async (id: string) => {
          taskIdCalled = id;
          if (id === taskId) {
            return {
              session: sessionName,
              repoName,
              repoUrl: 'https://github.com/user/test-repo.git'
            };
          }
          return null;
        }
      };
      
      // Call the method with task ID
      const result = await gitService.prWithDependencies(
        { taskId, debug: true },
        mockDeps
      );
      
      // Verify the correct session was used via tracking variables
      expect(taskIdCalled).toBe(taskId);
      expect(repoAndSessionCalled).toEqual({ repo: repoName, session: sessionName });
      expect(result.markdown).toBeTruthy();
    });
    
    it('should handle task IDs without the # prefix', async () => {
      const gitService = new GitService();
      
      // Mock data
      const taskId = '123'; // No # prefix
      const normalizedTaskId = '#123';
      const sessionName = 'task#123';
      const repoName = 'test-repo';
      const workdir = '/fake/path/to/repo';
      
      // Track if methods were called with correct args
      let taskIdCalled: string | null = null;
      let repoAndSessionCalled: { repo: string, session: string } | null = null;
      
      // Mock the dependencies
      const mockDeps: PrTestDependencies = {
        execAsync: async (cmd: string) => {
          if (cmd.includes('rev-parse --abbrev-ref HEAD')) {
            return { stdout: 'task#123', stderr: '' };
          } 
          if (cmd.includes('remote show origin')) {
            return { stdout: 'HEAD branch: main', stderr: '' };
          }
          if (cmd.includes('diff')) {
            return { stdout: 'file1\nfile2', stderr: '' };
          }
          if (cmd.includes('log')) {
            return { stdout: 'commit a1b2c3\nAuthor: Test\nDate: 2023-01-01\n\n    Test commit', stderr: '' };
          }
          return { stdout: '', stderr: '' };
        },
        getSession: async () => null, // Not used in this test
        getSessionWorkdir: (repo: string, session: string) => {
          repoAndSessionCalled = { repo, session };
          return workdir;
        },
        getSessionByTaskId: async (id: string) => {
          taskIdCalled = id;
          if (id === normalizedTaskId) {
            return {
              session: sessionName,
              repoName,
              repoUrl: 'https://github.com/user/test-repo.git'
            };
          }
          return null;
        }
      };
      
      // Call the method with task ID without # prefix
      const result = await gitService.prWithDependencies(
        { taskId, debug: true },
        mockDeps
      );
      
      // Verify the normalized task ID was used via tracking variables
      expect(taskIdCalled).toBe(normalizedTaskId);
      expect(repoAndSessionCalled).toEqual({ repo: repoName, session: sessionName });
      expect(result.markdown).toBeTruthy();
    });
    
    it('should throw an error when no session exists for the task', async () => {
      const gitService = new GitService();
      
      // Mock data
      const taskId = '#123';
      
      // Mock the dependencies
      const mockDeps: PrTestDependencies = {
        execAsync: async () => ({
          stdout: '',
          stderr: ''
        }),
        getSession: async () => null,
        getSessionWorkdir: () => '',
        getSessionByTaskId: async () => null // No session found
      };
      
      // Expect an error
      await expect(
        gitService.prWithDependencies({ taskId }, mockDeps)
      ).rejects.toThrow(`No session found for task '${taskId}'`);
    });
  });
>>>>>>> a36f4e8d
}); <|MERGE_RESOLUTION|>--- conflicted
+++ resolved
@@ -1,27 +1,3 @@
-<<<<<<< HEAD
-import { describe, it, expect, beforeAll, afterAll } from "bun:test";
-import { GitService } from "./git";
-import { mkdtempSync, rmSync, writeFileSync } from "fs";
-import { join } from "path";
-import { execSync } from "child_process";
-
-function run(cmd: string, cwd: string) {
-  try {
-    execSync(cmd, { cwd, stdio: "pipe" });
-  } catch (error) {
-    console.error(`Command failed: ${cmd}`);
-    console.error(`Working directory: ${cwd}`);
-    if (error instanceof Error) {
-      console.error(error.message);
-    }
-    throw error;
-  }
-}
-
-describe("GitService PR base branch detection", () => {
-  let tmpDir: string;
-  let repoDir: string;
-=======
 import { describe, expect, it, mock, beforeEach, afterEach, spyOn } from 'bun:test';
 import { GitService } from './git';
 import type { PrOptions, PrTestDependencies } from './git';
@@ -36,55 +12,12 @@
 type GetSessionWorkdirFn = (repoName: string, session: string) => string;
 
 describe('GitService.pr method', () => {
->>>>>>> a36f4e8d
   let git: GitService;
   let mockExecAsync: ExecAsyncFn;
   let mockGetSession: GetSessionFn;
   let mockGetSessionWorkdir: GetSessionWorkdirFn;
   let deps: PrTestDependencies;
 
-<<<<<<< HEAD
-  beforeAll(() => {
-    try {
-      tmpDir = mkdtempSync("/tmp/minsky-git-test-");
-      repoDir = join(tmpDir, "repo");
-      
-      // Initialize git repo
-      run("git init --initial-branch=main", tmpDir);
-      
-      // Create initial commit on main
-      writeFileSync(join(tmpDir, "README.md"), "# Test Repo\n");
-      run("git add README.md", tmpDir);
-      run("git commit -m \"Initial commit\"", tmpDir);
-      
-      // Create a feature branch
-      run("git checkout -b feature", tmpDir);
-      writeFileSync(join(tmpDir, "feature.txt"), "feature branch\n");
-      run("git add feature.txt", tmpDir);
-      run("git commit -m \"Add feature.txt\"", tmpDir);
-      
-      // Switch back to main and add another commit
-      run("git checkout main", tmpDir);
-      writeFileSync(join(tmpDir, "main.txt"), "main branch\n");
-      run("git add main.txt", tmpDir);
-      run("git commit -m \"Add main.txt\"", tmpDir);
-      
-      // Switch back to feature and add another commit
-      run("git checkout feature", tmpDir);
-      writeFileSync(join(tmpDir, "feature2.txt"), "feature branch 2\n");
-      run("git add feature2.txt", tmpDir);
-      run("git commit -m \"Add feature2.txt\"", tmpDir);
-      
-      git = new GitService();
-    } catch (error) {
-      // Clean up if setup fails
-      if (tmpDir) {
-        try {
-          rmSync(tmpDir, { recursive: true, force: true });
-        } catch (cleanupError) {
-          console.error("Failed to clean up temp directory:", cleanupError);
-        }
-=======
   beforeEach(() => {
     // Reset mocks before each test
     mockExecAsync = mock((cmd: string, options?: any) => {
@@ -109,7 +42,6 @@
           stdout: 'abc123\x1fAdd feature2.txt\x1fDetailed description\x1edef456\x1fAdd feature.txt\x1f\x1e',
           stderr: ''
         });
->>>>>>> a36f4e8d
       }
       return Promise.resolve({ stdout: '', stderr: '' });
     }) as ExecAsyncFn;
@@ -126,29 +58,6 @@
     git = new GitService();
   });
 
-<<<<<<< HEAD
-  afterAll(() => {
-    try {
-      rmSync(tmpDir, { recursive: true, force: true });
-    } catch (error) {
-      console.error("Failed to clean up temp directory:", error);
-    }
-  });
-
-  it("should generate PR diff against main branch", async () => {
-    try {
-      const result = await git.pr({ repoPath: tmpDir, branch: "feature" });
-      expect(result.markdown).toContain("feature.txt");
-      expect(result.markdown).toContain("feature2.txt");
-      expect(result.markdown).not.toContain("main.txt");
-      expect(result.markdown).toContain("Changes compared to merge-base with main");
-      expect(result.markdown).toMatch(/\d+ files? changed/);
-    } catch (error) {
-      console.error("Test failed:", error);
-      throw error;
-    }
-  }, 10000); // Increase timeout to 10 seconds
-=======
   afterEach(() => {
     mock.restore();
   });
@@ -449,5 +358,4 @@
       ).rejects.toThrow(`No session found for task '${taskId}'`);
     });
   });
->>>>>>> a36f4e8d
 }); 