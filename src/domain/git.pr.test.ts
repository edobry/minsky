--- conflicted
+++ resolved
@@ -1,74 +1,3 @@
-<<<<<<< HEAD
-import { describe, it, expect, beforeAll, afterAll, beforeEach, afterEach, mock } from "bun:test";
-import { GitService } from "./git";
-import { mkdtempSync, rmSync, writeFileSync } from "fs";
-import { join } from "path";
-import { execSync } from "child_process";
-import { promises as fs } from "fs";
-import { SessionDB } from "./session";
-import * as execModule from "../utils/exec";
-
-// Define the type for exec result
-interface ExecResult {
-  stdout: string;
-  stderr: string;
-}
-
-function run(cmd: string, cwd: string) {
-  try {
-    execSync(cmd, { cwd, stdio: "pipe" });
-  } catch (error) {
-    console.error(`Command failed: ${cmd}`);
-    console.error(`Working directory: ${cwd}`);
-    if (error instanceof Error) {
-      console.error(error.message);
-    }
-    throw error;
-  }
-}
-
-describe("GitService PR base branch detection", () => {
-  // Set up test environment
-  let execAsyncMock: ReturnType<typeof mock<(cmd: string, options?: any) => Promise<ExecResult>>>;
-  
-  beforeEach(() => {
-    // Create a mock for execAsync that properly returns a promise with expected stdout
-    execAsyncMock = mock((cmd: string, options?: any) => {
-      // Simulate git remote show origin for default branch detection
-      if (cmd.includes("git remote show origin")) {
-        return Promise.resolve({ stdout: "HEAD branch: main", stderr: "" });
-      }
-      
-      // Handle git push command
-      if (cmd.includes("git push")) {
-        return Promise.resolve({ stdout: "", stderr: "" });
-      }
-      
-      // Default response
-      return Promise.resolve({ stdout: "", stderr: "" });
-    });
-    
-    // Mock the execAsync function from the module
-    mock.module("../utils/exec", () => ({
-      execAsync: execAsyncMock
-    }));
-  });
-
-  it("should generate PR diff against main branch", async () => {
-    // Create GitService
-    const git = new GitService();
-    
-    // Call PR method
-    await git.pr({
-      repoPath: "/path/to/repo",
-      branch: "feature/test"
-    });
-    
-    // Verify git commands were called correctly
-    expect(execAsyncMock).toHaveBeenCalledWith("git remote show origin", { cwd: "/path/to/repo" });
-    expect(execAsyncMock).toHaveBeenCalledWith("git push -u origin feature/test", { cwd: "/path/to/repo" });
-  });
-=======
 import { describe, test, expect } from "bun:test";
 
 describe("GitService PR", () => {
@@ -77,5 +6,4 @@
     // The actual implementation tests for session update command are in session/update.test.ts
     expect(true).toBe(true);
   });
->>>>>>> e83cfcc8
 }); 