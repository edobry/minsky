--- conflicted
+++ resolved
@@ -21,16 +21,6 @@
 /**
  * Read sessions from the database file
  */
-<<<<<<< HEAD
-export function readSessionDbFile(options: SessionDbFileOptions = {}): { sessions: SessionRecord[]; baseDir: string } {
-  const stateDir = getMinskyStateDir();
-  const dbPath = options?.dbPath || getDefaultJsonDbPath();
-  const baseDir = options?.baseDir || stateDir;
-
-  try {
-    if (!existsSync(dbPath)) {
-      return { sessions: [], baseDir };
-=======
 export function readSessionDbFile(options: SessionDbFileOptions | undefined | null = {}): SessionDbState {
   const safeOptions = options || {};
   const stateDir = getMinskyStateDir();
@@ -43,18 +33,11 @@
         sessions: [],
         baseDir: baseDir
       };
->>>>>>> 18b4a202
     }
 
     const data = readFileSync(dbPath, "utf8") as string;
-    const sessions = JSON.parse(data) as SessionRecord[];
+    const sessions = JSON.parse(data);
 
-<<<<<<< HEAD
-    return { sessions, baseDir };
-  } catch (error) {
-    log.error(`Error reading session database: ${getErrorMessage(error as any)}`);
-    return { sessions: [], baseDir };
-=======
     return {
       sessions: sessions,
       baseDir: baseDir
@@ -65,7 +48,6 @@
       sessions: [],
       baseDir: baseDir
     };
->>>>>>> 18b4a202
   }
 }
 
