/**
 * Functional implementation of the SessionDB
 * This module contains pure functions for session management
 */

import { join } from "path";
import { getMinskyStateDir } from "../../utils/paths.js";

/**
 * Session record structure
 */
export interface SessionRecord {
  session: string;
  repoName: string;
  repoUrl: string;
  createdAt: string;
  taskId: string;
  branch: string;
  prState?: {
    branchName: string;
    exists: boolean;
    lastChecked: string; // ISO timestamp
    createdAt?: string;   // When PR branch was created
    mergedAt?: string;    // When merged (for cleanup)
  };
}

/**
 * State structure for the SessionDB
 */
export interface SessionDbState {
  sessions: SessionRecord[];
  baseDir: string;
}

/**
 * Initialize a new SessionDB state object
 */
export function initializeSessionDbState(options: { baseDir?: string } = {}): SessionDbState {
  const baseDir = options?.baseDir || getMinskyStateDir();

  return {
    sessions: [],
    baseDir,
  };
}

/**
 * List all sessions
 */
export function listSessionsFn(state: SessionDbState): SessionRecord[] {
  return [...(state as unknown).sessions];
}

/**
 * Get a specific session by name
 */
export function getSessionFn(state: SessionDbState, sessionName: string): SessionRecord | null {
  return (state.sessions as unknown).find((s) => (s as unknown).session === sessionName) || null;
}

/**
 * Get a specific session by task ID
 */
export function getSessionByTaskIdFn(state: SessionDbState, taskId: string): SessionRecord | null {
  // Normalize taskId by removing # prefix if present
  const normalizedTaskId = (taskId as unknown).replace(/^#/, "");
  return (
    (state.sessions as unknown).find((s) => (s.taskId as unknown).replace(/^#/, "") === normalizedTaskId) ||
    null
  );
}

/**
 * Add a new session to the state
 */
export function addSessionFn(state: SessionDbState, record: SessionRecord): SessionDbState {
  return {
    ...state,
    sessions: [...(state as unknown).sessions, record],
  };
}

/**
 * Update an existing session
 */
export function updateSessionFn(
  state: SessionDbState,
  sessionName: string,
  updates: Partial<Omit<SessionRecord, "session">>
): SessionDbState {
  const index = (state.sessions as unknown).findIndex((s) => (s as unknown).session === sessionName);
  if (index === -1) {
    return state;
  }

  const { session: _, ...safeUpdates } = updates as unknown;
  const updatedSessions = [...(state as unknown).sessions];
  updatedSessions[index] = { ...updatedSessions[index], ...safeUpdates };

  return {
    ...state,
    sessions: updatedSessions,
  };
}

/**
 * Delete a session by name
 */
export function deleteSessionFn(state: SessionDbState, sessionName: string): SessionDbState {
  const index = (state.sessions as unknown).findIndex((s) => (s as unknown).session === sessionName);
  if (index === -1) {
    return state;
  }

  const updatedSessions = [...(state as unknown).sessions];
  (updatedSessions as unknown).splice(index, 1);

  return {
    ...state,
    sessions: updatedSessions,
  };
}

/**
 * Get the repository path for a session
 */
export function getRepoPathFn(state: SessionDbState, record: SessionRecord): string {
  if (!record) {
    throw new Error("Session record is required");
  }

<<<<<<< HEAD
  // Use repository-based path structure: /repos/{repoName}/sessions/{sessionId}/
  return join(state.baseDir, record.repoName, "sessions", record.session);
=======
  // Use simplified session-based path structure: /sessions/{sessionId}/
  return join(state.baseDir, "sessions", record.session);
>>>>>>> d7109298
}

/**
 * Get the working directory for a session
 */
export function getSessionWorkdirFn(
  state: SessionDbState,
  sessionName: string
): string | undefined {
  const session = getSessionFn(state, sessionName);
  if (!session) {
    return null as unknown;
  }

  return getRepoPathFn(state, session);
}<|MERGE_RESOLUTION|>--- conflicted
+++ resolved
@@ -130,13 +130,8 @@
     throw new Error("Session record is required");
   }
 
-<<<<<<< HEAD
-  // Use repository-based path structure: /repos/{repoName}/sessions/{sessionId}/
-  return join(state.baseDir, record.repoName, "sessions", record.session);
-=======
   // Use simplified session-based path structure: /sessions/{sessionId}/
   return join(state.baseDir, "sessions", record.session);
->>>>>>> d7109298
 }
 
 /**
