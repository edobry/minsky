/**
 * Session Command Domain Logic Tests
 *
 * These tests verify that session commands (get, delete, update) properly
 * use explicit session resolution without global state interference.
 *
 * Following testing-boundaries approach: test domain logic directly,
 * not interface layers or auto-detection that depends on global state.
 */

import { describe, test, expect, beforeEach } from "bun:test";
import {
  getSessionFromParams,
  deleteSessionFromParams,
  updateSessionFromParams,
  type SessionProviderInterface,
  type SessionRecord,
<<<<<<< HEAD
} from "../session.js";
import { ValidationError, ResourceNotFoundError } from "../errors/index";
=======
} from "../../session";
import { ValidationError, ResourceNotFoundError } from "../../errors/index";
>>>>>>> 2809c254

// Mock session provider
const createMockSessionProvider = (sessions: SessionRecord[] = []): SessionProviderInterface => {
  return {
    listSessions: () => Promise.resolve(sessions),
    getSession: (sessionName: string) => {
      const session = sessions.find((s: SessionRecord) => s.session === sessionName);
      return Promise.resolve(session || null);
    },
    getSessionByTaskId: (taskId: string) => {
      const session = sessions.find((s: SessionRecord) => s.taskId === taskId);
      return Promise.resolve(session || null);
    },
    addSession: () => Promise.resolve(),
    updateSession: () => Promise.resolve(),
    deleteSession: () => Promise.resolve(true),
    getRepoPath: () => Promise.resolve("/mock/repo/path"),
    getSessionWorkdir: () => Promise.resolve("/mock/session/workdir"),
  };
};

describe("Session Command Domain Logic", () => {
  let mockSessionProvider: SessionProviderInterface;

  beforeEach(() => {
    mockSessionProvider = createMockSessionProvider([
      {
        session: "test-session",
        repoName: "test-repo",
        repoUrl: "/test/repo",
        createdAt: "2024-01-01T00:00:00Z",
        taskId: "#123",
      },
      {
        session: "task#456",
        repoName: "test-repo",
        repoUrl: "/test/repo",
        createdAt: "2024-01-02T00:00:00Z",
        taskId: "#456",
      },
    ]);
  });

  describe("getSessionFromParams domain logic", () => {
    test("resolves session by explicit name", async () => {
      const result = await getSessionFromParams(
        {
          name: "test-session",
          json: false,
        },
        {
          sessionDB: mockSessionProvider,
        }
      );

      expect(result).not.toBeNull();
      expect(result?.session).toBe("test-session");
      expect(result?.taskId).toBe("#123");
    });

    test("resolves session by explicit task ID", async () => {
      const result = await getSessionFromParams(
        {
          task: "#456",
          json: false,
        },
        {
          sessionDB: mockSessionProvider,
        }
      );

      expect(result).not.toBeNull();
      expect(result?.session).toBe("task#456");
      expect(result?.taskId).toBe("#456");
    });

    test("throws ResourceNotFoundError for non-existent session", async () => {
      await expect(
        getSessionFromParams(
          {
            name: "non-existent",
            json: false,
          },
          {
            sessionDB: mockSessionProvider,
          }
        )
      ).rejects.toThrow(ResourceNotFoundError);
    });

    test("throws ResourceNotFoundError for non-existent task", async () => {
      await expect(
        getSessionFromParams(
          {
            task: "#999",
            json: false,
          },
          {
            sessionDB: mockSessionProvider,
          }
        )
      ).rejects.toThrow(ResourceNotFoundError);
    });
  });

  describe("deleteSessionFromParams domain logic", () => {
    test("deletes session by explicit name", async () => {
      const result = await deleteSessionFromParams(
        {
          name: "test-session",
          force: true,
          json: false,
        },
        {
          sessionDB: mockSessionProvider,
        }
      );

      expect(result).toBe(true);
    });

    test("deletes session by explicit task ID", async () => {
      const result = await deleteSessionFromParams(
        {
          task: "#456",
          force: true,
          json: false,
        },
        {
          sessionDB: mockSessionProvider,
        }
      );

      expect(result).toBe(true);
    });

    test("throws ResourceNotFoundError for non-existent session", async () => {
      await expect(
        deleteSessionFromParams(
          {
            name: "non-existent",
            force: true,
            json: false,
          },
          {
            sessionDB: mockSessionProvider,
          }
        )
      ).rejects.toThrow(ResourceNotFoundError);
    });
  });

  describe("domain logic consistency", () => {
    test("all commands resolve the same session by task ID", async () => {
      const taskId = "#456";
      const expectedSessionName = "task#456";

      // Test getSessionFromParams
      const getResult = await getSessionFromParams(
        { task: taskId, json: false },
        { sessionDB: mockSessionProvider }
      );
      expect(getResult?.session).toBe(expectedSessionName);

      // Test deleteSessionFromParams
      const deleteResult = await deleteSessionFromParams(
        { task: taskId, force: true, json: false },
        { sessionDB: mockSessionProvider }
      );
      expect(deleteResult).toBe(true);

      // All commands should have resolved to the same session
    });

    test("all commands provide consistent error messages for missing sessions", () => {
      const expectedErrorPattern = /No session detected.*session name.*task ID.*session workspace/;

      // Test error messages are consistent across commands
      expect(() => {
        throw new ResourceNotFoundError(
          "No session detected. Please provide a session name (--name), task ID (--task), or run this command from within a session workspace."
        );
      }).toThrow(expectedErrorPattern);
    });
  });

  describe("pure function behavior", () => {
    test("session provider mock is used directly without global state", async () => {
      // Test that the mock provider is being used by checking its exact behavior
      const session = await mockSessionProvider.getSession("test-session");
      expect(session).not.toBeNull();
      expect(session?.taskId).toBe("#123");

      // Test the same behavior through the domain function
      const result = await getSessionFromParams(
        { name: "test-session", json: false },
        { sessionDB: mockSessionProvider }
      );
      expect(result?.taskId).toBe("#123");
    });

    test("session resolution is deterministic with same inputs", async () => {
      // Run the same operation multiple times to ensure deterministic behavior
      const results = await Promise.all([
        getSessionFromParams({ name: "test-session", json: false }, { sessionDB: mockSessionProvider }),
        getSessionFromParams({ name: "test-session", json: false }, { sessionDB: mockSessionProvider }),
        getSessionFromParams({ name: "test-session", json: false }, { sessionDB: mockSessionProvider }),
      ]);

      // All results should be identical
      expect(results[0]?.session).toBe("test-session");
      expect(results[1]?.session).toBe("test-session");
      expect(results[2]?.session).toBe("test-session");
      expect(results[0]?.taskId).toBe("#123");
      expect(results[1]?.taskId).toBe("#123");
      expect(results[2]?.taskId).toBe("#123");
    });
  });
});<|MERGE_RESOLUTION|>--- conflicted
+++ resolved
@@ -15,13 +15,8 @@
   updateSessionFromParams,
   type SessionProviderInterface,
   type SessionRecord,
-<<<<<<< HEAD
-} from "../session.js";
-import { ValidationError, ResourceNotFoundError } from "../errors/index";
-=======
 } from "../../session";
 import { ValidationError, ResourceNotFoundError } from "../../errors/index";
->>>>>>> 2809c254
 
 // Mock session provider
 const createMockSessionProvider = (sessions: SessionRecord[] = []): SessionProviderInterface => {
