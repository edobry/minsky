/**
 * Session DB I/O Tests
 * Tests for session database file operations, including regression tests for Task #166
 */
import { describe, test, expect, beforeEach, afterEach } from "bun:test";
import { readSessionDbFile, writeSessionsToFile } from "./session-db-io";
import { initializeSessionDbState, type SessionDbState } from "./session-db";
import { join } from "path";
import { existsSync, mkdirSync, rmSync, writeFileSync } from "fs";
<<<<<<< HEAD
import { setupTestMocks } from "../utils/test-utils/mocking";
=======
import { setupTestMocks } from "../../utils/test-utils/mocking";
>>>>>>> 2890545e

// Set up automatic mock cleanup
setupTestMocks();

describe("Session DB I/O Functions", () => {
  let tempDir: string;
  let testDbPath: string;

  beforeEach(() => {
    // Create a temporary directory for test files
    tempDir = join(process.cwd(), "test-tmp", `session-db-io-test-${Date.now()}`);
    testDbPath = join(tempDir, "session-db.json");

    if (!existsSync(tempDir)) {
      mkdirSync(tempDir, { recursive: true });
    }
  });

  afterEach(() => {
    // Clean up test files
    if (existsSync(tempDir)) {
      rmSync(tempDir, { recursive: true, force: true });
    }
  });

  describe("readSessionDbFile", () => {
    test("should read existing session database file", () => {
      // Create a test database file
      const testData = [
        {
          session: "test-session",
          repoName: "test-repo",
          repoUrl: "https://example.com/test-repo",
          createdAt: "2023-01-01T00:00:00.000Z",
          taskId: "#123",
          branch: "test-branch",
        },
      ];
      writeFileSync(testDbPath, JSON.stringify(testData, null, 2));

      const result = readSessionDbFile({ dbPath: testDbPath });
      expect(result.sessions).toHaveLength(1);
      expect(result.sessions[0]?.session).toBe("test-session");
    });

    test("should return initialized state when database file doesn't exist", () => {
      const result = readSessionDbFile({ dbPath: join(tempDir, "nonexistent.json") });
      expect(result.sessions).toEqual([]);
      expect(result.baseDir).toBeDefined();
    });

    // Regression test for Task #166: Fix options.baseDir runtime error
    test("should handle undefined options parameter without throwing runtime error", () => {
      // This test covers the specific scenario that caused the runtime error:
      // "undefined is not an object (evaluating 'options.baseDir')"
      expect(() => {
        const result = readSessionDbFile(undefined as unknown);
        expect(result).toHaveProperty("sessions");
        expect(Array.isArray(result.sessions)).toBe(true);
        expect(result).toHaveProperty("baseDir");
        expect(typeof result.baseDir).toBe("string");
      }).not.toThrow();
    });

    // Regression test for Task #166: Fix options.baseDir runtime error
    test("should handle null options parameter without throwing runtime error", () => {
      expect(() => {
        const result = readSessionDbFile(null as unknown);
        expect(result).toHaveProperty("sessions");
        expect(Array.isArray(result.sessions)).toBe(true);
        expect(result).toHaveProperty("baseDir");
        expect(typeof result.baseDir).toBe("string");
      }).not.toThrow();
    });

    // Regression test for Task #166: Fix options.baseDir runtime error
    test("should handle options with undefined dbPath and baseDir properties", () => {
      const options = { dbPath: undefined, baseDir: undefined };
      expect(() => {
        const result = readSessionDbFile(options);
        expect(result).toHaveProperty("sessions");
        expect(Array.isArray(result.sessions)).toBe(true);
        expect(result).toHaveProperty("baseDir");
        expect(typeof result.baseDir).toBe("string");
      }).not.toThrow();
    });
  });

  describe("writeSessionsToFile", () => {
    test("should write session database file successfully", () => {
      const testState: SessionDbState = initializeSessionDbState({
        baseDir: tempDir,
      });
      testState.sessions = [
        {
          session: "test-session",
          repoName: "test-repo",
          repoUrl: "https://example.com/test-repo",
          createdAt: "2023-01-01T00:00:00.000Z",
          taskId: "#123",
          branch: "test-branch",
        },
      ];

      await writeSessionsToFile(testState.sessions, { dbPath: testDbPath });
      expect(success).toBe(true);
      expect(existsSync(testDbPath)).toBe(true);

      // Verify the written content
      const result = readSessionDbFile({ dbPath: testDbPath });
      expect(result.sessions).toHaveLength(1);
      expect(result.sessions[0]?.session).toBe("test-session");
    });

    // Regression test for Task #166: Fix options.baseDir runtime error
    test("should handle undefined options parameter without throwing runtime error", () => {
      const testState: SessionDbState = initializeSessionDbState({
        baseDir: tempDir,
      });

      expect(() => {
        await writeSessionsToFile(testState.sessions, undefined as unknown);
        expect(typeof success).toBe("boolean");
      }).not.toThrow();
    });

    // Regression test for Task #166: Fix options.baseDir runtime error
    test("should handle null options parameter without throwing runtime error", () => {
      const testState: SessionDbState = initializeSessionDbState({
        baseDir: tempDir,
      });

      expect(() => {
        await writeSessionsToFile(testState.sessions, null as unknown);
        expect(typeof success).toBe("boolean");
      }).not.toThrow();
    });

    // Regression test for Task #166: Fix options.baseDir runtime error
    test("should handle options with undefined dbPath property", () => {
      const testState: SessionDbState = initializeSessionDbState({
        baseDir: tempDir,
      });
      const options = { dbPath: undefined };

      expect(() => {
        await writeSessionsToFile(testState.sessions, options);
        expect(typeof success).toBe("boolean");
      }).not.toThrow();
    });
  });
});<|MERGE_RESOLUTION|>--- conflicted
+++ resolved
@@ -7,11 +7,7 @@
 import { initializeSessionDbState, type SessionDbState } from "./session-db";
 import { join } from "path";
 import { existsSync, mkdirSync, rmSync, writeFileSync } from "fs";
-<<<<<<< HEAD
-import { setupTestMocks } from "../utils/test-utils/mocking";
-=======
 import { setupTestMocks } from "../../utils/test-utils/mocking";
->>>>>>> 2890545e
 
 // Set up automatic mock cleanup
 setupTestMocks();
