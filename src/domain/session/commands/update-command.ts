--- conflicted
+++ resolved
@@ -91,22 +91,4 @@
     }
     throw error;
   }
-<<<<<<< HEAD
-}
-
-/**
- * Updates a session - simpler interface matching expected export name
- */
-export async function sessionUpdate(
-  params: SessionUpdateParams,
-  depsInput?: {
-    sessionDB?: SessionProviderInterface;
-    gitService?: any;
-    getCurrentSession?: typeof getCurrentSession;
-  }
-): Promise<Session> {
-  return updateSessionFromParams(params, depsInput);
-}
-=======
-} 
->>>>>>> 18beaf2c
+} 