--- conflicted
+++ resolved
@@ -13,13 +13,8 @@
   ResourceNotFoundError,
   ValidationError,
   getErrorMessage,
-<<<<<<< HEAD
-} from "../../../../errors";
-import { log } from "../../../../utils/logger";
-=======
 } from "../../../errors";
 import { log } from "../../../utils/logger";
->>>>>>> 8df31036
 import * as WorkspaceUtils from "../../workspace";
 
 /**
