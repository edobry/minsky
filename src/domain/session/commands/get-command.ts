--- conflicted
+++ resolved
@@ -9,11 +9,7 @@
 import {
   ResourceNotFoundError,
   ValidationError,
-<<<<<<< HEAD
-} from "../../../../errors";
-=======
 } from "../../../errors";
->>>>>>> 8df31036
 
 /**
  * Gets session details based on parameters
