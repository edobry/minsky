import type { SessionPrParams } from "../../../schemas/session";
import { createSessionProvider } from "../../session";
import { createGitService } from "../../git";
import { preparePrFromParams } from "../../git";
import { resolveSessionContextWithFeedback } from "../session-context-resolver";
import {
  SessionPrResult,
  SessionProviderInterface,
} from "../types";
import {
  MinskyError,
  ResourceNotFoundError,
  ValidationError,
  getErrorMessage,
<<<<<<< HEAD
} from "../../../../errors";
import { log } from "../../../../utils/logger";
=======
} from "../../../errors";
import { log } from "../../../utils/logger";
>>>>>>> 11c7e949

/**
 * Prepares a PR for a session based on parameters
 */
export async function sessionPr(params: SessionPrParams): Promise<SessionPrResult> {
  const { session, task, repo, baseBranch, title, body, branchName, debug } = params;

  // Set up dependencies with defaults
  const sessionDB = createSessionProvider();
  const gitService = createGitService();

  try {
    // Use unified session context resolver with auto-detection support
    const resolvedContext = await resolveSessionContextWithFeedback({
      session,
      task,
      repo,
      sessionProvider: sessionDB,
      allowAutoDetection: true,
    });

    // Get the session details using the resolved session name
    const sessionRecord = await sessionDB.getSession(resolvedContext.sessionName);

    if (!sessionRecord) {
      throw new ResourceNotFoundError(`Session '${resolvedContext.sessionName}' not found`);
    }

    // Get session working directory
    const workdir = await sessionDB.getSessionWorkdir(resolvedContext.sessionName);

    // Check if PR branch already exists
    const prBranchExists = await checkPrBranchExists(resolvedContext.sessionName, gitService, workdir);

    if (prBranchExists) {
      // Extract existing PR description
      const existingPr = await extractPrDescription(resolvedContext.sessionName, gitService, workdir);

      if (existingPr) {
        log.info(`PR branch for session '${resolvedContext.sessionName}' already exists`);
        return {
          prBranch: `pr/${resolvedContext.sessionName}`,
          baseBranch: baseBranch || "main",
          title: existingPr.title,
          body: existingPr.body,
        };
      }
    }

    // Prepare PR using git domain function
    const result = await preparePrFromParams({
      session: resolvedContext.sessionName,
      repo: workdir,
      baseBranch,
      title,
      body,
      branchName,
      debug,
    });

    return result;
  } catch (error) {
    // If error is about missing session requirements, provide better user guidance
    if (error instanceof ValidationError) {
      throw new ResourceNotFoundError(
        "No session detected. Please provide a session name (--name), task ID (--task), or run this command from within a session workspace."
      );
    }
    throw error;
  }
}

/**
 * Check if PR branch exists for a session
 */
async function checkPrBranchExists(
  sessionName: string,
  gitService: any,
  currentDir: string
): Promise<boolean> {
  try {
    const prBranchName = `pr/${sessionName}`;
    const branches = await gitService.execInRepository(currentDir, "git branch -a");
    return branches.includes(prBranchName);
  } catch (error) {
    log.debug("Could not check for PR branch", { error });
    return false;
  }
}

/**
 * Extract PR description from existing PR branch
 */
async function extractPrDescription(
  sessionName: string,
  gitService: any,
  currentDir: string
): Promise<{ title: string; body: string } | null> {
  try {
    const prBranchName = `pr/${sessionName}`;

    // Get the first commit message on the PR branch
    const commitMessage = await gitService.execInRepository(
      currentDir,
      `git log --format=%B -n 1 ${prBranchName}`
    );

    const lines = commitMessage.trim().split("\n");
    const title = lines[0] || `PR for ${sessionName}`;
    const body = lines.slice(1).join("\n").trim();

    return { title, body };
  } catch (error) {
    log.debug("Could not extract PR description", { error });
    return null;
  }
}<|MERGE_RESOLUTION|>--- conflicted
+++ resolved
@@ -12,13 +12,8 @@
   ResourceNotFoundError,
   ValidationError,
   getErrorMessage,
-<<<<<<< HEAD
-} from "../../../../errors";
-import { log } from "../../../../utils/logger";
-=======
 } from "../../../errors";
 import { log } from "../../../utils/logger";
->>>>>>> 11c7e949
 
 /**
  * Prepares a PR for a session based on parameters
