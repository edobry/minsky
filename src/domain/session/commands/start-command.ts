import type { SessionStartParams } from "../../../schemas/session";
import { createSessionProvider } from "../../session";
import { createGitService } from "../../git";
import { TaskService } from "../../tasks";
import { normalizeRepoName, resolveRepoPath } from "../../repo-utils";
import { createTaskFromDescription } from "../../templates/session-templates";
import { installDependencies } from "../../../utils/package-manager";
<<<<<<< HEAD
import { log } from "../../../../utils/logger";
import { 
  Session, 
=======
import { log } from "../../../utils/logger";
import {
  Session,
>>>>>>> 11c7e949
  SessionRecord,
  SessionCreateDependencies
} from "../types";
import {
  MinskyError,
  ValidationError,
<<<<<<< HEAD
} from "../../../../errors";
=======
} from "../../../errors";
>>>>>>> 11c7e949
import * as WorkspaceUtils from "../../workspace";

/**
 * Starts a new session based on parameters
 * Using proper dependency injection for better testability
 */
export async function sessionStart(
  params: SessionStartParams,
  depsInput?: SessionCreateDependencies
): Promise<Session> {
  // Validate parameters using Zod schema (already done by type)
  const { name, repo, task, description, branch, noStatusUpdate, quiet, json, skipInstall, packageManager } =
    params;

  // Set up dependencies with defaults
  const deps = {
    sessionDB: depsInput?.sessionDB || createSessionProvider(),
    gitService: depsInput?.gitService || createGitService(),
    taskService: depsInput?.taskService || new TaskService(),
    workspaceUtils: depsInput?.workspaceUtils || WorkspaceUtils,
    resolveRepoPath: depsInput?.resolveRepoPath || resolveRepoPath,
  };

  // Validate required parameters
  if (!name) {
    throw new ValidationError("Session name is required");
  }

  if (!repo) {
    throw new ValidationError("Repository name is required");
  }

  try {
    // Check if session already exists
    const existingSession = await deps.sessionDB.getSession(name);
    if (existingSession) {
      throw new ValidationError(`Session '${name}' already exists`);
    }

    // Resolve repository path
    const repoPath = await deps.resolveRepoPath(repo);
    const repoName = normalizeRepoName(repo);

    // Handle task creation if description provided
    let taskId = task;
    if (description && !taskId) {
      if (!quiet) {
        log.info("Creating task from description...");
      }

      taskId = await createTaskFromDescription(description, {
        taskService: deps.taskService,
        noStatusUpdate,
      });

      if (!quiet) {
        log.info(`Created task: ${taskId}`);
      }
    }

    // Create session record
    const sessionRecord: SessionRecord = {
      session: name,
      repoName,
      repoUrl: repoPath,
      createdAt: new Date().toISOString(),
      taskId,
      branch,
    };

    // Clone repository and create session workspace
    const workdir = deps.workspaceUtils.getSessionWorkdir(name);

    const cloneResult = await deps.gitService.clone({
      repoUrl: repoPath,
      workdir,
      session: name,
      branch,
    });

    // Install dependencies if not skipped
    if (!skipInstall) {
      if (!quiet) {
        log.info("Installing dependencies...");
      }

      await installDependencies(workdir, {
        packageManager,
        skipIfExists: true,
      });
    }

    // Add session to database
    await deps.sessionDB.addSession(sessionRecord);

    if (!quiet) {
      log.info(`Session '${name}' created successfully`);
    }

    return {
      session: name,
      repoUrl: repoPath,
      repoName,
      branch,
      createdAt: sessionRecord.createdAt,
      taskId,
    };
  } catch (error) {
    if (error instanceof Error) {
      throw new MinskyError(`Failed to start session: ${error.message}`);
    }
    throw error;
  }
}<|MERGE_RESOLUTION|>--- conflicted
+++ resolved
@@ -5,26 +5,16 @@
 import { normalizeRepoName, resolveRepoPath } from "../../repo-utils";
 import { createTaskFromDescription } from "../../templates/session-templates";
 import { installDependencies } from "../../../utils/package-manager";
-<<<<<<< HEAD
-import { log } from "../../../../utils/logger";
-import { 
-  Session, 
-=======
 import { log } from "../../../utils/logger";
 import {
   Session,
->>>>>>> 11c7e949
   SessionRecord,
   SessionCreateDependencies
 } from "../types";
 import {
   MinskyError,
   ValidationError,
-<<<<<<< HEAD
-} from "../../../../errors";
-=======
 } from "../../../errors";
->>>>>>> 11c7e949
 import * as WorkspaceUtils from "../../workspace";
 
 /**
