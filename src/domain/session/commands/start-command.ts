--- conflicted
+++ resolved
@@ -5,26 +5,16 @@
 import { normalizeRepoName, resolveRepoPath } from "../../repo-utils";
 import { createTaskFromDescription } from "../../templates/session-templates";
 import { installDependencies } from "../../../utils/package-manager";
-<<<<<<< HEAD
-import { log } from "../../../../utils/logger";
-import { 
-  Session, 
-=======
 import { log } from "../../../utils/logger";
 import {
   Session,
->>>>>>> 8df31036
   SessionRecord,
   SessionCreateDependencies
 } from "../types";
 import {
   MinskyError,
   ValidationError,
-<<<<<<< HEAD
-} from "../../../../errors";
-=======
 } from "../../../errors";
->>>>>>> 8df31036
 import * as WorkspaceUtils from "../../workspace";
 
 /**
