import type { SessionListParams } from "../../../schemas/session";
import { createSessionProvider } from "../../session";
import {
  Session,
  SessionProviderInterface,
  SessionDependencies
} from "../types";

/**
 * Lists all sessions based on parameters
 * Using proper dependency injection for better testability
 */
<<<<<<< HEAD
export async function listSessionsFromParams(
  _params: SessionListParams,
=======
export async function sessionList(
  params: SessionListParams,
>>>>>>> 067b2f65
  depsInput?: {
    sessionDB?: SessionProviderInterface;
  }
): Promise<Session[]> {
  // Set up dependencies with defaults
  const deps = {
    sessionDB: depsInput?.sessionDB || createSessionProvider(),
  };

  return deps.sessionDB.listSessions();
}<|MERGE_RESOLUTION|>--- conflicted
+++ resolved
@@ -10,13 +10,8 @@
  * Lists all sessions based on parameters
  * Using proper dependency injection for better testability
  */
-<<<<<<< HEAD
-export async function listSessionsFromParams(
-  _params: SessionListParams,
-=======
 export async function sessionList(
   params: SessionListParams,
->>>>>>> 067b2f65
   depsInput?: {
     sessionDB?: SessionProviderInterface;
   }
