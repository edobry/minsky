import { z } from "zod";
import {
  type CommandParameterMap,
  type CommandExecutionContext,
} from "../../../../adapters/shared/command-registry";
<<<<<<< HEAD
import { getSessionFromParams } from "../get-command";
import { log } from "../../../../../../utils/logger";
=======
import { sessionGet } from "../get-command";
import { log } from "../../../../utils/logger";
>>>>>>> 11c7e949

/**
 * Parameters for the session get command
 */
export const sessionGetCommandParams: CommandParameterMap = {
  name: {
    schema: z.string().min(1),
    description: "Session name",
    required: false,
  },
  task: {
    schema: z.string(),
    description: "Task ID associated with the session",
    required: false,
  },
  repo: {
    schema: z.string(),
    description: "Repository path",
    required: false,
  },
  json: {
    schema: z.boolean(),
    description: "Output in JSON format",
    required: false,
    defaultValue: false,
  },
};

/**
 * Execute the session get command
 */
export async function executeSessionGetCommand(
  parameters: { [K in keyof typeof sessionGetCommandParams]: z.infer<typeof sessionGetCommandParams[K]["schema"]> },
  context: CommandExecutionContext
): Promise<any> {
  const { name, task, repo, json } = parameters;

  const result = await sessionGet({
    name,
    task,
    repo,
    json,
  });

  if (context.debug) {
    log.debug("Session get command executed successfully", { result });
  }

  return result;
}<|MERGE_RESOLUTION|>--- conflicted
+++ resolved
@@ -3,13 +3,8 @@
   type CommandParameterMap,
   type CommandExecutionContext,
 } from "../../../../adapters/shared/command-registry";
-<<<<<<< HEAD
-import { getSessionFromParams } from "../get-command";
-import { log } from "../../../../../../utils/logger";
-=======
 import { sessionGet } from "../get-command";
 import { log } from "../../../../utils/logger";
->>>>>>> 11c7e949
 
 /**
  * Parameters for the session get command
