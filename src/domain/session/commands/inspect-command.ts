--- conflicted
+++ resolved
@@ -6,19 +6,11 @@
 /**
  * Inspects the current session based on workspace context
  */
-<<<<<<< HEAD
-export async function inspectSessionFromParams(_params: {
-=======
 export async function sessionInspect(params: {
->>>>>>> 64871b6a
   json?: boolean;
 } = {}): Promise<Session | null> {
   try {
     const sessionContext = await getCurrentSessionContext();
-<<<<<<< HEAD
-    return sessionContext;
-  } catch (_error) {
-=======
     if (!sessionContext) {
       return null;
     }
@@ -29,7 +21,6 @@
       taskId: sessionContext.taskId,
     };
   } catch (error) {
->>>>>>> 64871b6a
     return null;
   }
 }
