--- conflicted
+++ resolved
@@ -17,15 +17,7 @@
 import config from "config";
 import { homedir } from "os";
 import { join } from "path";
-import {
-  validateNodeConfig,
-  validateSessionDbConfig,
-  type SessionDbConfig
-} from "../../schemas/session-db-config";
-
-/**
- * Session database adapter that uses configuration-based storage backends
- */
+
 export class SessionDbAdapter implements SessionProviderInterface {
   private storage: DatabaseStorage<SessionRecord, SessionDbState> | null = null;
   private storageWarnings: string[] = [];
@@ -37,55 +29,31 @@
   private async getStorage(): Promise<DatabaseStorage<SessionRecord, SessionDbState>> {
     if (!this.storage) {
       // Use node-config to get sessiondb configuration, with fallback to defaults
-      let sessionDbConfig: SessionDbConfig;
+      let sessionDbConfig: any;
       
       try {
         // Check if sessiondb config exists before trying to get it
-        if (config.has("sessiondb")) {
-          const rawConfig = config.get("sessiondb");
-          sessionDbConfig = validateNodeConfig(rawConfig);
+        if ((config as any).has("sessiondb")) {
+          sessionDbConfig = (config as any).get("sessiondb") as any;
         } else {
           log.debug("Session database configuration not found in config, using defaults");
-          sessionDbConfig = validateNodeConfig(null);
+          sessionDbConfig = null;
         }
       } catch (error) {
         // Fallback to defaults when config is not available (e.g., running from outside project directory)
         log.debug("Configuration not available, using default session storage settings", {
           error: getErrorMessage(error as any),
         });
-<<<<<<< HEAD
-        sessionDbConfig = validateNodeConfig(null);
-=======
         sessionDbConfig = null;
       }
 
       // Additional check: if sessionDbConfig is null/undefined, use defaults
       if (!sessionDbConfig || typeof sessionDbConfig !== "object") {
         sessionDbConfig = {};
->>>>>>> 1b9cee88
       }
 
       // Build storage configuration
       const storageConfig: Partial<StorageConfig> = {
-<<<<<<< HEAD
-        backend: sessionDbConfig.backend,
-      };
-
-      if (sessionDbConfig.backend === "sqlite") {
-        storageConfig.sqlite = {
-          dbPath: sessionDbConfig.dbPath ? this.expandPath(sessionDbConfig.dbPath) : undefined
-        };
-      } else if (sessionDbConfig.backend === "postgres" && sessionDbConfig.connectionString) {
-        storageConfig.postgres = { connectionUrl: sessionDbConfig.connectionString };
-      } else if (sessionDbConfig.backend === "json") {
-        storageConfig.json = {
-          filePath: sessionDbConfig.dbPath ? this.expandPath(sessionDbConfig.dbPath) : undefined
-        };
-      }
-
-      this.storage = createStorageBackend(storageConfig);
-      await this.storage.initialize();
-=======
         backend: sessionDbConfig.backend || "json",
         enableIntegrityCheck: sessionDbConfig.enableIntegrityCheck ?? true,
         autoMigrate: sessionDbConfig.autoMigrate ?? false,
@@ -149,72 +117,20 @@
         });
         throw error;
       }
->>>>>>> 1b9cee88
     }
 
     return this.storage;
   }
 
   private expandPath(filePath: string): string {
-<<<<<<< HEAD
-    if ((filePath as unknown).startsWith("~/")) {
-      return join(homedir(), (filePath as unknown).slice(2));
-    }
-    if ((filePath as unknown).startsWith("$HOME/")) {
-      return join(homedir(), (filePath as unknown).slice(6));
-=======
     // Handle tilde expansion for home directory
     if (filePath.startsWith("~")) {
       return join(homedir(), filePath.slice(1));
->>>>>>> 1b9cee88
     }
     return filePath;
   }
 
   async listSessions(): Promise<SessionRecord[]> {
-<<<<<<< HEAD
-    try {
-      const storage = await this.getStorage();
-      return await (storage as unknown).getEntities();
-    } catch (error) {
-      log.error(`Error listing sessions: ${getErrorMessage(error as any)}`);
-      return [];
-    }
-  }
-
-  async getSession(session: string): Promise<SessionRecord | null> {
-    try {
-      const storage = await this.getStorage();
-      return await (storage as unknown).getEntity(session);
-    } catch (error) {
-      log.error(`Error getting session: ${getErrorMessage(error as any)}`);
-      return null as any;
-    }
-  }
-
-  async getSessionByTaskId(taskId: string): Promise<SessionRecord | null> {
-    try {
-      const storage = await this.getStorage();
-      // Normalize taskId for consistent searching
-      const normalizedTaskId = (taskId as unknown).replace(/^#/, "");
-      const sessions = await (storage as unknown).getEntities({ taskId: normalizedTaskId });
-      const session = (sessions as unknown).length > 0 ? sessions[0] : null as unknown;
-      return session || null;
-    } catch (error) {
-      log.error(`Error getting session by task ID: ${getErrorMessage(error as any)}`);
-      return null as any;
-    }
-  }
-
-  async addSession(record: SessionRecord): Promise<void> {
-    try {
-      const storage = await this.getStorage();
-      await (storage as unknown).createEntity(record as unknown);
-    } catch (error) {
-      log.error(`Error adding session: ${getErrorMessage(error as any)}`);
-      throw error;
-    }
-=======
     const storage = await this.getStorage();
     return await storage.getEntities();
   }
@@ -238,65 +154,20 @@
   async addSession(record: SessionRecord): Promise<void> {
     const storage = await this.getStorage();
     await storage.createEntity(record);
->>>>>>> 1b9cee88
   }
 
   async updateSession(
     session: string,
     updates: Partial<Omit<SessionRecord, "session">>
   ): Promise<void> {
-<<<<<<< HEAD
-    try {
-      const storage = await this.getStorage();
-      const result = await (storage as unknown).updateEntity(session, updates);
-      if (!result) {
-        throw new Error(`Session '${session}' not found`);
-      }
-    } catch (error) {
-      log.error(`Error updating session: ${getErrorMessage(error as any)}`);
-      throw error;
-=======
     const storage = await this.getStorage();
     const result = await storage.updateEntity(session, updates);
     if (!result) {
       throw new Error(`Session '${session}' not found`);
->>>>>>> 1b9cee88
     }
   }
 
   async deleteSession(session: string): Promise<boolean> {
-<<<<<<< HEAD
-    try {
-      const storage = await this.getStorage();
-      return await (storage as unknown).deleteEntity(session);
-    } catch (error) {
-      log.error(`Error deleting session: ${getErrorMessage(error as any)}`);
-      return false;
-    }
-  }
-
-  async getRepoPath(record: SessionRecord | any): Promise<string> {
-    if (!record) {
-      throw new Error("Session record is required");
-    }
-
-    // Handle different record types (SessionRecord, SessionResult, etc.)
-    if ((record as unknown).sessionRecord) {
-      return this.getRepoPath((record as unknown).sessionRecord);
-    }
-
-    if ((record as unknown).cloneResult && (record.cloneResult as unknown).workdir) {
-      return (record.cloneResult as unknown).workdir;
-    }
-
-    if ((record as unknown).workdir) {
-      return (record as unknown).workdir;
-    }
-
-    // Use the functional implementation to compute the path
-    const state = await this.getState();
-    return getRepoPathFn(state, record as unknown);
-=======
     const storage = await this.getStorage();
     return await storage.deleteEntity(session);
   }
@@ -305,7 +176,6 @@
     // This method maintains backward compatibility while using the updated storage
     const state = await this.getState();
     return getRepoPathFn(state, record);
->>>>>>> 1b9cee88
   }
 
   async getSessionWorkdir(sessionName: string): Promise<string> {
@@ -319,25 +189,8 @@
   }
 
   private async getState(): Promise<SessionDbState> {
-<<<<<<< HEAD
-    try {
-      const storage = await this.getStorage();
-      const result = await (storage as unknown).readState();
-
-      if ((result as unknown).success && (result as unknown).data) {
-        return (result as unknown).data as unknown;
-      }
-
-      // Return initialized state if read fails
-      return initializeSessionDbState();
-    } catch (error) {
-      log.warn(`Error reading storage state, using defaults: ${getErrorMessage(error as any)}`);
-      return initializeSessionDbState();
-    }
-=======
     // Initialize default state when needed
     return initializeSessionDbState();
->>>>>>> 1b9cee88
   }
 
   async getStorageInfo(): Promise<{ 
@@ -350,15 +203,10 @@
     const location = storage.getStorageLocation();
     
     return {
-<<<<<<< HEAD
-      backend: (storage.constructor as unknown).name,
-      location: (storage as unknown).getStorageLocation(),
-=======
       backend: storage.constructor.name,
       location: location,
       integrityEnabled: true, // Always enabled in merged factory
       warnings: this.storageWarnings,
->>>>>>> 1b9cee88
     };
   }
 }