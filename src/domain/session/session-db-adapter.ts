--- conflicted
+++ resolved
@@ -12,12 +12,9 @@
 import type { SessionDbState } from "./session-db";
 import { initializeSessionDbState, getRepoPathFn } from "./session-db";
 import { log } from "../../utils/logger";
-<<<<<<< HEAD
 import { getErrorMessage } from "../../errors/index";
 import { configurationService } from "../configuration";
-=======
 import config from "config";
->>>>>>> 6fae7fe4
 import { homedir } from "os";
 import { join } from "path";
 
