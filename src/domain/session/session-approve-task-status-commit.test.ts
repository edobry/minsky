--- conflicted
+++ resolved
@@ -12,24 +12,12 @@
  * - The commit should be pushed to remote
  */
 
-import { describe, test, expect, beforeEach, mock } from "bun:test";
+import { describe, test, expect, beforeEach } from "bun:test";
 import { approveSessionFromParams } from "../session";
 import type { SessionProviderInterface } from "../session";
 import type { GitServiceInterface } from "../git";
 import { createMockSessionProvider, createMockGitService, createMockTaskService } from "../../utils/test-utils/index";
 
-// Mock logger
-const mockLog = {
-  debug: mock(() => {}),
-  info: mock(() => {}),
-  warn: mock(() => {}),
-  error: mock(() => {})
-};
-
-mock.module("../../utils/logger", () => ({
-  log: mockLog
-}));
-
 describe("Session Approve Task Status Commit", () => {
   test("should commit task status update after successful merge", async () => {
     // Bug reproduction test - this should fail until the bug is fixed
@@ -80,15 +68,7 @@
 
         return Promise.resolve("");
       },
-<<<<<<< HEAD
-      getCurrentBranch: (workdir: string) => Promise.resolve("pr/task#123"),
-      pullLatest: (workdir: string) => Promise.resolve({ workdir, updated: true }),
-      mergeBranch: (workdir: string, branch: string) => Promise.resolve({ workdir, merged: true, conflicts: false }),
-      push: (options: any) => Promise.resolve({ workdir: options.repoPath, pushed: true }),
-    };
-=======
     });
->>>>>>> 999b295a
 
     const mockSessionDB = createMockSessionProvider({
       getSessionByTaskId: (taskId: string) => Promise.resolve({
@@ -105,12 +85,7 @@
         createdAt: new Date().toISOString(),
         taskId: "123",
       }),
-<<<<<<< HEAD
-      getSessionWorkdir: (sessionName: string) => Promise.resolve("/test/repo"),
-    };
-=======
     });
->>>>>>> 999b295a
 
     const mockTaskService = createMockTaskService({
       getTaskStatus: (taskId: string) => {
@@ -196,10 +171,6 @@
 
         return Promise.resolve("");
       },
-      getCurrentBranch: (workdir: string) => Promise.resolve("pr/task#124"),
-      pullLatest: (workdir: string) => Promise.resolve({ workdir, updated: true }),
-      mergeBranch: (workdir: string, branch: string) => Promise.resolve({ workdir, merged: true, conflicts: false }),
-      push: (options: any) => Promise.resolve({ workdir: options.repoPath, pushed: true }),
     };
 
     const mockSessionDB: Partial<SessionProviderInterface> = {
@@ -217,7 +188,6 @@
         createdAt: new Date().toISOString(),
         taskId: "124",
       }),
-      getSessionWorkdir: (sessionName: string) => Promise.resolve("/test/repo"),
     };
 
     const mockTaskService = {
@@ -255,114 +225,41 @@
     expect(gitCommands).not.toContain("git commit -m \"chore(#124): update task status to DONE\"");
   });
 
-  describe("should skip task status update when task is already DONE", () => {
-    it("should skip task status update when task is already DONE", async () => {
-      const gitCommands: string[] = [];
-
-      const mockGitService = {
-        execInRepository: (workdir: string, command: string) => {
-          gitCommands.push(command);
-
-          // Mock the PR branch check to fail (branch doesn't exist)
-          if (command.includes("git show-ref --verify --quiet refs/heads/pr/task#125")) {
-            throw new Error("fatal: 'refs/heads/pr/task#125' - not a valid ref");
-          }
-
-          // Basic commands that are always needed
-          if (command.includes("git rev-parse HEAD")) {
-            return Promise.resolve("abc123");
-          }
-          if (command.includes("git config user.name")) {
-            return Promise.resolve("Test User");
-          }
-
-          // Other commands should succeed but won't be called in early exit
-          if (command.includes("git checkout main")) {
-            return Promise.resolve("");
-          }
-          if (command.includes("git fetch origin")) {
-            return Promise.resolve("");
-          }
-          if (command.includes("git merge --ff-only")) {
-            return Promise.resolve("");
-          }
-          if (command.includes("git push origin main")) {
-            return Promise.resolve("");
-          }
-
-          return Promise.resolve("");
-<<<<<<< HEAD
-        },
-        getCurrentBranch: (workdir: string) => Promise.resolve("pr/task#125"),
-        pullLatest: (workdir: string) => Promise.resolve({ workdir, updated: true }),
-        mergeBranch: (workdir: string, branch: string) => Promise.resolve({ workdir, merged: true, conflicts: false }),
-        push: (options: any) => Promise.resolve({ workdir: options.repoPath, pushed: true }),
-      };
-
-      const mockSessionDB: Partial<SessionProviderInterface> = {
-        getSessionByTaskId: (taskId: string) => Promise.resolve({
-          session: `task${taskId}`,  // taskId is already "#125", so this becomes "task#125"
-          repoName: "test-repo",
-          repoUrl: "/test/repo",
-          createdAt: new Date().toISOString(),
-          taskId,
-        }),
-        getSession: (sessionName: string) => Promise.resolve({
-          session: sessionName,
-          repoName: "test-repo",
-          repoUrl: "/test/repo",
-          createdAt: new Date().toISOString(),
-          taskId: "125",
-        }),
-        getSessionWorkdir: (sessionName: string) => Promise.resolve("/test/repo"),
-      };
-
-      const mockTaskService = {
-        getTaskStatus: (taskId: string) => {
-          // Task is already DONE
-          return Promise.resolve("DONE");
-        },
-        setTaskStatus: (taskId: string, status: string) => {
-          // This should not be called since task is already DONE
-          return Promise.resolve();
-        },
-      };
-
-      // Execute the session approval
-      const result = await approveSessionFromParams(
-        {
-          task: "125",
-          repo: "/test/repo",
-        },
-        {
-          sessionDB: mockSessionDB as any,
-          gitService: mockGitService as any,
-          taskService: mockTaskService as any,
-        }
-      );
-
-      // Should trigger early exit since task is DONE and PR branch doesn't exist
-      expect(result.isNewlyApproved).toBe(false); // Session was already approved
-      expect(result.taskId).toBe("#125");
-      expect(result.session).toBe("task#125");
-
-      // Should only call commands to check PR branch existence, then exit
-      expect(gitCommands).toContain("git show-ref --verify --quiet refs/heads/pr/task#125");
-      expect(gitCommands).toContain("git rev-parse HEAD");
-      expect(gitCommands).toContain("git config user.name");
-
-      // Should NOT attempt any merge operations
-      expect(gitCommands).not.toContain("git checkout main");
-      expect(gitCommands).not.toContain("git fetch origin");
-      expect(gitCommands).not.toContain("git merge --ff-only pr/task#125");
-
-      // Should NOT attempt any task status commit operations
-      expect(gitCommands).not.toContain("git status --porcelain");
-      expect(gitCommands).not.toContain("git add process/tasks.md");
-      expect(gitCommands).not.toContain("git commit -m \"Update task #125 status to DONE\"");
-      expect(gitCommands).not.toContain("git push");
-    });
-=======
+  test("should skip task status update when task is already DONE", async () => {
+    // Test case for the new behavior: check task status first and skip if already DONE
+
+    const gitCommands: string[] = [];
+    const mockGitService: Partial<GitServiceInterface> = {
+      execInRepository: (workdir: string, command: string) => {
+        gitCommands.push(command);
+
+        // Early exit commands should be handled first
+        if (command.includes("git show-ref --verify --quiet refs/heads/pr/task#125")) {
+          // PR branch doesn't exist - this should trigger early exit
+          throw new Error("Command failed: git show-ref --verify --quiet refs/heads/pr/task#125");
+        }
+        if (command.includes("git rev-parse HEAD")) {
+          return Promise.resolve("ghi789commit");
+        }
+        if (command.includes("git config user.name")) {
+          return Promise.resolve("Test User");
+        }
+
+        // Normal merge flow commands (should not be reached due to early exit)
+        if (command.includes("git checkout main")) {
+          return Promise.resolve("");
+        }
+        if (command.includes("git fetch origin")) {
+          return Promise.resolve("");
+        }
+        if (command.includes("git rev-parse pr/task#125")) {
+          return Promise.resolve("ghi789commit");
+        }
+        if (command.includes("git merge --ff-only pr/task#125")) {
+          return Promise.resolve("");
+        }
+        if (command.includes("git push origin main")) {
+          return Promise.resolve("");
         }
 
         return Promise.resolve("");
@@ -430,7 +327,6 @@
     expect(gitCommands).not.toContain("git add process/tasks.md");
     expect(gitCommands).not.toContain("git commit -m \"chore(#125): update task status to DONE\"");
     expect(gitCommands).not.toContain("git push");
->>>>>>> 999b295a
   });
 
   test("should exit early when task is DONE and PR branch doesn't exist (bug reproduction)", async () => {
@@ -458,10 +354,6 @@
 
         return Promise.resolve("");
       },
-      getCurrentBranch: (workdir: string) => Promise.resolve("pr/task#266"),
-      pullLatest: (workdir: string) => Promise.resolve({ workdir, updated: true }),
-      mergeBranch: (workdir: string, branch: string) => Promise.resolve({ workdir, merged: true, conflicts: false }),
-      push: (options: any) => Promise.resolve({ workdir: options.repoPath, pushed: true }),
     };
 
     const mockSessionDB: Partial<SessionProviderInterface> = {
@@ -479,7 +371,6 @@
         createdAt: new Date().toISOString(),
         taskId: "266",
       }),
-      getSessionWorkdir: (sessionName: string) => Promise.resolve("/test/repo"),
     };
 
     const mockTaskService = {
