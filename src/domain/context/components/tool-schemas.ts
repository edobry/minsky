import type { ContextComponent, ComponentInput, ComponentInputs, ComponentOutput } from "./types";
import { CommandGeneratorService } from "../../rules/command-generator";
import { CommandCategory, sharedCommandRegistry } from "../../../adapters/shared/command-registry";
import { z } from "zod";
<<<<<<< HEAD
import { log } from "../../../utils/logger";

/**
 * Attempt to load the ToolSimilarityService lazily.
 * Returns null when unavailable (e.g., test environments).
 */
async function maybeCreateToolSimilarityService(): Promise<null | any> {
  try {
    // Dynamic import guarded in try/catch to avoid hard failure
    const mod: any = await import("../../tools/similarity/tool-similarity-service");
    if (mod && typeof mod.createToolSimilarityService === "function") {
      return await mod.createToolSimilarityService();
    }
    return null;
  } catch {
    return null;
  }
}
=======
import { createToolSimilarityService } from "../../tools/similarity/tool-similarity-service";
import { log } from "../../../utils/logger";
>>>>>>> db741c99

/**
 * Convert a Zod schema to JSON Schema format like Cursor uses
 */
function zodToJsonSchema(zodSchema: z.ZodTypeAny): any {
  if (zodSchema instanceof z.ZodString) {
    return { type: "string" };
  } else if (zodSchema instanceof z.ZodNumber) {
    return { type: "number" };
  } else if (zodSchema instanceof z.ZodBoolean) {
    return { type: "boolean" };
  } else if (zodSchema instanceof z.ZodArray) {
    return {
      type: "array",
      items: zodToJsonSchema((zodSchema as any)._def.type),
    };
  } else if (zodSchema instanceof z.ZodEnum) {
    return {
      type: "string",
      enum: (zodSchema as any)._def.values,
    };
  } else if (zodSchema instanceof z.ZodUnion) {
    const types = (zodSchema as any)._def.options.map((option: z.ZodTypeAny) =>
      zodToJsonSchema(option)
    );
    return types[0] || { type: "string" };
  } else if (zodSchema instanceof z.ZodOptional) {
    return zodToJsonSchema((zodSchema as any)._def.innerType);
  } else if (zodSchema instanceof z.ZodDefault) {
    return zodToJsonSchema((zodSchema as any)._def.innerType);
  } else {
    return { type: "string" };
  }
}

function extractParameterSchemas(commandId: string): {
  properties: Record<string, any>;
  required: string[];
} {
  const command = sharedCommandRegistry.getCommand(commandId);
  if (!command || !command.parameters) {
    return { properties: {}, required: [] };
  }
  const properties: Record<string, any> = {};
  const required: string[] = [];
  for (const [paramName, paramDef] of Object.entries(command.parameters)) {
    const jsonSchema = zodToJsonSchema((paramDef as any).schema);
    if ((paramDef as any).description) {
      (jsonSchema as any).description = (paramDef as any).description;
    }
    if ((paramDef as any).defaultValue !== undefined) {
      (jsonSchema as any).default = (paramDef as any).defaultValue;
    }
    properties[paramName] = jsonSchema;
    if ((paramDef as any).required) {
      required.push(paramName);
    }
  }
  return { properties, required };
}

export const ToolSchemasComponent: ContextComponent = {
  id: "tool-schemas",
  name: "Complete Tool Schemas",
  description: "Complete tool definitions with descriptions and parameters using template system",

  async gatherInputs(context: ComponentInput): Promise<ComponentInputs> {
    try {
      const interfaceConfig = context.interfaceConfig || {
        interface: "cli" as const,
        mcpEnabled: false,
        preferMcp: false,
      };

      const registry = context.commandRegistry || sharedCommandRegistry;

<<<<<<< HEAD
      const userQuery = context.userQuery || context.userPrompt;
=======
      // Check if query-aware filtering should be applied
      const userQuery = context.userQuery || context.userPrompt;
      // IMPORTANT: When a custom commandRegistry is provided (e.g., in unit tests),
      // disable query-based filtering to ensure full registry visibility.
>>>>>>> db741c99
      let shouldFilterByQuery = Boolean(userQuery?.trim()) && !context.commandRegistry;

      let toolSchemas: Record<string, any> = {};
      let totalTools = 0;
      let filteredBy: string | undefined;
      let originalToolCount: number | undefined;
      let reductionPercentage: number | undefined;

      if (shouldFilterByQuery) {
<<<<<<< HEAD
        const toolSimilarityService = await maybeCreateToolSimilarityService();
        if (!toolSimilarityService) {
          // Fallback if similarity service isn't available in this environment
          shouldFilterByQuery = false;
        } else {
          try {
            const relevantTools = await toolSimilarityService.findRelevantTools({
              query: userQuery!,
              limit: 20,
              threshold: 0.1,
            });

            for (const relevantTool of relevantTools) {
              const { properties, required } = extractParameterSchemas(relevantTool.tool.id);
              if (interfaceConfig.interface === "cli") {
                toolSchemas[relevantTool.tool.id] = {
                  description: relevantTool.tool.description,
                  parameters: { type: "object", properties, required },
                  _relevance: {
                    score: relevantTool.relevanceScore,
                    reason: relevantTool.reason,
                  },
                };
              } else {
                toolSchemas[relevantTool.tool.id] = {
                  description: relevantTool.tool.description,
                  syntax: (relevantTool.tool as any).syntax,
                  parameters: { type: "object", properties, required },
                  _relevance: {
                    score: relevantTool.relevanceScore,
                    reason: relevantTool.reason,
                  },
                };
              }
              totalTools++;
            }

            const allCommands = registry.getAllCommands();
            originalToolCount = allCommands.length;
            reductionPercentage =
              originalToolCount > 0
                ? Math.round(((originalToolCount - totalTools) / originalToolCount) * 100)
                : 0;
            filteredBy = "user-query";
          } catch (error) {
            log.warn(
              "Failed to apply query-aware tool filtering, falling back to all tools:",
              error
            );
            shouldFilterByQuery = false;
          }
        }
      }

      if (!shouldFilterByQuery) {
        const categories = [
          CommandCategory.TASKS,
          CommandCategory.SESSION,
          CommandCategory.SESSIONDB,
          CommandCategory.RULES,
          CommandCategory.GIT,
          CommandCategory.CONFIG,
          CommandCategory.DEBUG,
          CommandCategory.INIT,
          CommandCategory.AI,
        ];

        for (const category of categories) {
          const commands = registry.getCommandsByCategory(category);
          for (const cmd of commands) {
            const { properties, required } = extractParameterSchemas((cmd as any).id);
            if (interfaceConfig.interface === "cli") {
              toolSchemas[(cmd as any).id] = {
                description: (cmd as any).description,
                parameters: { type: "object", properties, required },
              };
            } else {
              toolSchemas[(cmd as any).id] = {
                description: (cmd as any).description,
                syntax: (cmd as any).syntax,
                parameters: { type: "object", properties, required },
=======
        try {
          // NEW: Query-aware tool filtering using ToolSimilarityService
          const toolSimilarityService = await createToolSimilarityService();

          const relevantTools = await toolSimilarityService.findRelevantTools({
            query: userQuery!,
            limit: 20, // Configurable limit - default reduces from 50+ to 20 tools
            threshold: 0.1, // Low threshold to be inclusive while still filtering
          });

          // Build tool schemas for relevant tools only
          for (const relevantTool of relevantTools) {
            const { properties, required } = extractParameterSchemas(relevantTool.tool.id);

            if (interfaceConfig.interface === "cli") {
              toolSchemas[relevantTool.tool.id] = {
                description: relevantTool.tool.description,
                parameters: {
                  type: "object",
                  properties,
                  required,
                },
                // Optional: Include relevance metadata for debugging
                _relevance: {
                  score: relevantTool.relevanceScore,
                  reason: relevantTool.reason,
                },
              };
            } else {
              toolSchemas[relevantTool.tool.id] = {
                description: relevantTool.tool.description,
                syntax: relevantTool.tool.syntax,
                parameters: {
                  type: "object",
                  properties,
                  required,
                },
                _relevance: {
                  score: relevantTool.relevanceScore,
                  reason: relevantTool.reason,
                },
>>>>>>> db741c99
              };
            }
            totalTools++;
          }
<<<<<<< HEAD
=======

          // Calculate reduction metrics
          const allCommands = registry.getAllCommands();
          originalToolCount = allCommands.length;
          reductionPercentage =
            originalToolCount > 0
              ? Math.round(((originalToolCount - totalTools) / originalToolCount) * 100)
              : 0;
          filteredBy = "user-query";
        } catch (error) {
          log.warn("Failed to apply query-aware tool filtering, falling back to all tools:", error);
          // Fall back to including all tools if filtering fails
          shouldFilterByQuery = false;
>>>>>>> db741c99
        }
        filteredBy = "all-tools";
      }

      if (!shouldFilterByQuery) {
        // Original logic: Get all command categories and build comprehensive tool list
        const categories = [
          CommandCategory.TASKS,
          CommandCategory.SESSION,
          CommandCategory.SESSIONDB,
          CommandCategory.RULES,
          CommandCategory.GIT,
          CommandCategory.CONFIG,
          CommandCategory.DEBUG,
          CommandCategory.INIT,
          CommandCategory.AI,
        ];

        for (const category of categories) {
          const commands = registry.getCommandsByCategory(category);
          for (const cmd of commands) {
            // Extract actual parameter schemas from the shared command registry
            const { properties, required } = extractParameterSchemas(cmd.id);

            // For JSON format (default), use clean tool schema format like Cursor
            if (interfaceConfig.interface === "cli") {
              toolSchemas[cmd.id] = {
                description: cmd.description,
                parameters: {
                  type: "object",
                  properties,
                  required,
                },
              };
            } else {
              // For MCP mode, include full command representation
              toolSchemas[cmd.id] = {
                description: cmd.description,
                syntax: cmd.syntax,
                parameters: {
                  type: "object",
                  properties,
                  required,
                },
              };
            }
            totalTools++;
          }
        }
        filteredBy = "all-tools";
      }

      return {
        toolSchemas,
        totalTools,
        interfaceMode: interfaceConfig.interface,
        shouldUseMcp:
          interfaceConfig.interface === "mcp" ||
          (interfaceConfig.interface === "hybrid" && interfaceConfig.preferMcp),
<<<<<<< HEAD
=======
        // New: Include filtering metadata
>>>>>>> db741c99
        filteredBy,
        originalToolCount,
        reductionPercentage,
        queryUsed: userQuery,
      };
    } catch (error) {
      log.warn("Failed to load tool schemas via template system:", error);
      return {
        toolSchemas: {},
        totalTools: 0,
        error: "Failed to load tool schemas",
        interfaceMode: "cli",
        shouldUseMcp: false,
      };
    }
  },

  render(inputs: ComponentInputs): ComponentOutput {
    if ((inputs as any).error) {
      const content = `## Complete Tool Schemas\n\nError loading tool schemas: ${(inputs as any).error}\n\nAvailable tools could not be determined.`;
      return {
        content,
        metadata: {
          componentId: "tool-schemas",
          tokenCount: content.length / 4,
          sections: ["tool_schemas"],
        },
      };
    }

<<<<<<< HEAD
    const cleanToolSchemas: Record<string, any> = {};
    for (const [toolId, schema] of Object.entries((inputs as any).toolSchemas)) {
      const { _relevance, ...cleanSchema } = schema as any;
      cleanToolSchemas[toolId] = cleanSchema;
    }

    let content: string;
    if ((inputs as any).shouldUseMcp) {
      content = `Here are the functions available in JSONSchema format:\n<functions>\n${Object.entries(
        cleanToolSchemas
      )
        .map(
          ([name, schema]) =>
            `<function>${JSON.stringify({ description: (schema as any).description, name, parameters: (schema as any).parameters }, null, 2)}</function>`
        )
        .join("\n")}\n</functions>`;
    } else {
      content = `Here are the functions available in JSONSchema format:\n${JSON.stringify(cleanToolSchemas, null, 2)}`;
    }

    if ((inputs as any).filteredBy === "user-query" && (inputs as any).queryUsed) {
      const filteringSummary = `\n\n<!-- Context-Aware Tool Filtering Applied -->\n<!-- Query: "${(inputs as any).queryUsed}" -->\n<!-- Tools: ${(inputs as any).totalTools} selected from ${(inputs as any).originalToolCount} total (${(inputs as any).reductionPercentage}% reduction) -->\n<!-- This reduces context pollution while providing relevant tools for your query -->`;
=======
    // Prepare tool schemas without internal metadata for output
    const cleanToolSchemas: Record<string, any> = {};
    for (const [toolId, schema] of Object.entries(inputs.toolSchemas)) {
      // Remove internal _relevance metadata for clean output
      const { _relevance, ...cleanSchema } = schema as any;
      cleanToolSchemas[toolId] = cleanSchema;
    }

    let content: string;

    if (inputs.shouldUseMcp) {
      // MCP/XML format for hybrid/mcp interface mode
      content = `Here are the functions available in JSONSchema format:
<functions>
${Object.entries(cleanToolSchemas)
  .map(
    ([name, schema]) =>
      `<function>${JSON.stringify({ description: schema.description, name, parameters: schema.parameters }, null, 2)}</function>`
  )
  .join("\n")}
</functions>`;
    } else {
      // JSON format (default, matches Cursor exactly)
      content = `Here are the functions available in JSONSchema format:
${JSON.stringify(cleanToolSchemas, null, 2)}`;
    }

    // Add filtering information as comment when query filtering was applied
    if (inputs.filteredBy === "user-query" && inputs.queryUsed) {
      const filteringSummary = `

<!-- Context-Aware Tool Filtering Applied -->
<!-- Query: "${inputs.queryUsed}" -->
<!-- Tools: ${inputs.totalTools} selected from ${inputs.originalToolCount} total (${inputs.reductionPercentage}% reduction) -->
<!-- This reduces context pollution while providing relevant tools for your query -->`;

>>>>>>> db741c99
      content += filteringSummary;
    }

    return {
      content,
      metadata: {
        componentId: "tool-schemas",
        tokenCount: content.length / 4,
        sections: ["functions"],
<<<<<<< HEAD
        totalTools: (inputs as any).totalTools,
        filteredBy: (inputs as any).filteredBy,
        originalToolCount: (inputs as any).originalToolCount,
        reductionPercentage: (inputs as any).reductionPercentage,
        queryUsed: (inputs as any).queryUsed,
=======
        totalTools: inputs.totalTools,
        // Include filtering metadata in component metadata
        filteredBy: inputs.filteredBy,
        originalToolCount: inputs.originalToolCount,
        reductionPercentage: inputs.reductionPercentage,
        queryUsed: inputs.queryUsed,
>>>>>>> db741c99
      },
    };
  },

  async generate(input: ComponentInput): Promise<ComponentOutput> {
    const gatheredInputs = await this.gatherInputs(input);
    return this.render(gatheredInputs);
  },
};

export function createToolSchemasComponent(): ContextComponent {
  return ToolSchemasComponent;
}<|MERGE_RESOLUTION|>--- conflicted
+++ resolved
@@ -2,29 +2,8 @@
 import { CommandGeneratorService } from "../../rules/command-generator";
 import { CommandCategory, sharedCommandRegistry } from "../../../adapters/shared/command-registry";
 import { z } from "zod";
-<<<<<<< HEAD
-import { log } from "../../../utils/logger";
-
-/**
- * Attempt to load the ToolSimilarityService lazily.
- * Returns null when unavailable (e.g., test environments).
- */
-async function maybeCreateToolSimilarityService(): Promise<null | any> {
-  try {
-    // Dynamic import guarded in try/catch to avoid hard failure
-    const mod: any = await import("../../tools/similarity/tool-similarity-service");
-    if (mod && typeof mod.createToolSimilarityService === "function") {
-      return await mod.createToolSimilarityService();
-    }
-    return null;
-  } catch {
-    return null;
-  }
-}
-=======
 import { createToolSimilarityService } from "../../tools/similarity/tool-similarity-service";
 import { log } from "../../../utils/logger";
->>>>>>> db741c99
 
 /**
  * Convert a Zod schema to JSON Schema format like Cursor uses
@@ -39,27 +18,30 @@
   } else if (zodSchema instanceof z.ZodArray) {
     return {
       type: "array",
-      items: zodToJsonSchema((zodSchema as any)._def.type),
+      items: zodToJsonSchema(zodSchema._def.type),
     };
   } else if (zodSchema instanceof z.ZodEnum) {
     return {
       type: "string",
-      enum: (zodSchema as any)._def.values,
+      enum: zodSchema._def.values,
     };
   } else if (zodSchema instanceof z.ZodUnion) {
-    const types = (zodSchema as any)._def.options.map((option: z.ZodTypeAny) =>
-      zodToJsonSchema(option)
-    );
+    const types = zodSchema._def.options.map((option: z.ZodTypeAny) => zodToJsonSchema(option));
+    // If it's a simple union of types, just use the first type for simplicity
     return types[0] || { type: "string" };
   } else if (zodSchema instanceof z.ZodOptional) {
-    return zodToJsonSchema((zodSchema as any)._def.innerType);
+    return zodToJsonSchema(zodSchema._def.innerType);
   } else if (zodSchema instanceof z.ZodDefault) {
-    return zodToJsonSchema((zodSchema as any)._def.innerType);
+    return zodToJsonSchema(zodSchema._def.innerType);
   } else {
+    // Default to string for unknown types
     return { type: "string" };
   }
 }
 
+/**
+ * Extract JSON Schema properties and required fields from command parameters
+ */
 function extractParameterSchemas(commandId: string): {
   properties: Record<string, any>;
   required: string[];
@@ -68,24 +50,41 @@
   if (!command || !command.parameters) {
     return { properties: {}, required: [] };
   }
+
   const properties: Record<string, any> = {};
   const required: string[] = [];
+
   for (const [paramName, paramDef] of Object.entries(command.parameters)) {
-    const jsonSchema = zodToJsonSchema((paramDef as any).schema);
-    if ((paramDef as any).description) {
-      (jsonSchema as any).description = (paramDef as any).description;
-    }
-    if ((paramDef as any).defaultValue !== undefined) {
-      (jsonSchema as any).default = (paramDef as any).defaultValue;
-    }
+    // Convert Zod schema to JSON Schema
+    const jsonSchema = zodToJsonSchema(paramDef.schema);
+
+    // Add description if available
+    if (paramDef.description) {
+      jsonSchema.description = paramDef.description;
+    }
+
+    // Add default value if available
+    if (paramDef.defaultValue !== undefined) {
+      jsonSchema.default = paramDef.defaultValue;
+    }
+
     properties[paramName] = jsonSchema;
-    if ((paramDef as any).required) {
+
+    // Add to required if marked as required
+    if (paramDef.required) {
       required.push(paramName);
     }
   }
+
   return { properties, required };
 }
 
+/**
+ * Tool Schemas Component
+ *
+ * Uses the proper template system logic to determine JSON vs XML format based on interface configuration.
+ * Leverages CommandGeneratorService with proper interface mode for professional tool documentation.
+ */
 export const ToolSchemasComponent: ContextComponent = {
   id: "tool-schemas",
   name: "Complete Tool Schemas",
@@ -93,22 +92,20 @@
 
   async gatherInputs(context: ComponentInput): Promise<ComponentInputs> {
     try {
+      // Use the proper interface configuration from shared inputs (same logic as template system)
       const interfaceConfig = context.interfaceConfig || {
         interface: "cli" as const,
         mcpEnabled: false,
         preferMcp: false,
       };
 
+      // Use custom registry if provided (for testing), otherwise use shared registry
       const registry = context.commandRegistry || sharedCommandRegistry;
 
-<<<<<<< HEAD
-      const userQuery = context.userQuery || context.userPrompt;
-=======
       // Check if query-aware filtering should be applied
       const userQuery = context.userQuery || context.userPrompt;
       // IMPORTANT: When a custom commandRegistry is provided (e.g., in unit tests),
       // disable query-based filtering to ensure full registry visibility.
->>>>>>> db741c99
       let shouldFilterByQuery = Boolean(userQuery?.trim()) && !context.commandRegistry;
 
       let toolSchemas: Record<string, any> = {};
@@ -118,89 +115,6 @@
       let reductionPercentage: number | undefined;
 
       if (shouldFilterByQuery) {
-<<<<<<< HEAD
-        const toolSimilarityService = await maybeCreateToolSimilarityService();
-        if (!toolSimilarityService) {
-          // Fallback if similarity service isn't available in this environment
-          shouldFilterByQuery = false;
-        } else {
-          try {
-            const relevantTools = await toolSimilarityService.findRelevantTools({
-              query: userQuery!,
-              limit: 20,
-              threshold: 0.1,
-            });
-
-            for (const relevantTool of relevantTools) {
-              const { properties, required } = extractParameterSchemas(relevantTool.tool.id);
-              if (interfaceConfig.interface === "cli") {
-                toolSchemas[relevantTool.tool.id] = {
-                  description: relevantTool.tool.description,
-                  parameters: { type: "object", properties, required },
-                  _relevance: {
-                    score: relevantTool.relevanceScore,
-                    reason: relevantTool.reason,
-                  },
-                };
-              } else {
-                toolSchemas[relevantTool.tool.id] = {
-                  description: relevantTool.tool.description,
-                  syntax: (relevantTool.tool as any).syntax,
-                  parameters: { type: "object", properties, required },
-                  _relevance: {
-                    score: relevantTool.relevanceScore,
-                    reason: relevantTool.reason,
-                  },
-                };
-              }
-              totalTools++;
-            }
-
-            const allCommands = registry.getAllCommands();
-            originalToolCount = allCommands.length;
-            reductionPercentage =
-              originalToolCount > 0
-                ? Math.round(((originalToolCount - totalTools) / originalToolCount) * 100)
-                : 0;
-            filteredBy = "user-query";
-          } catch (error) {
-            log.warn(
-              "Failed to apply query-aware tool filtering, falling back to all tools:",
-              error
-            );
-            shouldFilterByQuery = false;
-          }
-        }
-      }
-
-      if (!shouldFilterByQuery) {
-        const categories = [
-          CommandCategory.TASKS,
-          CommandCategory.SESSION,
-          CommandCategory.SESSIONDB,
-          CommandCategory.RULES,
-          CommandCategory.GIT,
-          CommandCategory.CONFIG,
-          CommandCategory.DEBUG,
-          CommandCategory.INIT,
-          CommandCategory.AI,
-        ];
-
-        for (const category of categories) {
-          const commands = registry.getCommandsByCategory(category);
-          for (const cmd of commands) {
-            const { properties, required } = extractParameterSchemas((cmd as any).id);
-            if (interfaceConfig.interface === "cli") {
-              toolSchemas[(cmd as any).id] = {
-                description: (cmd as any).description,
-                parameters: { type: "object", properties, required },
-              };
-            } else {
-              toolSchemas[(cmd as any).id] = {
-                description: (cmd as any).description,
-                syntax: (cmd as any).syntax,
-                parameters: { type: "object", properties, required },
-=======
         try {
           // NEW: Query-aware tool filtering using ToolSimilarityService
           const toolSimilarityService = await createToolSimilarityService();
@@ -242,13 +156,10 @@
                   score: relevantTool.relevanceScore,
                   reason: relevantTool.reason,
                 },
->>>>>>> db741c99
               };
             }
             totalTools++;
           }
-<<<<<<< HEAD
-=======
 
           // Calculate reduction metrics
           const allCommands = registry.getAllCommands();
@@ -262,9 +173,7 @@
           log.warn("Failed to apply query-aware tool filtering, falling back to all tools:", error);
           // Fall back to including all tools if filtering fails
           shouldFilterByQuery = false;
->>>>>>> db741c99
         }
-        filteredBy = "all-tools";
       }
 
       if (!shouldFilterByQuery) {
@@ -322,10 +231,7 @@
         shouldUseMcp:
           interfaceConfig.interface === "mcp" ||
           (interfaceConfig.interface === "hybrid" && interfaceConfig.preferMcp),
-<<<<<<< HEAD
-=======
         // New: Include filtering metadata
->>>>>>> db741c99
         filteredBy,
         originalToolCount,
         reductionPercentage,
@@ -343,9 +249,14 @@
     }
   },
 
-  render(inputs: ComponentInputs): ComponentOutput {
-    if ((inputs as any).error) {
-      const content = `## Complete Tool Schemas\n\nError loading tool schemas: ${(inputs as any).error}\n\nAvailable tools could not be determined.`;
+  render(inputs: ComponentInputs, context: ComponentInput): ComponentOutput {
+    if (inputs.error) {
+      const content = `## Complete Tool Schemas
+
+Error loading tool schemas: ${inputs.error}
+
+Available tools could not be determined.`;
+
       return {
         content,
         metadata: {
@@ -356,30 +267,6 @@
       };
     }
 
-<<<<<<< HEAD
-    const cleanToolSchemas: Record<string, any> = {};
-    for (const [toolId, schema] of Object.entries((inputs as any).toolSchemas)) {
-      const { _relevance, ...cleanSchema } = schema as any;
-      cleanToolSchemas[toolId] = cleanSchema;
-    }
-
-    let content: string;
-    if ((inputs as any).shouldUseMcp) {
-      content = `Here are the functions available in JSONSchema format:\n<functions>\n${Object.entries(
-        cleanToolSchemas
-      )
-        .map(
-          ([name, schema]) =>
-            `<function>${JSON.stringify({ description: (schema as any).description, name, parameters: (schema as any).parameters }, null, 2)}</function>`
-        )
-        .join("\n")}\n</functions>`;
-    } else {
-      content = `Here are the functions available in JSONSchema format:\n${JSON.stringify(cleanToolSchemas, null, 2)}`;
-    }
-
-    if ((inputs as any).filteredBy === "user-query" && (inputs as any).queryUsed) {
-      const filteringSummary = `\n\n<!-- Context-Aware Tool Filtering Applied -->\n<!-- Query: "${(inputs as any).queryUsed}" -->\n<!-- Tools: ${(inputs as any).totalTools} selected from ${(inputs as any).originalToolCount} total (${(inputs as any).reductionPercentage}% reduction) -->\n<!-- This reduces context pollution while providing relevant tools for your query -->`;
-=======
     // Prepare tool schemas without internal metadata for output
     const cleanToolSchemas: Record<string, any> = {};
     for (const [toolId, schema] of Object.entries(inputs.toolSchemas)) {
@@ -416,7 +303,6 @@
 <!-- Tools: ${inputs.totalTools} selected from ${inputs.originalToolCount} total (${inputs.reductionPercentage}% reduction) -->
 <!-- This reduces context pollution while providing relevant tools for your query -->`;
 
->>>>>>> db741c99
       content += filteringSummary;
     }
 
@@ -426,27 +312,20 @@
         componentId: "tool-schemas",
         tokenCount: content.length / 4,
         sections: ["functions"],
-<<<<<<< HEAD
-        totalTools: (inputs as any).totalTools,
-        filteredBy: (inputs as any).filteredBy,
-        originalToolCount: (inputs as any).originalToolCount,
-        reductionPercentage: (inputs as any).reductionPercentage,
-        queryUsed: (inputs as any).queryUsed,
-=======
         totalTools: inputs.totalTools,
         // Include filtering metadata in component metadata
         filteredBy: inputs.filteredBy,
         originalToolCount: inputs.originalToolCount,
         reductionPercentage: inputs.reductionPercentage,
         queryUsed: inputs.queryUsed,
->>>>>>> db741c99
       },
     };
   },
 
+  // Legacy method for backwards compatibility
   async generate(input: ComponentInput): Promise<ComponentOutput> {
     const gatheredInputs = await this.gatherInputs(input);
-    return this.render(gatheredInputs);
+    return this.render(gatheredInputs, input);
   },
 };
 
