--- conflicted
+++ resolved
@@ -3,15 +3,9 @@
  * @migrated Migrated to native Bun patterns
  */
 import { describe, test, expect } from "bun:test";
-<<<<<<< HEAD
-import { GitService } from "./git";
-import { TASK_STATUS } from "./tasks";
-import { setupTestMocks } from "../utils/test-utils/mocking";
-=======
 import { GitService } from "../git";
 import { TASK_STATUS } from "../tasks";
 import { setupTestMocks } from "../../utils/test-utils/mocking";
->>>>>>> 2890545e
 
 // Set up automatic mock cleanup
 setupTestMocks();
