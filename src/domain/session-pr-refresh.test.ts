--- conflicted
+++ resolved
@@ -1,11 +1,6 @@
 import { describe, it, expect, beforeEach, jest } from "bun:test";
-<<<<<<< HEAD
-import { sessionPrFromParams } from "./session";
-import { MinskyError, ValidationError } from "../errors/index";
-=======
 import { sessionPrFromParams } from "../session";
 import { MinskyError, ValidationError } from "../../errors/index";
->>>>>>> 2890545e
 
 // Mock dependencies
 const mockGitService = {
