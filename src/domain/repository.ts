/**
 * Repository backend interface for Minsky.
 * Defines the contract for different repository backends (local, remote, GitHub).
 */
<<<<<<< HEAD
import { normalizeRepoName } from "./repo-utils";
import { normalizeRepositoryUri, detectRepositoryFromCwd, UriFormat } from "./uri-utils";
import type { RepositoryUri } from "./uri-utils";
import { SessionDB } from "./session";
import { getCurrentWorkingDirectory } from "../utils/process.js";
import { ValidationError, MinskyError } from "../errors/index.js";
import { existsSync } from "fs";
import { log } from "../utils/logger.js";
=======
import { normalizeRepoName } from "./repo-utils.js";
import { normalizeRepositoryUri, detectRepositoryFromCwd, UriFormat } from "./uri-utils.js";
import { SessionDB } from "./session.js";
import { getCurrentWorkingDirectory } from "../utils/process.js";
import { ValidationError, MinskyError } from "../errors/index.js";
>>>>>>> 66fc94b0

/**
 * Repository backend types supported by the system.
 */
export enum RepositoryBackendType {}
// Enum values removed as they are unused

/**
 * Repository resolution options.
 */
export interface RepositoryResolutionOptions {
  /**
   * Explicit repository URI or path
   */
  uri?: string;

  /**
   * Session name to resolve the repository from
   */
  session?: string;

  /**
   * Task ID to resolve the repository from
   */
  taskId?: string;

  /**
   * Whether to auto-detect the repository from the current directory
   * Default: true if no other options are provided
   */
  autoDetect?: boolean;

  /**
   * Current working directory for auto-detection
   * Default: process.cwd()
   */
  cwd?: string;
}

/**
 * Resolved repository information.
 */
export interface ResolvedRepository {
  /**
   * The repository URI
   */
  uri: string;

  /**
   * The normalized repository name (org/repo or local/repo)
   */
  name: string;

  /**
   * Whether this is a local repository
   */
  isLocal: boolean;

  /**
   * The repository path for local repositories
   */
  path?: string;

  /**
   * The repository backend type
   */
  backendType: RepositoryBackendType;

  /**
   * Repository format (HTTPS, SSH, etc.)
   */
  format: UriFormat;
}

/**
 * Status information about a repository.
 */
export interface RepositoryStatus {
  clean: boolean;
  changes: string[];
  branch: string;
  tracking?: string;
  ahead?: number;
  behind?: number;
  dirty?: boolean;
  remotes?: string[];
  modifiedFiles?: Array<{ status: string; file: string }>;
  [key: string]: unknown;
}

/**
 * Base repository configuration.
 */
export interface RepositoryConfig {
  type: RepositoryBackendType | "local" | "remote" | "github";
  path?: string; // Local repository path
  url?: string; // Remote repository URL
  branch?: string; // Branch to checkout
}

/**
 * Remote Git repository configuration.
 */
export interface RemoteGitConfig extends RepositoryConfig {
  type: RepositoryBackendType.REMOTE;
  url: string; // Required for remote repositories
  branch?: string; // Branch to checkout
}

/**
 * GitHub repository configuration.
 */
export interface GitHubConfig extends Omit<RemoteGitConfig, "type"> {
  type: RepositoryBackendType.GITHUB;
  owner?: string; // GitHub repository owner
  repo?: string; // GitHub repository name
  token?: string; // GitHub access token (optional, uses git config if not provided)
}

/**
 * Repository validation result.
 */
export interface ValidationResult {
  valid: boolean;
  issues?: string[];
  // Additional fields to align with Result interface
  success?: boolean;
  message?: string;
  error?: Error;
}

/**
 * Repository clone result.
 */
export interface CloneResult {
  workdir: string; // Local working directory path
  session: string; // Session identifier
}

/**
 * Branch operation result.
 */
export interface BranchResult {
  workdir: string; // Local working directory path
  branch: string; // Created/checked out branch name
}

/**
 * Repository backend interface.
 * All repository operations should be implemented by backend classes.
 */
export interface RepositoryBackend {
  /**
   * Clone the repository to the specified destination.
   * @param session Session identifier
   * @returns CloneResult with working directory information
   */
  clone(session: string): Promise<CloneResult>;

  /**
   * Get the status of the repository.
   * @param session Optional session identifier
   * @returns RepositoryStatus with clean state, changes, and branch information
   */
  getStatus(session?: string): Promise<any>;

  /**
   * Get the local path of the repository.
   * @param session Optional session identifier
   * @returns The local repository path (or Promise resolving to path)
   */
  getPath(session?: string): string | Promise<string>;

  /**
   * Validate the repository configuration.
   * @returns ValidationResult indicating if the repository is valid
   */
  validate(): Promise<any>;

  /**
   * Push changes to the remote repository.
   * @param branch Branch to push (defaults to current branch)
   * @returns Result of the operation (may be void or a more detailed result)
   */
  push(branch?: string): Promise<any>;

  /**
   * Pull changes from the remote repository.
   * @param branch Branch to pull (defaults to current branch)
   * @returns Result of the operation (may be void or a more detailed result)
   */
  pull(branch?: string): Promise<any>;

  /**
   * Create a new branch and switch to it.
   * @param session Session identifier
   * @param name Branch name to create
   * @returns BranchResult with working directory and branch information
   */
  branch(session: string, name: string): Promise<BranchResult>;

  /**
   * Checkout an existing branch.
   * @param branch Branch name to checkout
   * @returns void
   */
  checkout(branch: string): Promise<void>;

  /**
   * Get the repository configuration.
   * @returns The repository configuration
   */
  getConfig(): RepositoryConfig;
}

/**
 * Alias for backward compatibility with existing code.
 */
export type RepositoryBackendConfig = RepositoryConfig;

/**
 * Create a repository backend instance based on the provided configuration.
 *
 * @param config Repository configuration
 * @returns RepositoryBackend instance
 */
export async function createRepositoryBackend(
  config: RepositoryConfig
): Promise<RepositoryBackend> {
  switch (config.type) {
  case RepositoryBackendType.LOCAL: {
    const { LocalGitBackend } = await import("./localGitBackend.js");
    return new LocalGitBackend(config);
  }
  case RepositoryBackendType.REMOTE: {
    const { RemoteGitBackend } = await import("./remoteGitBackend.js");
    return new RemoteGitBackend(config);
  }
  case RepositoryBackendType.GITHUB: {
    const { GitService } = await import("./git.js");
    const gitService = new GitService();

    // Create an adapter using GitService that conforms to RepositoryBackend interface
    return {
      clone: async (session: string): Promise<CloneResult> => {
        return await gitService.clone({
          repoUrl: config.url || "",
          session,
          github: {
            token: (config as GitHubConfig).token,
            owner: (config as GitHubConfig).owner,
            repo: (config as GitHubConfig).repo,
          },
        });
      },

      getStatus: async (session?: string): Promise<RepositoryStatus> => {
        // If no session is provided, work with the most recent session
        if (!session) {
          const sessionDb = new (await import("./session.js")).SessionDB();
          const sessions = await sessionDb.listSessions();
          const repoName = normalizeRepoName(config.url || "");
          const repoSession = sessions.find((s) => s.repoName === repoName);
          if (!repoSession) {
            throw new Error("No session found for this repository");
          }
          session = repoSession.session;
        }

        const repoName = normalizeRepoName(config.url || "");
        const workdir = gitService.getSessionWorkdir(repoName, session);

        const gitStatus = await gitService.getStatus(workdir);

        // Get additional status info directly via Git commands
        const { stdout: branchOutput } = await (
          await import("util")
        ).promisify((await import("child_process")).exec)(
          `git -C ${workdir} rev-parse --abbrev-ref HEAD`
        );

        const branch = branchOutput.trim();
        return {
          clean: gitStatus.modified.length === 0 && gitStatus.untracked.length === 0,
          changes: [
            ...gitStatus.modified.map((file) => `M ${file}`),
            ...gitStatus.untracked.map((file) => `?? ${file}`),
            ...gitStatus.deleted.map((file) => `D ${file}`),
          ],
          branch,
          // Add other required fields from RepositoryStatus
          modifiedFiles: [
            ...gitStatus.modified.map((file) => ({ status: "M", file })),
            ...gitStatus.untracked.map((file) => ({ status: "??", file })),
            ...gitStatus.deleted.map((file) => ({ status: "D", file })),
          ],
          dirty: gitStatus.modified.length > 0 || gitStatus.untracked.length > 0,
        };
      },

      getPath: async (session?: string): Promise<string> => {
        // If no session is provided, work with the most recent session
        if (!session) {
          const sessionDb = new (await import("./session.js")).SessionDB();
          const sessions = await sessionDb.listSessions();
          const repoName = normalizeRepoName(config.url || "");
          const repoSession = sessions.find((s) => s.repoName === repoName);
          if (!repoSession) {
            throw new Error("No session found for this repository");
          }
          session = repoSession.session;
        }

        const repoName = normalizeRepoName(config.url || "");
        return gitService.getSessionWorkdir(repoName, session);
      },

      validate: async (): Promise<ValidationResult> => {
        // Basic validation of the GitHub configuration
        if (!config.url) {
          return {
            valid: false,
            issues: ["Repository URL is required"],
            success: false,
            message: "Repository URL is required",
          };
        }

        return {
          valid: true,
          success: true,
          message: "GitHub configuration is valid",
        };
      },

      push: async (branch?: string): Promise<void> => {
        // Find an existing session for this repository
        const sessionDb = new (await import("./session.js")).SessionDB();
        const sessions = await sessionDb.listSessions();
        const repoName = normalizeRepoName(config.url || "");
        const repoSession = sessions.find((s) => s.repoName === repoName);

        if (!repoSession) {
          throw new Error("No session found for this repository");
        }

        const session = repoSession.session;
        const workdir = gitService.getSessionWorkdir(repoName, session);

        await gitService.push({
          session,
          repoPath: workdir,
        });
      },

      pull: async (branch?: string): Promise<void> => {
        // Find an existing session for this repository
        const sessionDb = new (await import("./session.js")).SessionDB();
        const sessions = await sessionDb.listSessions();
        const repoName = normalizeRepoName(config.url || "");
        const repoSession = sessions.find((s) => s.repoName === repoName);

        if (!repoSession) {
          throw new Error("No session found for this repository");
        }

        const workdir = gitService.getSessionWorkdir(repoName, repoSession.session);
        await gitService.pullLatest(workdir);
      },

      branch: async (session: string, name: string): Promise<BranchResult> => {
        const repoName = normalizeRepoName(config.url || "");
        const workdir = gitService.getSessionWorkdir(repoName, session);

        // Execute branch creation via Git command
        await (await import("util")).promisify((await import("child_process")).exec)(
          `git -C ${workdir} checkout -b ${name}`
        );

        return {
          workdir,
          branch: name,
        };
      },

      checkout: async (branch: string): Promise<void> => {
        // Find an existing session for this repository
        const sessionDb = new (await import("./session.js")).SessionDB();
        const sessions = await sessionDb.listSessions();
        const repoName = normalizeRepoName(config.url || "");
        const repoSession = sessions.find((s) => s.repoName === repoName);

        if (!repoSession) {
          throw new Error("No session found for this repository");
        }

        const workdir = gitService.getSessionWorkdir(repoName, repoSession.session);

        // Execute checkout via Git command
        await (await import("util")).promisify((await import("child_process")).exec)(
          `git -C ${workdir} checkout ${branch}`
        );
      },

      getConfig: (): RepositoryConfig => {
        return {
          type: RepositoryBackendType.GITHUB,
          url: config.url,
          owner: (config as GitHubConfig).owner,
          repo: (config as GitHubConfig).repo,
          token: (config as GitHubConfig).token,
        } as RepositoryConfig;
      },
    };
  }
  default: {
    throw new Error(`Unsupported repository backend type: ${config.type}`);
  }
  }
}

/**
 * Resolves a repository reference to a canonical URI and normalized name.
 *
 * Resolution strategy:
 * 1. If explicit URI is provided, use it
 * 2. If session is specified, get repository from the session
 * 3. If task ID is specified, find the associated session's repository
 * 4. If auto-detection is enabled, try to find repository from current directory
 * 5. Otherwise throw an error
 *
 * @param options Resolution options
 * @returns Resolved repository information
 * @throws ValidationError if repository cannot be resolved
 */
export async function resolveRepository(
  options: RepositoryResolutionOptions = {}
): Promise<ResolvedRepository> {
  const { uri, session, taskId, autoDetect = true, cwd = getCurrentWorkingDirectory() } = options;

  let repositoryUri: string | undefined;
  let backendType = RepositoryBackendType.LOCAL;

  // 1. Try to resolve from explicit URI
  if (uri) {
    repositoryUri = uri;
  }
  // 2. Try to resolve from session
  else if (session) {
    const sessionDb = new SessionDB();
    const sessionRecord = await sessionDb.getSession(session);
    if (!sessionRecord) {
      throw new ValidationError(`Session not found: ${session}`);
    }
    repositoryUri = sessionRecord.repoUrl;
    backendType =
      (sessionRecord.backendType as RepositoryBackendType) || RepositoryBackendType.LOCAL;
  }
  // 3. Try to resolve from task ID
  else if (taskId) {
    const normalizedTaskId = taskId.startsWith("#") ? taskId : `#${taskId}`;
    const sessionDb = new SessionDB();
    const sessionRecord = await sessionDb.getSessionByTaskId(normalizedTaskId);
    if (!sessionRecord) {
      throw new ValidationError(`No session found for task: ${taskId}`);
    }
    repositoryUri = sessionRecord.repoUrl;
    backendType =
      (sessionRecord.backendType as RepositoryBackendType) || RepositoryBackendType.LOCAL;
  }
  // 4. Try auto-detection from current directory
  else if (autoDetect) {
    repositoryUri = await detectRepositoryFromCwd(cwd);
    if (!repositoryUri) {
      throw new ValidationError("No Git repository found in current directory");
    }
  }
  // 5. No resolution method available
  else {
    throw new ValidationError(
      "Cannot resolve repository: no URI, session, or task ID provided, and auto-detection is disabled"
    );
  }

  // Normalize the repository URI
  try {
    const normalized = normalizeRepositoryUri(repositoryUri as string, {
      validateLocalExists: true,
      ensureFullyQualified: true,
    });

    // Determine backend type based on URI format
    if (normalized.isLocal) {
      backendType = RepositoryBackendType.LOCAL;
    } else {
      // Default to GITHUB for remote repositories unless specified otherwise
      if (backendType === RepositoryBackendType.LOCAL) {
        backendType = RepositoryBackendType.GITHUB;
      }
    }

    // For local repositories, extract the path
    let path: string | undefined;
    if (normalized.isLocal) {
      path =
        normalized.format === UriFormat.FILE
          ? normalized.uri.replace(/^file:\/\//, "")
          : normalized.uri;
    }

    return {
      uri: normalized.uri,
      name: normalized.name,
      isLocal: normalized.isLocal,
      path,
      backendType,
      format: normalized.format,
    };
  } catch (error) {
    if (error instanceof ValidationError) {
      throw error;
    }
    throw new ValidationError(`Invalid repository URI: ${repositoryUri}`);
  }
}

/**
 * Deprecated: Use resolveRepository instead.
 * This is kept for backward compatibility.
 */
export async function resolveRepoPath(options: {
  session?: string;
  repo?: string;
}): Promise<string> {
  log.warn("resolveRepoPath is deprecated. Use resolveRepository instead.");

  try {
    const repository = await resolveRepository({
      uri: options.repo,
      session: options.session,
      autoDetect: true,
    });

    if (repository.isLocal) {
      return repository.path || "";
    } else {
      // For backward compatibility, return the URI for remote repositories
      return repository.uri;
    }
  } catch (error) {
    throw new MinskyError(
      `Failed to resolve repository path: ${error instanceof Error ? error.message : String(error)}`
    );
  }
}<|MERGE_RESOLUTION|>--- conflicted
+++ resolved
@@ -2,22 +2,11 @@
  * Repository backend interface for Minsky.
  * Defines the contract for different repository backends (local, remote, GitHub).
  */
-<<<<<<< HEAD
-import { normalizeRepoName } from "./repo-utils";
-import { normalizeRepositoryUri, detectRepositoryFromCwd, UriFormat } from "./uri-utils";
-import type { RepositoryUri } from "./uri-utils";
-import { SessionDB } from "./session";
-import { getCurrentWorkingDirectory } from "../utils/process.js";
-import { ValidationError, MinskyError } from "../errors/index.js";
-import { existsSync } from "fs";
-import { log } from "../utils/logger.js";
-=======
 import { normalizeRepoName } from "./repo-utils.js";
 import { normalizeRepositoryUri, detectRepositoryFromCwd, UriFormat } from "./uri-utils.js";
 import { SessionDB } from "./session.js";
 import { getCurrentWorkingDirectory } from "../utils/process.js";
 import { ValidationError, MinskyError } from "../errors/index.js";
->>>>>>> 66fc94b0
 
 /**
  * Repository backend types supported by the system.
@@ -248,194 +237,194 @@
   config: RepositoryConfig
 ): Promise<RepositoryBackend> {
   switch (config.type) {
-  case RepositoryBackendType.LOCAL: {
-    const { LocalGitBackend } = await import("./localGitBackend.js");
-    return new LocalGitBackend(config);
-  }
-  case RepositoryBackendType.REMOTE: {
-    const { RemoteGitBackend } = await import("./remoteGitBackend.js");
-    return new RemoteGitBackend(config);
-  }
-  case RepositoryBackendType.GITHUB: {
-    const { GitService } = await import("./git.js");
-    const gitService = new GitService();
-
-    // Create an adapter using GitService that conforms to RepositoryBackend interface
-    return {
-      clone: async (session: string): Promise<CloneResult> => {
-        return await gitService.clone({
-          repoUrl: config.url || "",
-          session,
-          github: {
-            token: (config as GitHubConfig).token,
-            owner: (config as GitHubConfig).owner,
-            repo: (config as GitHubConfig).repo,
-          },
-        });
-      },
-
-      getStatus: async (session?: string): Promise<RepositoryStatus> => {
-        // If no session is provided, work with the most recent session
-        if (!session) {
+    case RepositoryBackendType.LOCAL: {
+      const { LocalGitBackend } = await import("./localGitBackend.js");
+      return new LocalGitBackend(config);
+    }
+    case RepositoryBackendType.REMOTE: {
+      const { RemoteGitBackend } = await import("./remoteGitBackend.js");
+      return new RemoteGitBackend(config);
+    }
+    case RepositoryBackendType.GITHUB: {
+      const { GitService } = await import("./git.js");
+      const gitService = new GitService();
+
+      // Create an adapter using GitService that conforms to RepositoryBackend interface
+      return {
+        clone: async (session: string): Promise<CloneResult> => {
+          return await gitService.clone({
+            repoUrl: config.url || "",
+            session,
+            github: {
+              token: (config as GitHubConfig).token,
+              owner: (config as GitHubConfig).owner,
+              repo: (config as GitHubConfig).repo,
+            },
+          });
+        },
+
+        getStatus: async (session?: string): Promise<RepositoryStatus> => {
+          // If no session is provided, work with the most recent session
+          if (!session) {
+            const sessionDb = new (await import("./session.js")).SessionDB();
+            const sessions = await sessionDb.listSessions();
+            const repoName = normalizeRepoName(config.url || "");
+            const repoSession = sessions.find((s) => s.repoName === repoName);
+            if (!repoSession) {
+              throw new Error("No session found for this repository");
+            }
+            session = repoSession.session;
+          }
+
+          const repoName = normalizeRepoName(config.url || "");
+          const workdir = gitService.getSessionWorkdir(repoName, session);
+
+          const gitStatus = await gitService.getStatus(workdir);
+
+          // Get additional status info directly via Git commands
+          const { stdout: branchOutput } = await (
+            await import("util")
+          ).promisify((await import("child_process")).exec)(
+            `git -C ${workdir} rev-parse --abbrev-ref HEAD`
+          );
+
+          const branch = branchOutput.trim();
+          return {
+            clean: gitStatus.modified.length === 0 && gitStatus.untracked.length === 0,
+            changes: [
+              ...gitStatus.modified.map((file) => `M ${file}`),
+              ...gitStatus.untracked.map((file) => `?? ${file}`),
+              ...gitStatus.deleted.map((file) => `D ${file}`),
+            ],
+            branch,
+            // Add other required fields from RepositoryStatus
+            modifiedFiles: [
+              ...gitStatus.modified.map((file) => ({ status: "M", file })),
+              ...gitStatus.untracked.map((file) => ({ status: "??", file })),
+              ...gitStatus.deleted.map((file) => ({ status: "D", file })),
+            ],
+            dirty: gitStatus.modified.length > 0 || gitStatus.untracked.length > 0,
+          };
+        },
+
+        getPath: async (session?: string): Promise<string> => {
+          // If no session is provided, work with the most recent session
+          if (!session) {
+            const sessionDb = new (await import("./session.js")).SessionDB();
+            const sessions = await sessionDb.listSessions();
+            const repoName = normalizeRepoName(config.url || "");
+            const repoSession = sessions.find((s) => s.repoName === repoName);
+            if (!repoSession) {
+              throw new Error("No session found for this repository");
+            }
+            session = repoSession.session;
+          }
+
+          const repoName = normalizeRepoName(config.url || "");
+          return gitService.getSessionWorkdir(repoName, session);
+        },
+
+        validate: async (): Promise<ValidationResult> => {
+          // Basic validation of the GitHub configuration
+          if (!config.url) {
+            return {
+              valid: false,
+              issues: ["Repository URL is required"],
+              success: false,
+              message: "Repository URL is required",
+            };
+          }
+
+          return {
+            valid: true,
+            success: true,
+            message: "GitHub configuration is valid",
+          };
+        },
+
+        push: async (branch?: string): Promise<void> => {
+          // Find an existing session for this repository
           const sessionDb = new (await import("./session.js")).SessionDB();
           const sessions = await sessionDb.listSessions();
           const repoName = normalizeRepoName(config.url || "");
           const repoSession = sessions.find((s) => s.repoName === repoName);
+
           if (!repoSession) {
             throw new Error("No session found for this repository");
           }
-          session = repoSession.session;
-        }
-
-        const repoName = normalizeRepoName(config.url || "");
-        const workdir = gitService.getSessionWorkdir(repoName, session);
-
-        const gitStatus = await gitService.getStatus(workdir);
-
-        // Get additional status info directly via Git commands
-        const { stdout: branchOutput } = await (
-          await import("util")
-        ).promisify((await import("child_process")).exec)(
-          `git -C ${workdir} rev-parse --abbrev-ref HEAD`
-        );
-
-        const branch = branchOutput.trim();
-        return {
-          clean: gitStatus.modified.length === 0 && gitStatus.untracked.length === 0,
-          changes: [
-            ...gitStatus.modified.map((file) => `M ${file}`),
-            ...gitStatus.untracked.map((file) => `?? ${file}`),
-            ...gitStatus.deleted.map((file) => `D ${file}`),
-          ],
-          branch,
-          // Add other required fields from RepositoryStatus
-          modifiedFiles: [
-            ...gitStatus.modified.map((file) => ({ status: "M", file })),
-            ...gitStatus.untracked.map((file) => ({ status: "??", file })),
-            ...gitStatus.deleted.map((file) => ({ status: "D", file })),
-          ],
-          dirty: gitStatus.modified.length > 0 || gitStatus.untracked.length > 0,
-        };
-      },
-
-      getPath: async (session?: string): Promise<string> => {
-        // If no session is provided, work with the most recent session
-        if (!session) {
+
+          const session = repoSession.session;
+          const workdir = gitService.getSessionWorkdir(repoName, session);
+
+          await gitService.push({
+            session,
+            repoPath: workdir,
+          });
+        },
+
+        pull: async (branch?: string): Promise<void> => {
+          // Find an existing session for this repository
           const sessionDb = new (await import("./session.js")).SessionDB();
           const sessions = await sessionDb.listSessions();
           const repoName = normalizeRepoName(config.url || "");
           const repoSession = sessions.find((s) => s.repoName === repoName);
+
           if (!repoSession) {
             throw new Error("No session found for this repository");
           }
-          session = repoSession.session;
-        }
-
-        const repoName = normalizeRepoName(config.url || "");
-        return gitService.getSessionWorkdir(repoName, session);
-      },
-
-      validate: async (): Promise<ValidationResult> => {
-        // Basic validation of the GitHub configuration
-        if (!config.url) {
+
+          const workdir = gitService.getSessionWorkdir(repoName, repoSession.session);
+          await gitService.pullLatest(workdir);
+        },
+
+        branch: async (session: string, name: string): Promise<BranchResult> => {
+          const repoName = normalizeRepoName(config.url || "");
+          const workdir = gitService.getSessionWorkdir(repoName, session);
+
+          // Execute branch creation via Git command
+          await (await import("util")).promisify((await import("child_process")).exec)(
+            `git -C ${workdir} checkout -b ${name}`
+          );
+
           return {
-            valid: false,
-            issues: ["Repository URL is required"],
-            success: false,
-            message: "Repository URL is required",
+            workdir,
+            branch: name,
           };
-        }
-
-        return {
-          valid: true,
-          success: true,
-          message: "GitHub configuration is valid",
-        };
-      },
-
-      push: async (branch?: string): Promise<void> => {
-        // Find an existing session for this repository
-        const sessionDb = new (await import("./session.js")).SessionDB();
-        const sessions = await sessionDb.listSessions();
-        const repoName = normalizeRepoName(config.url || "");
-        const repoSession = sessions.find((s) => s.repoName === repoName);
-
-        if (!repoSession) {
-          throw new Error("No session found for this repository");
-        }
-
-        const session = repoSession.session;
-        const workdir = gitService.getSessionWorkdir(repoName, session);
-
-        await gitService.push({
-          session,
-          repoPath: workdir,
-        });
-      },
-
-      pull: async (branch?: string): Promise<void> => {
-        // Find an existing session for this repository
-        const sessionDb = new (await import("./session.js")).SessionDB();
-        const sessions = await sessionDb.listSessions();
-        const repoName = normalizeRepoName(config.url || "");
-        const repoSession = sessions.find((s) => s.repoName === repoName);
-
-        if (!repoSession) {
-          throw new Error("No session found for this repository");
-        }
-
-        const workdir = gitService.getSessionWorkdir(repoName, repoSession.session);
-        await gitService.pullLatest(workdir);
-      },
-
-      branch: async (session: string, name: string): Promise<BranchResult> => {
-        const repoName = normalizeRepoName(config.url || "");
-        const workdir = gitService.getSessionWorkdir(repoName, session);
-
-        // Execute branch creation via Git command
-        await (await import("util")).promisify((await import("child_process")).exec)(
-          `git -C ${workdir} checkout -b ${name}`
-        );
-
-        return {
-          workdir,
-          branch: name,
-        };
-      },
-
-      checkout: async (branch: string): Promise<void> => {
-        // Find an existing session for this repository
-        const sessionDb = new (await import("./session.js")).SessionDB();
-        const sessions = await sessionDb.listSessions();
-        const repoName = normalizeRepoName(config.url || "");
-        const repoSession = sessions.find((s) => s.repoName === repoName);
-
-        if (!repoSession) {
-          throw new Error("No session found for this repository");
-        }
-
-        const workdir = gitService.getSessionWorkdir(repoName, repoSession.session);
-
-        // Execute checkout via Git command
-        await (await import("util")).promisify((await import("child_process")).exec)(
-          `git -C ${workdir} checkout ${branch}`
-        );
-      },
-
-      getConfig: (): RepositoryConfig => {
-        return {
-          type: RepositoryBackendType.GITHUB,
-          url: config.url,
-          owner: (config as GitHubConfig).owner,
-          repo: (config as GitHubConfig).repo,
-          token: (config as GitHubConfig).token,
-        } as RepositoryConfig;
-      },
-    };
-  }
-  default: {
-    throw new Error(`Unsupported repository backend type: ${config.type}`);
-  }
+        },
+
+        checkout: async (branch: string): Promise<void> => {
+          // Find an existing session for this repository
+          const sessionDb = new (await import("./session.js")).SessionDB();
+          const sessions = await sessionDb.listSessions();
+          const repoName = normalizeRepoName(config.url || "");
+          const repoSession = sessions.find((s) => s.repoName === repoName);
+
+          if (!repoSession) {
+            throw new Error("No session found for this repository");
+          }
+
+          const workdir = gitService.getSessionWorkdir(repoName, repoSession.session);
+
+          // Execute checkout via Git command
+          await (await import("util")).promisify((await import("child_process")).exec)(
+            `git -C ${workdir} checkout ${branch}`
+          );
+        },
+
+        getConfig: (): RepositoryConfig => {
+          return {
+            type: RepositoryBackendType.GITHUB,
+            url: config.url,
+            owner: (config as GitHubConfig).owner,
+            repo: (config as GitHubConfig).repo,
+            token: (config as GitHubConfig).token,
+          } as RepositoryConfig;
+        },
+      };
+    }
+    default: {
+      throw new Error(`Unsupported repository backend type: ${config.type}`);
+    }
   }
 }
 
@@ -552,7 +541,7 @@
   session?: string;
   repo?: string;
 }): Promise<string> {
-  log.warn("resolveRepoPath is deprecated. Use resolveRepository instead.");
+  console.warn("resolveRepoPath is deprecated. Use resolveRepository instead.");
 
   try {
     const repository = await resolveRepository({
