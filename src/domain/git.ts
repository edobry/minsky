import { join } from "path";
import { mkdir } from "fs/promises";
import { exec } from "child_process";
import { promisify } from "util";
import { normalizeRepoName } from "./repo-utils";
import { SessionDB } from "./session";
<<<<<<< HEAD
import { execAsync } from "../utils/exec";
import { promises as fs } from "fs";
=======
>>>>>>> e83cfcc8

const execAsyncPromisify = promisify(exec);

export interface CloneOptions {
  repoUrl: string;
  session: string;
  branch?: string;
  taskId?: string;
}

export interface CloneResult {
  workdir: string;
  session: string;
}

export interface BranchOptions {
  repoPath: string;
  branch: string;
}

export interface BranchResult {
  workdir: string;
  branch: string;
}

export interface PrOptions {
<<<<<<< HEAD
  repoPath: string;
  branch: string;
  baseBranch?: string;
=======
  session?: string;
  repoPath?: string;
  taskId?: string;
  branch?: string;
  debug?: boolean;
>>>>>>> e83cfcc8
}

// Added new interface for dependency injection to make testing easier
export interface PrDependencies {
  execAsync: (command: string, options?: any) => Promise<{ stdout: string; stderr: string }>;
  getSession: (name: string) => Promise<any>;
  getSessionWorkdir: (repoName: string, session: string) => string;
  getSessionByTaskId?: (taskId: string) => Promise<any>;
}

export interface PrResult {
  markdown: string;
}

export interface GitStatus {
  modified: string[];
  untracked: string[];
  deleted: string[];
}

// Add interfaces needed for the session update command
export interface GitResult {
  workdir: string;
}

export interface StashResult extends GitResult {
  stashed: boolean;
}

export interface PullResult extends GitResult {
  updated: boolean;
}

export interface MergeResult extends GitResult {
  merged: boolean;
  conflicts: boolean;
}

export interface PushResult extends GitResult {
  pushed: boolean;
}

export class GitService {
  private readonly sessionDb: SessionDB;

  constructor() {
<<<<<<< HEAD
=======
    const xdgStateHome = process.env.XDG_STATE_HOME || join(process.env.HOME || "", ".local/state");
    this.baseDir = join(xdgStateHome, "minsky", "git");
>>>>>>> e83cfcc8
    this.sessionDb = new SessionDB();
  }

  async clone(options: CloneOptions): Promise<string> {
    const { repoUrl, session, branch, taskId } = options;

    // Get the repository name
    const repoName = normalizeRepoName(repoUrl);

<<<<<<< HEAD
    // Calculate the repo path directly
    const xdgStateHome = process.env.XDG_STATE_HOME || join(process.env.HOME || "", ".local/state");
    const baseDir = join(xdgStateHome, "minsky", "git");
    const repoPath = join(baseDir, repoName, "sessions", session);

    // Create the parent directory
    await fs.mkdir(join(repoPath, ".."), { recursive: true });
=======
  // Make this public as it's needed by the update command
  getSessionWorkdir(repoName: string, session: string): string {
    // Use the new path structure with sessions subdirectory
    return join(this.baseDir, repoName, "sessions", session);
  }

  async clone(options: CloneOptions): Promise<CloneResult> {
    await this.ensureBaseDir();
    
    const session = options.session || this.generateSessionId();
    const repoName = normalizeRepoName(options.repoUrl);
    
    // Create the repo/sessions directory structure
    const sessionsDir = join(this.baseDir, repoName, "sessions");
    await mkdir(sessionsDir, { recursive: true });
    
    // Get the workdir with sessions subdirectory
    const workdir = this.getSessionWorkdir(repoName, session);
    
    // Clone the repository
    await execAsync(`git clone ${options.repoUrl} ${workdir}`);
    
    return {
      workdir,
      session
    };
  }
>>>>>>> e83cfcc8

    // Handle local paths by converting to file:// URLs if needed
    let cloneUrl = repoUrl;
    if (cloneUrl.startsWith("/") && !cloneUrl.startsWith("file://")) {
      cloneUrl = `file://${cloneUrl}`;
    }

<<<<<<< HEAD
    // Clone the repository
    await execAsync(`git clone ${cloneUrl} ${repoPath}`);

    // Create a session record
    const sessionRecord = {
      session,
      repoUrl,
      repoName,
      branch,
      taskId,
      createdAt: new Date().toISOString(),
      repoPath
    };

    try {
      // Add session to database
      const sessionDB = new SessionDB();
      await sessionDB.addSession(sessionRecord);
    } catch (err) {
      console.warn("Failed to add session to database:", err);
    }

    // If a branch was specified, check it out
    if (branch) {
      await execAsync(`git -C ${repoPath} checkout -b ${branch}`);
    }

    return repoPath;
  }

  async branch({ repoPath, branch }: BranchOptions): Promise<void> {
    await execAsync(`git -C ${repoPath} checkout -b ${branch}`);
  }

  async pr({ repoPath, branch, baseBranch }: PrOptions): Promise<void> {
    // Get the current branch if not provided
    const currentBranch = branch || (await execAsync("git rev-parse --abbrev-ref HEAD", { cwd: repoPath })).stdout.trim();

    // Try to determine base branch
    let baseBranchToUse: string | undefined;
=======
  async pr(options: PrOptions): Promise<PrResult> {
    await this.ensureBaseDir();
    
    // Create dependencies object for easier testing
    const deps: PrDependencies = {
      execAsync,
      getSession: async (name) => this.sessionDb.getSession(name),
      getSessionWorkdir: (repoName, session) => this.getSessionWorkdir(repoName, session),
      getSessionByTaskId: async (taskId) => this.sessionDb.getSessionByTaskId?.(taskId)
    };
    
    return this.prWithDependencies(options, deps);
  }

  /**
   * Implementation of PR generation with injectable dependencies for testing
   */
  async prWithDependencies(options: PrOptions, deps: PrDependencies): Promise<PrResult> {
    await this.ensureBaseDir();
    
    // Determine the working directory
    const workdir = await this.determineWorkingDirectory(options, deps);
    
    if (options.debug) {
      console.error(`[DEBUG] Using workdir: ${workdir}`);
    }
    
    // Determine branch
    const branch = await this.determineCurrentBranch(workdir, options, deps);
    
    if (options.debug) {
      console.error(`[DEBUG] Using branch: ${branch}`);
    }

    // Find the base branch and merge base
    const { baseBranch, mergeBase, comparisonDescription } = 
      await this.determineBaseBranchAndMergeBase(workdir, branch, options, deps);
    
    if (options.debug) {
      console.error(`[DEBUG] Using merge base: ${mergeBase}`);
      console.error(`[DEBUG] Comparison: ${comparisonDescription}`);
    }

    // Create the PR markdown
    const markdown = await this.generatePrMarkdown(workdir, branch, mergeBase, comparisonDescription, deps);
    
    return { markdown };
  }

  /**
   * Determine the working directory based on session, repoPath, or taskId
   */
  private async determineWorkingDirectory(options: PrOptions, deps: PrDependencies): Promise<string> {
    if (options.session) {
      const record = await deps.getSession(options.session);
      if (!record) {
        throw new Error(`Session '${options.session}' not found.`);
      }
      // Handle cases where repoName is missing in older records
      const repoName = record.repoName || normalizeRepoName(record.repoUrl);
      return deps.getSessionWorkdir(repoName, options.session);
    } else if (options.repoPath) {
      return options.repoPath;
    } else if (options.taskId && deps.getSessionByTaskId) {
      // First, normalize the task ID by removing the hash prefix if it exists
      const normalizedTaskId = options.taskId.startsWith('#') ? options.taskId : `#${options.taskId}`;
      
      // Use the sessionDb to find a session associated with this task
      const sessionRecord = await deps.getSessionByTaskId(normalizedTaskId);
      if (!sessionRecord) {
        throw new Error(`No session found for task '${normalizedTaskId}'.`);
      }
      
      const repoName = sessionRecord.repoName || normalizeRepoName(sessionRecord.repoUrl);
      const workdir = deps.getSessionWorkdir(repoName, sessionRecord.session);
      
      if (options.debug) {
        console.error(`[DEBUG] Using session '${sessionRecord.session}' for task '${normalizedTaskId}'`);
      }
      
      return workdir;
    } else {
      throw new Error("Either session, repoPath, or taskId must be provided");
    }
  }

  /**
   * Determine the current branch or use the provided branch
   */
  private async determineCurrentBranch(
    workdir: string, 
    options: PrOptions, 
    deps: PrDependencies
  ): Promise<string> {
    if (options.branch) {
      return options.branch;
    }
    
    // Get current branch
    const { stdout } = await deps.execAsync(`git -C ${workdir} rev-parse --abbrev-ref HEAD`);
    return stdout.trim();
  }

  /**
   * Find the base branch using multiple strategies
   */
  private async findBaseBranch(
    workdir: string, 
    branch: string, 
    options: PrOptions, 
    deps: PrDependencies
  ): Promise<string> {
    // Try different strategies to find a base branch
    
    // 1. Remote HEAD branch
    try {
      // Use the exact command that the test is expecting
      const { stdout: remoteHeadOutput } = await deps.execAsync(
        `git -C ${workdir} remote show origin`
      );
      
      // Parse the remote head branch name
      const match = remoteHeadOutput.match(/HEAD branch: (.+)/);
      if (match && match[1]) {
        const baseBranch = match[1].trim();
        if (baseBranch && baseBranch !== branch) {
          if (options.debug) {
            console.error(`[DEBUG] Found remote HEAD branch: ${baseBranch}`);
          }
          return baseBranch;
        }
      }
    } catch (err) {
      if (options.debug) {
        console.error(`[DEBUG] Failed to get remote HEAD: ${err}`);
      }
    }
    
    // 2. Upstream tracking branch
    try {
      const { stdout: upstream } = await deps.execAsync(
        `git -C ${workdir} rev-parse --abbrev-ref ${branch}@{upstream}`
      );
      if (upstream && upstream.trim() && upstream.trim() !== branch) {
        const baseBranch = upstream.trim();
        if (options.debug) {
          console.error(`[DEBUG] Found upstream branch: ${baseBranch}`);
        }
        return baseBranch;
      }
    } catch (err) {
      if (options.debug) {
        console.error(`[DEBUG] Failed to get upstream branch: ${err}`);
      }
    }
    
    // 3. Local main branch
    try {
      const { stdout: hasMain } = await deps.execAsync(
        `git -C ${workdir} show-ref --verify --quiet refs/heads/main && echo main || echo ''`
      );
      if (hasMain.trim() && hasMain.trim() !== branch) {
        if (options.debug) {
          console.error(`[DEBUG] Using 'main' as base branch`);
        }
        return "main";
      }
    } catch (err) {
      if (options.debug) {
        console.error(`[DEBUG] Failed to check main branch: ${err}`);
      }
    }
    
    // 4. Local master branch
    try {
      const { stdout: hasMaster } = await deps.execAsync(
        `git -C ${workdir} show-ref --verify --quiet refs/heads/master && echo master || echo ''`
      );
      if (hasMaster.trim() && hasMaster.trim() !== branch) {
        if (options.debug) {
          console.error(`[DEBUG] Using 'master' as base branch`);
        }
        return "master";
      }
    } catch (err) {
      if (options.debug) {
        console.error(`[DEBUG] Failed to check master branch: ${err}`);
      }
    }
    
    return "";
  }

  /**
   * Find the base branch to merge into and the merge base commit
   */
  private async determineBaseBranchAndMergeBase(
    workdir: string, 
    branch: string, 
    options: PrOptions, 
    deps: PrDependencies
  ): Promise<{ baseBranch: string; mergeBase: string; comparisonDescription: string }> {
    let baseBranch = "";
    let mergeBase = "";
    let comparisonDescription = "";
    
    // 1. Try to determine the base branch
    baseBranch = await this.findBaseBranch(workdir, branch, options, deps);
    
    if (options.debug && baseBranch) {
      console.error(`[DEBUG] Using base branch: ${baseBranch}`);
    }
    
    // 2. Find the merge base between the branches
>>>>>>> e83cfcc8
    if (baseBranch) {
      baseBranchToUse = baseBranch;
    } else {
      try {
<<<<<<< HEAD
        const { stdout } = await execAsync("git remote show origin", { cwd: repoPath });
        const match = stdout.match(/HEAD branch: (.+)/);
        if (match) {
          baseBranchToUse = match[1];
        }
      } catch (err) {
        console.warn("Could not determine base branch. This may be a new repository.");
      }
    }

    // Push the branch
    await execAsync(`git push -u origin ${currentBranch}`, { cwd: repoPath });

    // Print PR creation instructions
    console.log("\nTo create a PR, visit your repository's web interface and create a PR with:");
    console.log(`- Base branch: ${baseBranchToUse || "main"}`);
    console.log(`- Compare branch: ${currentBranch}`);
=======
        // Use the exact command format that the test expects
        const { stdout: mb } = await deps.execAsync(`git -C ${workdir} merge-base ${baseBranch} ${branch}`);
        mergeBase = mb.trim();
        comparisonDescription = `Changes compared to merge-base with ${baseBranch}`;
        if (options.debug) {
          console.error(`[DEBUG] Found merge base with ${baseBranch}: ${mergeBase}`);
        }
      } catch (err) {
        if (options.debug) {
          console.error(`[DEBUG] Failed to find merge base: ${err}`);
        }
      }
    }
    
    // 3. If no merge base found, use first commit
    if (!mergeBase) {
      try {
        const { stdout: firstCommit } = await deps.execAsync(`git -C ${workdir} rev-list --max-parents=0 HEAD`);
        mergeBase = firstCommit.trim();
        comparisonDescription = "All changes since repository creation";
        if (options.debug) {
          console.error(`[DEBUG] Using first commit as base: ${mergeBase}`);
        }
      } catch (err) {
        if (options.debug) {
          console.error(`[DEBUG] Failed to find first commit: ${err}`);
        }
      }
    }
    
    return { baseBranch, mergeBase, comparisonDescription };
  }

  /**
   * Generate the PR markdown content
   */
  private async generatePrMarkdown(
    workdir: string, 
    branch: string, 
    mergeBase: string, 
    comparisonDescription: string,
    deps: PrDependencies
  ): Promise<string> {
    // Get git repository data
    const { commits, modifiedFiles, untrackedFiles, uncommittedChanges, stats } = 
      await this.collectRepositoryData(workdir, branch, mergeBase, deps);
    
    // Format the commits data for display
    let formattedCommits = "No commits yet";
    if (commits && commits.trim()) {
      try {
        // Check if the commits are in the expected format with delimiters
        if (commits.includes('\x1f')) {
          // Parse the commits data with delimiters
          // Split by record separator
          const commitRecords = commits.split('\x1e').filter(Boolean);
          const formattedEntries: string[] = [];
          
          for (const record of commitRecords) {
            // Split by field separator
            const fields = record.split('\x1f');
            if (fields.length > 1) {
              // Format as "hash message"
              const hash = fields[0].substring(0, 7);
              const message = fields[1];
              formattedEntries.push(`${hash} ${message}`);
            } else {
              // Use the record as-is if it doesn't have the expected format
              formattedEntries.push(record.trim());
            }
          }
          
          if (formattedEntries.length > 0) {
            formattedCommits = formattedEntries.join('\n');
          }
        } else {
          // Use as-is if not in the expected format
          formattedCommits = commits;
        }
      } catch (error) {
        // In case of any parsing errors, fall back to the raw commits data
        formattedCommits = commits;
      }
    }
    
    // Check if we have any working directory changes
    const hasWorkingDirChanges = untrackedFiles.trim().length > 0 || uncommittedChanges.trim().length > 0;
    
    // Generate the PR markdown
    let sections = [
      `# Pull Request for branch \`${branch}\`\n`,
      `## Commits\n${formattedCommits}\n`
    ];
    
    // Add modified files section
    let modifiedFilesSection = `## Modified Files (${comparisonDescription})\n`;
    if (modifiedFiles) {
      modifiedFilesSection += `${modifiedFiles}\n`;
    } else if (untrackedFiles) {
      modifiedFilesSection += `${untrackedFiles}\n`;
    } else {
      modifiedFilesSection += "No modified files detected\n";
    }
    sections.push(modifiedFilesSection);
    
    // Add stats section
    sections.push(`## Stats\n${stats || "No changes"}`);
    
    // Add working directory changes section if needed
    if (hasWorkingDirChanges) {
      let wdChanges = "## Uncommitted changes in working directory\n";
      if (uncommittedChanges.trim()) {
        wdChanges += `${uncommittedChanges}\n`;
      }
      if (untrackedFiles.trim()) {
        wdChanges += `${untrackedFiles}\n`;
      }
      sections.push(wdChanges);
    }
    
    return sections.join("\n");
  }

  /**
   * Collect git repository data for PR generation
   */
  private async collectRepositoryData(
    workdir: string, 
    branch: string, 
    mergeBase: string,
    deps: PrDependencies
  ): Promise<{ 
    commits: string; 
    modifiedFiles: string; 
    untrackedFiles: string; 
    uncommittedChanges: string;
    stats: string; 
  }> {
    // Get commits on the branch
    const { stdout: commits } = await deps.execAsync(
      `git -C ${workdir} log --oneline ${mergeBase}..${branch}`, 
      { maxBuffer: 1024 * 1024 }
    );
    
    // Get modified files in the branch - use name-status format for test compatibility
    const { stdout: diffNameStatus } = await deps.execAsync(
      `git -C ${workdir} diff --name-status ${mergeBase} ${branch}`, 
      { maxBuffer: 1024 * 1024 }
    );
    
    // Also get name-only format for display
    const { stdout: modifiedFiles } = await deps.execAsync(
      `git -C ${workdir} diff --name-only ${mergeBase}..${branch}`, 
      { maxBuffer: 1024 * 1024 }
    );
    
    // Get uncommitted changes
    let uncommittedChanges = "";
    try {
      const { stdout } = await deps.execAsync(
        `git -C ${workdir} diff --name-status`, 
        { maxBuffer: 1024 * 1024 }
      );
      uncommittedChanges = stdout;
    } catch (err) {
      // Ignore errors
    }
    
    // Get untracked files
    let untrackedFiles = "";
    try {
      const { stdout } = await deps.execAsync(
        `git -C ${workdir} ls-files --others --exclude-standard`, 
        { maxBuffer: 1024 * 1024 }
      );
      untrackedFiles = stdout;
    } catch (err) {
      // Ignore errors for untracked files
    }
    
    // Get changes stats
    let stats = "No changes";
    try {
      const { stdout: statOutput } = await deps.execAsync(
        `git -C ${workdir} diff --stat ${mergeBase}..${branch}`, 
        { maxBuffer: 1024 * 1024 }
      );
      
      // If we got stats from git, use them
      if (statOutput && statOutput.trim()) {
        stats = statOutput.trim();
      } 
      // Otherwise, try to infer stats from the diff status
      else if (diffNameStatus && diffNameStatus.trim()) {
        const lines = diffNameStatus.trim().split('\n');
        if (lines.length > 0) {
          stats = `${lines.length} files changed`;
        }
      }
      // If we have uncommitted changes but no stats for the branch,
      // we should make sure those are reflected in the output
      else if (uncommittedChanges.trim()) {
        const lines = uncommittedChanges.trim().split('\n');
        if (lines.length > 0) {
          stats = `${lines.length} uncommitted files changed`;
        }
      }
    } catch (err) {
      // Ignore errors
    }
    
    return { commits, modifiedFiles, untrackedFiles, uncommittedChanges, stats };
  }

  async getStatus(repoPath?: string): Promise<GitStatus> {
    const workdir = repoPath || process.cwd();
    
    // Get modified files
    const { stdout: modifiedOutput } = await execAsync(`git -C ${workdir} diff --name-only`);
    const modified = modifiedOutput.trim().split("\n").filter(Boolean);

    // Get untracked files
    const { stdout: untrackedOutput } = await execAsync(`git -C ${workdir} ls-files --others --exclude-standard`);
    const untracked = untrackedOutput.trim().split("\n").filter(Boolean);

    // Get deleted files
    const { stdout: deletedOutput } = await execAsync(`git -C ${workdir} ls-files --deleted`);
    const deleted = deletedOutput.trim().split("\n").filter(Boolean);

    return { modified, untracked, deleted };
  }

  async stageAll(repoPath?: string): Promise<void> {
    const workdir = repoPath || process.cwd();
    await execAsync(`git -C ${workdir} add -A`);
  }

  async stageModified(repoPath?: string): Promise<void> {
    const workdir = repoPath || process.cwd();
    await execAsync(`git -C ${workdir} add .`);
  }

  async commit(message: string, repoPath?: string, amend: boolean = false): Promise<string> {
    const workdir = repoPath || process.cwd();
    const amendFlag = amend ? "--amend" : "";
    const { stdout } = await execAsync(`git -C ${workdir} commit ${amendFlag} -m "${message}"`);
    
    // Extract commit hash from git output
    const match = stdout.match(/\[.*\s+([a-f0-9]+)\]/);
    if (!match?.[1]) {
      throw new Error("Failed to extract commit hash from git output");
    }
    return match[1];
  }

  // Add methods for session update command
  async stashChanges(workdir: string): Promise<StashResult> {
    try {
      // Check if there are changes to stash
      const { stdout: status } = await execAsync(`git -C ${workdir} status --porcelain`);
      if (!status.trim()) {
        // No changes to stash
        return { workdir, stashed: false };
      }

      // Stash changes
      await execAsync(`git -C ${workdir} stash push -m "minsky session update"`);
      return { workdir, stashed: true };
    } catch (err) {
      throw new Error(`Failed to stash changes: ${err instanceof Error ? err.message : String(err)}`);
    }
  }

  async popStash(workdir: string): Promise<StashResult> {
    try {
      // Check if there's a stash to pop
      const { stdout: stashList } = await execAsync(`git -C ${workdir} stash list`);
      if (!stashList.trim()) {
        // No stash to pop
        return { workdir, stashed: false };
      }

      // Pop the stash
      await execAsync(`git -C ${workdir} stash pop`);
      return { workdir, stashed: true };
    } catch (err) {
      throw new Error(`Failed to pop stash: ${err instanceof Error ? err.message : String(err)}`);
    }
  }

  async pullLatest(workdir: string, remote: string = "origin"): Promise<PullResult> {
    try {
      // Get current branch
      const { stdout: branch } = await execAsync(`git -C ${workdir} rev-parse --abbrev-ref HEAD`);
      const currentBranch = branch.trim();

      // Get current commit hash
      const { stdout: beforeHash } = await execAsync(`git -C ${workdir} rev-parse HEAD`);

      // Pull latest changes
      await execAsync(`git -C ${workdir} pull ${remote} ${currentBranch}`);

      // Get new commit hash
      const { stdout: afterHash } = await execAsync(`git -C ${workdir} rev-parse HEAD`);

      // Return whether any changes were pulled
      return { workdir, updated: beforeHash.trim() !== afterHash.trim() };
    } catch (err) {
      throw new Error(`Failed to pull latest changes: ${err instanceof Error ? err.message : String(err)}`);
    }
  }

  async mergeBranch(workdir: string, branch: string): Promise<MergeResult> {
    try {
      // Get current commit hash
      const { stdout: beforeHash } = await execAsync(`git -C ${workdir} rev-parse HEAD`);

      // Try to merge the branch
      try {
        await execAsync(`git -C ${workdir} merge ${branch}`);
      } catch (err) {
        // Check if there are merge conflicts
        const { stdout: status } = await execAsync(`git -C ${workdir} status --porcelain`);
        if (status.includes("UU") || status.includes("AA") || status.includes("DD")) {
          // Abort the merge and report conflicts
          await execAsync(`git -C ${workdir} merge --abort`);
          return { workdir, merged: false, conflicts: true };
        }
        throw err;
      }

      // Get new commit hash
      const { stdout: afterHash } = await execAsync(`git -C ${workdir} rev-parse HEAD`);

      // Return whether any changes were merged
      return { workdir, merged: beforeHash.trim() !== afterHash.trim(), conflicts: false };
    } catch (err) {
      throw new Error(`Failed to merge branch ${branch}: ${err instanceof Error ? err.message : String(err)}`);
    }
  }

  async pushBranch(workdir: string, remote: string = "origin"): Promise<PushResult> {
    try {
      // Get current branch
      const { stdout: branch } = await execAsync(`git -C ${workdir} rev-parse --abbrev-ref HEAD`);
      const currentBranch = branch.trim();

      // Push changes
      await execAsync(`git -C ${workdir} push ${remote} ${currentBranch}`);

      return { workdir, pushed: true };
    } catch (err) {
      throw new Error(`Failed to push branch: ${err instanceof Error ? err.message : String(err)}`);
    }
>>>>>>> e83cfcc8
  }
}<|MERGE_RESOLUTION|>--- conflicted
+++ resolved
@@ -4,19 +4,12 @@
 import { promisify } from "util";
 import { normalizeRepoName } from "./repo-utils";
 import { SessionDB } from "./session";
-<<<<<<< HEAD
-import { execAsync } from "../utils/exec";
-import { promises as fs } from "fs";
-=======
->>>>>>> e83cfcc8
-
-const execAsyncPromisify = promisify(exec);
+
+const execAsync = promisify(exec);
 
 export interface CloneOptions {
   repoUrl: string;
-  session: string;
-  branch?: string;
-  taskId?: string;
+  session?: string;
 }
 
 export interface CloneResult {
@@ -25,7 +18,7 @@
 }
 
 export interface BranchOptions {
-  repoPath: string;
+  session: string;
   branch: string;
 }
 
@@ -35,17 +28,11 @@
 }
 
 export interface PrOptions {
-<<<<<<< HEAD
-  repoPath: string;
-  branch: string;
-  baseBranch?: string;
-=======
   session?: string;
   repoPath?: string;
   taskId?: string;
   branch?: string;
   debug?: boolean;
->>>>>>> e83cfcc8
 }
 
 // Added new interface for dependency injection to make testing easier
@@ -89,32 +76,23 @@
 }
 
 export class GitService {
-  private readonly sessionDb: SessionDB;
+  private readonly baseDir: string;
+  private sessionDb: SessionDB;
 
   constructor() {
-<<<<<<< HEAD
-=======
     const xdgStateHome = process.env.XDG_STATE_HOME || join(process.env.HOME || "", ".local/state");
     this.baseDir = join(xdgStateHome, "minsky", "git");
->>>>>>> e83cfcc8
     this.sessionDb = new SessionDB();
   }
 
-  async clone(options: CloneOptions): Promise<string> {
-    const { repoUrl, session, branch, taskId } = options;
-
-    // Get the repository name
-    const repoName = normalizeRepoName(repoUrl);
-
-<<<<<<< HEAD
-    // Calculate the repo path directly
-    const xdgStateHome = process.env.XDG_STATE_HOME || join(process.env.HOME || "", ".local/state");
-    const baseDir = join(xdgStateHome, "minsky", "git");
-    const repoPath = join(baseDir, repoName, "sessions", session);
-
-    // Create the parent directory
-    await fs.mkdir(join(repoPath, ".."), { recursive: true });
-=======
+  private async ensureBaseDir(): Promise<void> {
+    await mkdir(this.baseDir, { recursive: true });
+  }
+
+  private generateSessionId(): string {
+    return Math.random().toString(36).substring(2, 8);
+  }
+
   // Make this public as it's needed by the update command
   getSessionWorkdir(repoName: string, session: string): string {
     // Use the new path structure with sessions subdirectory
@@ -142,56 +120,24 @@
       session
     };
   }
->>>>>>> e83cfcc8
-
-    // Handle local paths by converting to file:// URLs if needed
-    let cloneUrl = repoUrl;
-    if (cloneUrl.startsWith("/") && !cloneUrl.startsWith("file://")) {
-      cloneUrl = `file://${cloneUrl}`;
-    }
-
-<<<<<<< HEAD
-    // Clone the repository
-    await execAsync(`git clone ${cloneUrl} ${repoPath}`);
-
-    // Create a session record
-    const sessionRecord = {
-      session,
-      repoUrl,
-      repoName,
-      branch,
-      taskId,
-      createdAt: new Date().toISOString(),
-      repoPath
+
+  async branch(options: BranchOptions): Promise<BranchResult> {
+    await this.ensureBaseDir();
+    const record = await this.sessionDb.getSession(options.session);
+    if (!record) {
+      throw new Error(`Session '${options.session}' not found.`);
+    }
+    // Handle cases where repoName is missing in older records
+    const repoName = record.repoName || normalizeRepoName(record.repoUrl);
+    const workdir = this.getSessionWorkdir(repoName, options.session);
+    // Create the branch in the specified session's repo
+    await execAsync(`git -C ${workdir} checkout -b ${options.branch}`);
+    return {
+      workdir,
+      branch: options.branch
     };
-
-    try {
-      // Add session to database
-      const sessionDB = new SessionDB();
-      await sessionDB.addSession(sessionRecord);
-    } catch (err) {
-      console.warn("Failed to add session to database:", err);
-    }
-
-    // If a branch was specified, check it out
-    if (branch) {
-      await execAsync(`git -C ${repoPath} checkout -b ${branch}`);
-    }
-
-    return repoPath;
-  }
-
-  async branch({ repoPath, branch }: BranchOptions): Promise<void> {
-    await execAsync(`git -C ${repoPath} checkout -b ${branch}`);
-  }
-
-  async pr({ repoPath, branch, baseBranch }: PrOptions): Promise<void> {
-    // Get the current branch if not provided
-    const currentBranch = branch || (await execAsync("git rev-parse --abbrev-ref HEAD", { cwd: repoPath })).stdout.trim();
-
-    // Try to determine base branch
-    let baseBranchToUse: string | undefined;
-=======
+  }
+
   async pr(options: PrOptions): Promise<PrResult> {
     await this.ensureBaseDir();
     
@@ -406,30 +352,8 @@
     }
     
     // 2. Find the merge base between the branches
->>>>>>> e83cfcc8
     if (baseBranch) {
-      baseBranchToUse = baseBranch;
-    } else {
       try {
-<<<<<<< HEAD
-        const { stdout } = await execAsync("git remote show origin", { cwd: repoPath });
-        const match = stdout.match(/HEAD branch: (.+)/);
-        if (match) {
-          baseBranchToUse = match[1];
-        }
-      } catch (err) {
-        console.warn("Could not determine base branch. This may be a new repository.");
-      }
-    }
-
-    // Push the branch
-    await execAsync(`git push -u origin ${currentBranch}`, { cwd: repoPath });
-
-    // Print PR creation instructions
-    console.log("\nTo create a PR, visit your repository's web interface and create a PR with:");
-    console.log(`- Base branch: ${baseBranchToUse || "main"}`);
-    console.log(`- Compare branch: ${currentBranch}`);
-=======
         // Use the exact command format that the test expects
         const { stdout: mb } = await deps.execAsync(`git -C ${workdir} merge-base ${baseBranch} ${branch}`);
         mergeBase = mb.trim();
@@ -784,6 +708,5 @@
     } catch (err) {
       throw new Error(`Failed to push branch: ${err instanceof Error ? err.message : String(err)}`);
     }
->>>>>>> e83cfcc8
   }
 }