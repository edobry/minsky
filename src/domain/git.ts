import { join } from "path";
import { mkdir } from "fs/promises";
import { exec } from "child_process";
import { promisify } from "util";
import { normalizeRepoName } from "./repo-utils";
import { SessionDB } from "./session";
import { TaskService, TASK_STATUS } from "./tasks";

const execAsync = promisify(exec);

export interface CloneOptions {
  repoUrl: string;
  session?: string;
}

export interface CloneResult {
  workdir: string;
  session: string;
}

export interface BranchOptions {
  session: string;
  branch: string;
}

export interface BranchResult {
  workdir: string;
  branch: string;
}

export interface PrOptions {
  session?: string;
  repoPath?: string;
  taskId?: string;
  branch?: string;
  debug?: boolean;
  noStatusUpdate?: boolean;
}

// Added new interface for dependency injection to make testing easier
export interface PrDependencies {
  execAsync: (command: string, options?: any) => Promise<{ stdout: string; stderr: string }>;
  getSession: (name: string) => Promise<any>;
  getSessionWorkdir: (repoName: string, session: string) => string;
  getSessionByTaskId?: (taskId: string) => Promise<any>;
}

export interface PrResult {
  markdown: string;
  statusUpdateResult?: {
    taskId: string;
    previousStatus: string | null;
    newStatus: string;
  };
}

export interface GitStatus {
  modified: string[];
  untracked: string[];
  deleted: string[];
}

// Add interfaces needed for the session update command
export interface GitResult {
  workdir: string;
}

export interface StashResult extends GitResult {
  stashed: boolean;
}

export interface PullResult extends GitResult {
  updated: boolean;
}

export interface MergeResult extends GitResult {
  merged: boolean;
  conflicts: boolean;
}

export interface PushResult extends GitResult {
  pushed: boolean;
}

export interface PushOptions {
  session?: string;
  repoPath?: string;
  remote?: string;
  force?: boolean;
}

export class GitService {
  private readonly baseDir: string;
  private sessionDb: SessionDB;

  constructor(baseDir?: string) {
    this.baseDir = baseDir || join(process.env.XDG_STATE_HOME || join(process.env.HOME || "", ".local/state"), "minsky", "git");
    this.sessionDb = new SessionDB();
  }

  private async ensureBaseDir(): Promise<void> {
    await mkdir(this.baseDir, { recursive: true });
  }

  private generateSessionId(): string {
    return Math.random().toString(36).substring(2, 8);
  }

  // Make this public as it's needed by the update command
  getSessionWorkdir(repoName: string, session: string): string {
    // Use the new path structure with sessions subdirectory
    return join(this.baseDir, repoName, "sessions", session);
  }

  async clone(options: CloneOptions): Promise<CloneResult> {
    await this.ensureBaseDir();
    
    const session = options.session || this.generateSessionId();
    const repoName = normalizeRepoName(options.repoUrl);
    
    // Create the repo/sessions directory structure
    const sessionsDir = join(this.baseDir, repoName, "sessions");
    await mkdir(sessionsDir, { recursive: true });
    
    // Get the workdir with sessions subdirectory
    const workdir = this.getSessionWorkdir(repoName, session);
    
    // Clone the repository
    await execAsync(`git clone ${options.repoUrl} ${workdir}`);
    
    return {
      workdir,
      session
    };
  }

  async branch(options: BranchOptions): Promise<BranchResult> {
    await this.ensureBaseDir();
    const record = await this.sessionDb.getSession(options.session);
    if (!record) {
      throw new Error(`Session '${options.session}' not found.`);
    }
    // Handle cases where repoName is missing in older records
    const repoName = record.repoName || normalizeRepoName(record.repoUrl);
    const workdir = this.getSessionWorkdir(repoName, options.session);
    // Create the branch in the specified session's repo
    await execAsync(`git -C ${workdir} checkout -b ${options.branch}`);
    return {
      workdir,
      branch: options.branch
    };
  }

  async pr(options: PrOptions): Promise<PrResult> {
    await this.ensureBaseDir();
    
    // Create dependencies object for easier testing
    const deps: PrDependencies = {
      execAsync,
      getSession: async (name) => this.sessionDb.getSession(name),
      getSessionWorkdir: (repoName, session) => this.getSessionWorkdir(repoName, session),
      getSessionByTaskId: async (taskId) => this.sessionDb.getSessionByTaskId?.(taskId)
    };
    
    const result = await this.prWithDependencies(options, deps);
    
    try {
      // Get repo path and branch for task resolution
      const workdir = await this.determineWorkingDirectory(options, deps);
      const branch = await this.determineCurrentBranch(workdir, options, deps);
      
      // Determine the task ID (from options, session, or branch name)
      const taskId = await this.determineTaskId(options, workdir, branch, deps);
      
      // If task ID is found and status update is not disabled, update the task status
      if (taskId && !options.noStatusUpdate) {
        try {
          // Create task service
          const taskService = new TaskService({
            workspacePath: workdir,
            backend: "markdown"
          });
          
          // Get current status for reporting
          const previousStatus = await taskService.getTaskStatus(taskId);
          
          // Update to IN-REVIEW
          await taskService.setTaskStatus(taskId, TASK_STATUS.IN_REVIEW);
          
          // Add status update info to result
          result.statusUpdateResult = {
            taskId,
            previousStatus,
            newStatus: TASK_STATUS.IN_REVIEW
          };
          
          if (options.debug) {
            console.error(`[DEBUG] Updated task ${taskId} status: ${previousStatus || 'unknown'} → ${TASK_STATUS.IN_REVIEW}`);
          }
        } catch (error) {
          if (options.debug) {
            console.error(`[DEBUG] Failed to update task status: ${error instanceof Error ? error.message : String(error)}`);
          }
          // Don't fail the PR generation if status update fails
        }
      }
    } catch (error) {
      if (options.debug) {
        console.error(`[DEBUG] Task status update skipped: ${error instanceof Error ? error.message : String(error)}`);
      }
    }
    
    return result;
  }

  /**
   * Implementation of PR generation with injectable dependencies for testing
   */
  async prWithDependencies(options: PrOptions, deps: PrDependencies): Promise<PrResult> {
    await this.ensureBaseDir();
    
    // Determine the working directory and branch
    const workdir = await this.determineWorkingDirectory(options, deps);
    
    if (options.debug) {
      console.error(`[DEBUG] Using workdir: ${workdir}`);
    }
    
    const branch = await this.determineCurrentBranch(workdir, options, deps);
    
    if (options.debug) {
      console.error(`[DEBUG] Using branch: ${branch}`);
    }

    // Find the base branch and merge base
    const { baseBranch, mergeBase, comparisonDescription } = 
      await this.determineBaseBranchAndMergeBase(workdir, branch, options, deps);
    
    if (options.debug) {
      console.error(`[DEBUG] Using merge base: ${mergeBase}`);
      console.error(`[DEBUG] Comparison: ${comparisonDescription}`);
    }

    // Create the PR markdown
    const markdown = await this.generatePrMarkdown(workdir, branch, mergeBase, comparisonDescription, deps);
    
    return { markdown };
  }

  /**
   * Determine the working directory based on options
   */
  private async determineWorkingDirectory(options: PrOptions, deps: PrDependencies): Promise<string> {
    if (options.repoPath) {
      return options.repoPath;
    }
    
    if (options.session) {
      const session = await deps.getSession(options.session);
      if (!session) {
        throw new Error(`Session '${options.session}' not found`);
      }
      return deps.getSessionWorkdir(session.repoName, session.session);
    }
    
    if (options.taskId) {
      const session = await deps.getSessionByTaskId?.(options.taskId);
      if (!session) {
        throw new Error(`No session found for task '${options.taskId}'`);
      }
      return deps.getSessionWorkdir(session.repoName, session.session);
    }
    
    throw new Error("Either session, repoPath, or taskId must be provided");
  }

  /**
   * Determine the current branch or use the provided branch
   */
  private async determineCurrentBranch(
    workdir: string, 
    options: PrOptions, 
    deps: PrDependencies
  ): Promise<string> {
    if (options.branch) {
      return options.branch;
    }
    
    // Get current branch
    const { stdout } = await deps.execAsync(`git -C ${workdir} rev-parse --abbrev-ref HEAD`);
    return stdout.trim();
  }

  /**
   * Find the base branch using multiple strategies
   */
  private async findBaseBranch(
    workdir: string, 
    branch: string, 
    options: PrOptions, 
    deps: PrDependencies
  ): Promise<string> {
    // Try different strategies to find a base branch
    
    // 1. Remote HEAD branch
    try {
      // Use the exact command that the test is expecting
      const { stdout: remoteHeadOutput } = await deps.execAsync(
        `git -C ${workdir} remote show origin`
      );
      
      // Parse the remote head branch name
      const match = remoteHeadOutput.match(/HEAD branch: (.+)/);
      if (match && match[1]) {
        const baseBranch = match[1].trim();
        if (baseBranch && baseBranch !== branch) {
          if (options.debug) {
            console.error(`[DEBUG] Found remote HEAD branch: ${baseBranch}`);
          }
          return baseBranch;
        }
      }
    } catch (err) {
      if (options.debug) {
        console.error(`[DEBUG] Failed to get remote HEAD: ${err}`);
      }
    }
    
    // 2. Upstream tracking branch
    try {
      const { stdout: upstream } = await deps.execAsync(
        `git -C ${workdir} rev-parse --abbrev-ref ${branch}@{upstream}`
      );
      if (upstream && upstream.trim() && upstream.trim() !== branch) {
        const baseBranch = upstream.trim();
        if (options.debug) {
          console.error(`[DEBUG] Found upstream branch: ${baseBranch}`);
        }
        return baseBranch;
      }
    } catch (err) {
      if (options.debug) {
        console.error(`[DEBUG] Failed to get upstream branch: ${err}`);
      }
    }
    
    // 3. Local main branch
    try {
      const { stdout: hasMain } = await deps.execAsync(
        `git -C ${workdir} show-ref --verify --quiet refs/heads/main && echo main || echo ''`
      );
      if (hasMain.trim() && hasMain.trim() !== branch) {
        if (options.debug) {
          console.error("[DEBUG] Using main as base branch");
        }
        return "main";
      }
    } catch (err) {
      if (options.debug) {
        console.error(`[DEBUG] Failed to check main branch: ${err}`);
      }
    }
    
    // 4. Local master branch
    try {
      const { stdout: hasMaster } = await deps.execAsync(
        `git -C ${workdir} show-ref --verify --quiet refs/heads/master && echo master || echo ''`
      );
      if (hasMaster.trim() && hasMaster.trim() !== branch) {
        if (options.debug) {
          console.error("[DEBUG] Using master as base branch");
        }
        return "master";
      }
    } catch (err) {
      if (options.debug) {
        console.error(`[DEBUG] Failed to check master branch: ${err}`);
      }
    }
    
    return "";
  }

  /**
   * Find the base branch to merge into and the merge base commit
   */
  private async determineBaseBranchAndMergeBase(
    workdir: string, 
    branch: string, 
    options: PrOptions, 
    deps: PrDependencies
  ): Promise<{ baseBranch: string; mergeBase: string; comparisonDescription: string }> {
    let baseBranch = "";
    let mergeBase = "";
    let comparisonDescription = "";
    
    // 1. Try to determine the base branch
    baseBranch = await this.findBaseBranch(workdir, branch, options, deps);
    
    if (options.debug && baseBranch) {
      console.error(`[DEBUG] Using base branch: ${baseBranch}`);
    }
    
    // 2. Find the merge base between the branches
    if (baseBranch) {
      try {
        // Use the exact command format that the test expects
        const { stdout: mb } = await deps.execAsync(`git -C ${workdir} merge-base ${baseBranch} ${branch}`);
        mergeBase = mb.trim();
        comparisonDescription = `Changes compared to merge-base with ${baseBranch}`;
        if (options.debug) {
          console.error(`[DEBUG] Found merge base with ${baseBranch}: ${mergeBase}`);
        }
      } catch (err) {
        if (options.debug) {
          console.error(`[DEBUG] Failed to find merge base: ${err}`);
        }
      }
    }
    
    // 3. If no merge base found, use first commit
    if (!mergeBase) {
      try {
        const { stdout: firstCommit } = await deps.execAsync(`git -C ${workdir} rev-list --max-parents=0 HEAD`);
        mergeBase = firstCommit.trim();
        comparisonDescription = "All changes since repository creation";
        if (options.debug) {
          console.error(`[DEBUG] Using first commit as base: ${mergeBase}`);
        }
      } catch (err) {
        if (options.debug) {
          console.error(`[DEBUG] Failed to find first commit: ${err}`);
        }
      }
    }
    
    return { baseBranch, mergeBase, comparisonDescription };
  }

  /**
   * Generate the PR markdown content
   */
  private async generatePrMarkdown(
    workdir: string, 
    branch: string, 
    mergeBase: string, 
    comparisonDescription: string,
    deps: PrDependencies
  ): Promise<string> {
    // Get git repository data
    const { commits, modifiedFiles, untrackedFiles, uncommittedChanges, stats } = 
      await this.collectRepositoryData(workdir, branch, mergeBase, deps);
    
<<<<<<< HEAD
    // Format the commits for display
    const formattedCommits = this.formatCommits(commits);
    
    // Check if we have any working directory changes
    const hasWorkingDirChanges = untrackedFiles.trim().length > 0 || uncommittedChanges.trim().length > 0;
    
    return this.buildPrMarkdown(
      branch,
      formattedCommits,
      modifiedFiles,
      untrackedFiles,
      uncommittedChanges,
      stats,
      comparisonDescription,
      hasWorkingDirChanges
    );
  }

  /**
   * Format commit data for display in the PR markdown
   */
  private formatCommits(commits: string): string {
    if (!commits || !commits.trim()) {
      return "No commits yet";
    }
    
    try {
      // Check if the commits are in the expected format with delimiters
      if (commits.includes("\x1f")) {
        // Parse the commits data with delimiters
        // Split by record separator
        const commitRecords = commits.split("\x1e").filter(Boolean);
        const formattedEntries: string[] = [];
        
        for (const record of commitRecords) {
          // Split by field separator
          const fields = record.split("\x1f");
          if (fields.length > 1) {
            if (fields[0] !== undefined && fields[1] !== undefined) {
              const hash = fields[0].substring(0, 7);
              const message = fields[1];
              formattedEntries.push(`${hash} ${message}`);
=======
    // Format the commits data for display
    let formattedCommits = "No commits yet";
    if (commits && commits.trim()) {
      try {
        // Check if the commits are in the expected format with delimiters
        if (commits.includes("\x1f")) {
          // Parse the commits data with delimiters
          // Split by record separator
          const commitRecords = commits.split("\x1e").filter(Boolean);
          const formattedEntries: string[] = [];
          
          for (const record of commitRecords) {
            // Split by field separator
            const fields = record.split("\x1f");
            if (fields.length > 1) {
              if (fields[0] !== undefined && fields[1] !== undefined) {
                const hash = fields[0].substring(0, 7);
                const message = fields[1];
                formattedEntries.push(`${hash} ${message}`);
              }
            } else {
              // Use the record as-is if it doesn't have the expected format
              formattedEntries.push(record.trim());
>>>>>>> e5962ee7
            }
          } else {
            // Use the record as-is if it doesn't have the expected format
            formattedEntries.push(record.trim());
          }
<<<<<<< HEAD
=======
          
          if (formattedEntries.length > 0) {
            formattedCommits = formattedEntries.join("\n");
          }
        } else {
          // Use as-is if not in the expected format
          formattedCommits = commits;
>>>>>>> e5962ee7
        }
        
        if (formattedEntries.length > 0) {
          return formattedEntries.join("\n");
        }
      }
      
      // Use as-is if not in the expected format
      return commits;
    } catch (error) {
      // In case of any parsing errors, fall back to the raw commits data
      return commits;
    }
  }

  /**
   * Builds the PR markdown from all the components
   */
  private buildPrMarkdown(
    branch: string,
    formattedCommits: string,
    modifiedFiles: string,
    untrackedFiles: string,
    uncommittedChanges: string,
    stats: string,
    comparisonDescription: string,
    hasWorkingDirChanges: boolean
  ): string {
    // Generate the PR markdown
    const sections = [
      `# Pull Request for branch \`${branch}\`\n`,
      `## Commits\n${formattedCommits}\n`
    ];
    
    // Add modified files section
    let modifiedFilesSection = `## Modified Files (${comparisonDescription})\n`;
    if (modifiedFiles) {
      modifiedFilesSection += `${modifiedFiles}\n`;
    } else if (untrackedFiles) {
      modifiedFilesSection += `${untrackedFiles}\n`;
    } else {
      modifiedFilesSection += "No modified files detected\n";
    }
    sections.push(modifiedFilesSection);
    
    // Add stats section
    sections.push(`## Stats\n${stats || "No changes"}`);
    
    // Add working directory changes section if needed
    if (hasWorkingDirChanges) {
      let wdChanges = "## Uncommitted changes in working directory\n";
      if (uncommittedChanges.trim()) {
        wdChanges += `${uncommittedChanges}\n`;
      }
      if (untrackedFiles.trim()) {
        wdChanges += `${untrackedFiles}\n`;
      }
      sections.push(wdChanges);
    }
    
    return sections.join("\n");
  }

  /**
   * Collect git repository data for PR generation
   */
  private async collectRepositoryData(
    workdir: string, 
    branch: string, 
    mergeBase: string,
    deps: PrDependencies
  ): Promise<{ 
    commits: string; 
    modifiedFiles: string; 
    untrackedFiles: string; 
    uncommittedChanges: string;
    stats: string; 
  }> {
    // Get commits on the branch
    const commits = await this.getCommitsOnBranch(workdir, branch, mergeBase, deps);
    
    // Get modified files and diff stats
    const { modifiedFiles, diffNameStatus } = await this.getModifiedFiles(workdir, branch, mergeBase, deps);
    
    // Get working directory changes
    const { uncommittedChanges, untrackedFiles } = await this.getWorkingDirectoryChanges(workdir, deps);
    
    // Get changes stats
    const stats = await this.getChangeStats(workdir, branch, mergeBase, diffNameStatus, uncommittedChanges, deps);
    
    return { commits, modifiedFiles, untrackedFiles, uncommittedChanges, stats };
  }

  /**
   * Get commits on the branch
   */
  private async getCommitsOnBranch(
    workdir: string, 
    branch: string, 
    mergeBase: string,
    deps: PrDependencies
  ): Promise<string> {
    try {
      const { stdout } = await deps.execAsync(
        `git -C ${workdir} log --oneline ${mergeBase}..${branch}`, 
        { maxBuffer: 1024 * 1024 }
      );
      return stdout;
    } catch (err) {
      // Return empty string on error
      return "";
    }
  }

  /**
   * Get modified files in the branch
   */
  private async getModifiedFiles(
    workdir: string, 
    branch: string, 
    mergeBase: string,
    deps: PrDependencies
  ): Promise<{ modifiedFiles: string; diffNameStatus: string }> {
    let modifiedFiles = "";
    let diffNameStatus = "";
    
    try {
      // Get modified files in name-status format for processing
      const { stdout: nameStatus } = await deps.execAsync(
        `git -C ${workdir} diff --name-status ${mergeBase} ${branch}`, 
        { maxBuffer: 1024 * 1024 }
      );
      diffNameStatus = nameStatus;
      
      // Get name-only format for display
      const { stdout: nameOnly } = await deps.execAsync(
        `git -C ${workdir} diff --name-only ${mergeBase}..${branch}`, 
        { maxBuffer: 1024 * 1024 }
      );
      modifiedFiles = nameOnly;
    } catch (err) {
      // Return empty strings on error
    }
    
    return { modifiedFiles, diffNameStatus };
  }

  /**
   * Get uncommitted changes and untracked files
   */
  private async getWorkingDirectoryChanges(
    workdir: string,
    deps: PrDependencies
  ): Promise<{ uncommittedChanges: string; untrackedFiles: string }> {
    let uncommittedChanges = "";
    let untrackedFiles = "";
    
    try {
      // Get uncommitted changes
      const { stdout } = await deps.execAsync(
        `git -C ${workdir} diff --name-status`, 
        { maxBuffer: 1024 * 1024 }
      );
      uncommittedChanges = stdout;
    } catch (err) {
      // Ignore errors for uncommitted changes
    }
    
    try {
      // Get untracked files
      const { stdout } = await deps.execAsync(
        `git -C ${workdir} ls-files --others --exclude-standard`, 
        { maxBuffer: 1024 * 1024 }
      );
      untrackedFiles = stdout;
    } catch (err) {
      // Ignore errors for untracked files
    }
    
    return { uncommittedChanges, untrackedFiles };
  }

  /**
   * Get change statistics
   */
  private async getChangeStats(
    workdir: string, 
    branch: string, 
    mergeBase: string,
    diffNameStatus: string,
    uncommittedChanges: string,
    deps: PrDependencies
  ): Promise<string> {
    let stats = "No changes";
    
    try {
      // Try to get diff stats from git
      const { stdout: statOutput } = await deps.execAsync(
        `git -C ${workdir} diff --stat ${mergeBase}..${branch}`, 
        { maxBuffer: 1024 * 1024 }
      );
      
      // If we got stats from git, use them
      if (statOutput && statOutput.trim()) {
        stats = statOutput.trim();
      } 
      // Otherwise, try to infer stats from the diff status
      else if (diffNameStatus && diffNameStatus.trim()) {
        const lines = diffNameStatus.trim().split("\n");
        if (lines.length > 0) {
          stats = `${lines.length} files changed`;
        }
      }
      // If we have uncommitted changes but no stats for the branch,
      // we should make sure those are reflected in the output
      else if (uncommittedChanges.trim()) {
        const lines = uncommittedChanges.trim().split("\n");
        if (lines.length > 0) {
          stats = `${lines.length} uncommitted files changed`;
        }
      }
    } catch (err) {
      // Ignore errors for stats
    }
    
    return stats;
  }

  async getStatus(repoPath?: string): Promise<GitStatus> {
    const workdir = repoPath || process.cwd();
    
    // Get modified files
    const { stdout: modifiedOutput } = await execAsync(`git -C ${workdir} diff --name-only`);
    const modified = modifiedOutput.trim().split("\n").filter(Boolean);

    // Get untracked files
    const { stdout: untrackedOutput } = await execAsync(`git -C ${workdir} ls-files --others --exclude-standard`);
    const untracked = untrackedOutput.trim().split("\n").filter(Boolean);

    // Get deleted files
    const { stdout: deletedOutput } = await execAsync(`git -C ${workdir} ls-files --deleted`);
    const deleted = deletedOutput.trim().split("\n").filter(Boolean);

    return { modified, untracked, deleted };
  }

  async stageAll(repoPath?: string): Promise<void> {
    const workdir = repoPath || process.cwd();
    await execAsync(`git -C ${workdir} add -A`);
  }

  async stageModified(repoPath?: string): Promise<void> {
    const workdir = repoPath || process.cwd();
    await execAsync(`git -C ${workdir} add .`);
  }

  async commit(message: string, repoPath?: string, amend: boolean = false): Promise<string> {
    const workdir = repoPath || process.cwd();
    const amendFlag = amend ? "--amend" : "";
    const { stdout } = await execAsync(`git -C ${workdir} commit ${amendFlag} -m "${message}"`);
    
    // Extract commit hash from git output
    const match = stdout.match(/\[.*\s+([a-f0-9]+)\]/);
    if (!match?.[1]) {
      throw new Error("Failed to extract commit hash from git output");
    }
    return match[1];
  }

  // Add methods for session update command
  async stashChanges(workdir: string): Promise<StashResult> {
    try {
      // Check if there are changes to stash
      const { stdout: status } = await execAsync(`git -C ${workdir} status --porcelain`);
      if (!status.trim()) {
        // No changes to stash
        return { workdir, stashed: false };
      }

      // Stash changes
      await execAsync(`git -C ${workdir} stash push -m "minsky session update"`);
      return { workdir, stashed: true };
    } catch (err) {
      throw new Error(`Failed to stash changes: ${err instanceof Error ? err.message : String(err)}`);
    }
  }

  async popStash(workdir: string): Promise<StashResult> {
    try {
      // Check if there's a stash to pop
      const { stdout: stashList } = await execAsync(`git -C ${workdir} stash list`);
      if (!stashList.trim()) {
        // No stash to pop
        return { workdir, stashed: false };
      }

      // Pop the stash
      await execAsync(`git -C ${workdir} stash pop`);
      return { workdir, stashed: true };
    } catch (err) {
      throw new Error(`Failed to pop stash: ${err instanceof Error ? err.message : String(err)}`);
    }
  }

  async pullLatest(workdir: string, remote: string = "origin"): Promise<PullResult> {
    try {
      // Get current branch
      const { stdout: branch } = await execAsync(`git -C ${workdir} rev-parse --abbrev-ref HEAD`);
      const currentBranch = branch.trim();

      // Get current commit hash
      const { stdout: beforeHash } = await execAsync(`git -C ${workdir} rev-parse HEAD`);

      // Pull latest changes
      await execAsync(`git -C ${workdir} pull ${remote} ${currentBranch}`);

      // Get new commit hash
      const { stdout: afterHash } = await execAsync(`git -C ${workdir} rev-parse HEAD`);

      // Return whether any changes were pulled
      return { workdir, updated: beforeHash.trim() !== afterHash.trim() };
    } catch (err) {
      throw new Error(`Failed to pull latest changes: ${err instanceof Error ? err.message : String(err)}`);
    }
  }

  async mergeBranch(workdir: string, branch: string): Promise<MergeResult> {
    try {
      // Get current commit hash
      const { stdout: beforeHash } = await execAsync(`git -C ${workdir} rev-parse HEAD`);

      // Try to merge the branch
      try {
        await execAsync(`git -C ${workdir} merge ${branch}`);
      } catch (err) {
        // Check if there are merge conflicts
        const { stdout: status } = await execAsync(`git -C ${workdir} status --porcelain`);
        if (status.includes("UU") || status.includes("AA") || status.includes("DD")) {
          // Abort the merge and report conflicts
          await execAsync(`git -C ${workdir} merge --abort`);
          return { workdir, merged: false, conflicts: true };
        }
        throw err;
      }

      // Get new commit hash
      const { stdout: afterHash } = await execAsync(`git -C ${workdir} rev-parse HEAD`);

      // Return whether any changes were merged
      return { workdir, merged: beforeHash.trim() !== afterHash.trim(), conflicts: false };
    } catch (err) {
      throw new Error(`Failed to merge branch ${branch}: ${err instanceof Error ? err.message : String(err)}`);
    }
  }

  /**
   * Push the current or session branch to a remote, supporting --session, --repo, --remote, and --force.
   */
  async push(options: PushOptions): Promise<PushResult> {
    await this.ensureBaseDir();
    let workdir: string;
    let branch: string;
    const remote = options.remote || "origin";

    // 1. Resolve workdir
    if (options.session) {
      const record = await this.sessionDb.getSession(options.session);
      if (!record) {
        throw new Error(`Session '${options.session}' not found.`);
      }
      const repoName = record.repoName || normalizeRepoName(record.repoUrl);
      workdir = this.getSessionWorkdir(repoName, options.session);
      branch = options.session; // Session branch is named after the session
    } else if (options.repoPath) {
      workdir = options.repoPath;
      // Get current branch from repo
      const { stdout: branchOut } = await execAsync(`git -C ${workdir} rev-parse --abbrev-ref HEAD`);
      branch = branchOut.trim();
    } else {
      // Try to infer from current directory
      workdir = process.cwd();
      // Get current branch from cwd
      const { stdout: branchOut } = await execAsync(`git -C ${workdir} rev-parse --abbrev-ref HEAD`);
      branch = branchOut.trim();
    }

    // 2. Validate remote exists
    const { stdout: remotesOut } = await execAsync(`git -C ${workdir} remote`);
    const remotes = remotesOut.split("\n").map(r => r.trim()).filter(Boolean);
    if (!remotes.includes(remote)) {
      throw new Error(`Remote '${remote}' does not exist in repository at ${workdir}`);
    }

    // 3. Build push command
    let pushCmd = `git -C ${workdir} push ${remote} ${branch}`;
    if (options.force) {
      pushCmd += " --force";
    }

    // 4. Execute push
    try {
      await execAsync(pushCmd);
      return { workdir, pushed: true };
    } catch (err: any) {
      // Provide helpful error messages for common issues
      if (err.stderr && err.stderr.includes("[rejected]")) {
        throw new Error("Push was rejected by the remote. You may need to pull or use --force if you intend to overwrite remote history.");
      }
      if (err.stderr && err.stderr.includes("no upstream")) {
        throw new Error("No upstream branch is set for this branch. Set the upstream with 'git push --set-upstream' or push manually first.");
      }
      throw new Error(err.stderr || err.message || String(err));
    }
  }

  /**
   * Determine the task ID associated with the current operation
   */
  private async determineTaskId(options: PrOptions, workdir: string, branch: string, deps: PrDependencies): Promise<string | undefined> {
    // 1. Use the explicitly provided task ID if available
    if (options.taskId) {
      if (options.debug) {
        console.error(`[DEBUG] Using provided task ID: ${options.taskId}`);
      }
      return options.taskId;
    }
    
    // 2. Try to get task ID from session metadata
    if (options.session) {
      const session = await deps.getSession(options.session);
      if (session && session.taskId) {
        if (options.debug) {
          console.error(`[DEBUG] Found task ID in session metadata: ${session.taskId}`);
        }
        return session.taskId;
      }
    }
    
    // 3. Try to parse task ID from branch name (format: task#XXX)
    const taskIdMatch = branch.match(/task#(\d+)/);
    if (taskIdMatch && taskIdMatch[1]) {
      const taskId = `#${taskIdMatch[1]}`;
      if (options.debug) {
        console.error(`[DEBUG] Parsed task ID from branch name: ${taskId}`);
      }
      return taskId;
    }
    
    // No task ID could be determined
    if (options.debug) {
      console.error(`[DEBUG] No task ID could be determined`);
    }
    return undefined;
  }
}<|MERGE_RESOLUTION|>--- conflicted
+++ resolved
@@ -94,7 +94,13 @@
   private sessionDb: SessionDB;
 
   constructor(baseDir?: string) {
-    this.baseDir = baseDir || join(process.env.XDG_STATE_HOME || join(process.env.HOME || "", ".local/state"), "minsky", "git");
+    this.baseDir =
+      baseDir ||
+      join(
+        process.env.XDG_STATE_HOME || join(process.env.HOME || "", ".local/state"),
+        "minsky",
+        "git"
+      );
     this.sessionDb = new SessionDB();
   }
 
@@ -114,23 +120,23 @@
 
   async clone(options: CloneOptions): Promise<CloneResult> {
     await this.ensureBaseDir();
-    
+
     const session = options.session || this.generateSessionId();
     const repoName = normalizeRepoName(options.repoUrl);
-    
+
     // Create the repo/sessions directory structure
     const sessionsDir = join(this.baseDir, repoName, "sessions");
     await mkdir(sessionsDir, { recursive: true });
-    
+
     // Get the workdir with sessions subdirectory
     const workdir = this.getSessionWorkdir(repoName, session);
-    
+
     // Clone the repository
     await execAsync(`git clone ${options.repoUrl} ${workdir}`);
-    
+
     return {
       workdir,
-      session
+      session,
     };
   }
 
@@ -147,69 +153,75 @@
     await execAsync(`git -C ${workdir} checkout -b ${options.branch}`);
     return {
       workdir,
-      branch: options.branch
+      branch: options.branch,
     };
   }
 
   async pr(options: PrOptions): Promise<PrResult> {
     await this.ensureBaseDir();
-    
+
     // Create dependencies object for easier testing
     const deps: PrDependencies = {
       execAsync,
       getSession: async (name) => this.sessionDb.getSession(name),
       getSessionWorkdir: (repoName, session) => this.getSessionWorkdir(repoName, session),
-      getSessionByTaskId: async (taskId) => this.sessionDb.getSessionByTaskId?.(taskId)
+      getSessionByTaskId: async (taskId) => this.sessionDb.getSessionByTaskId?.(taskId),
     };
-    
+
     const result = await this.prWithDependencies(options, deps);
-    
+
     try {
       // Get repo path and branch for task resolution
       const workdir = await this.determineWorkingDirectory(options, deps);
       const branch = await this.determineCurrentBranch(workdir, options, deps);
-      
+
       // Determine the task ID (from options, session, or branch name)
       const taskId = await this.determineTaskId(options, workdir, branch, deps);
-      
+
       // If task ID is found and status update is not disabled, update the task status
       if (taskId && !options.noStatusUpdate) {
         try {
           // Create task service
           const taskService = new TaskService({
             workspacePath: workdir,
-            backend: "markdown"
+            backend: "markdown",
           });
-          
+
           // Get current status for reporting
           const previousStatus = await taskService.getTaskStatus(taskId);
-          
+
           // Update to IN-REVIEW
           await taskService.setTaskStatus(taskId, TASK_STATUS.IN_REVIEW);
-          
+
           // Add status update info to result
           result.statusUpdateResult = {
             taskId,
             previousStatus,
-            newStatus: TASK_STATUS.IN_REVIEW
+            newStatus: TASK_STATUS.IN_REVIEW,
           };
-          
+
           if (options.debug) {
-            console.error(`[DEBUG] Updated task ${taskId} status: ${previousStatus || 'unknown'} → ${TASK_STATUS.IN_REVIEW}`);
+            console.error(
+              `[DEBUG] Updated task ${taskId} status: ${previousStatus || "unknown"} → ${TASK_STATUS.IN_REVIEW}`
+            );
           }
         } catch (error) {
           if (options.debug) {
-            console.error(`[DEBUG] Failed to update task status: ${error instanceof Error ? error.message : String(error)}`);
+            console.error(
+              `[DEBUG] Failed to update task status: ${error instanceof Error ? error.message : String(error)}`
+            );
           }
           // Don't fail the PR generation if status update fails
         }
       }
     } catch (error) {
       if (options.debug) {
-        console.error(`[DEBUG] Task status update skipped: ${error instanceof Error ? error.message : String(error)}`);
-      }
-    }
-    
+        console.error(
+          `[DEBUG] Task status update skipped: ${error instanceof Error ? error.message : String(error)}`
+        );
+      }
+    }
+
     return result;
   }
 
@@ -218,43 +230,52 @@
    */
   async prWithDependencies(options: PrOptions, deps: PrDependencies): Promise<PrResult> {
     await this.ensureBaseDir();
-    
+
     // Determine the working directory and branch
     const workdir = await this.determineWorkingDirectory(options, deps);
-    
+
     if (options.debug) {
       console.error(`[DEBUG] Using workdir: ${workdir}`);
     }
-    
+
     const branch = await this.determineCurrentBranch(workdir, options, deps);
-    
+
     if (options.debug) {
       console.error(`[DEBUG] Using branch: ${branch}`);
     }
 
     // Find the base branch and merge base
-    const { baseBranch, mergeBase, comparisonDescription } = 
+    const { baseBranch, mergeBase, comparisonDescription } =
       await this.determineBaseBranchAndMergeBase(workdir, branch, options, deps);
-    
+
     if (options.debug) {
       console.error(`[DEBUG] Using merge base: ${mergeBase}`);
       console.error(`[DEBUG] Comparison: ${comparisonDescription}`);
     }
 
     // Create the PR markdown
-    const markdown = await this.generatePrMarkdown(workdir, branch, mergeBase, comparisonDescription, deps);
-    
+    const markdown = await this.generatePrMarkdown(
+      workdir,
+      branch,
+      mergeBase,
+      comparisonDescription,
+      deps
+    );
+
     return { markdown };
   }
 
   /**
    * Determine the working directory based on options
    */
-  private async determineWorkingDirectory(options: PrOptions, deps: PrDependencies): Promise<string> {
+  private async determineWorkingDirectory(
+    options: PrOptions,
+    deps: PrDependencies
+  ): Promise<string> {
     if (options.repoPath) {
       return options.repoPath;
     }
-    
+
     if (options.session) {
       const session = await deps.getSession(options.session);
       if (!session) {
@@ -262,7 +283,7 @@
       }
       return deps.getSessionWorkdir(session.repoName, session.session);
     }
-    
+
     if (options.taskId) {
       const session = await deps.getSessionByTaskId?.(options.taskId);
       if (!session) {
@@ -270,7 +291,7 @@
       }
       return deps.getSessionWorkdir(session.repoName, session.session);
     }
-    
+
     throw new Error("Either session, repoPath, or taskId must be provided");
   }
 
@@ -278,14 +299,14 @@
    * Determine the current branch or use the provided branch
    */
   private async determineCurrentBranch(
-    workdir: string, 
-    options: PrOptions, 
+    workdir: string,
+    options: PrOptions,
     deps: PrDependencies
   ): Promise<string> {
     if (options.branch) {
       return options.branch;
     }
-    
+
     // Get current branch
     const { stdout } = await deps.execAsync(`git -C ${workdir} rev-parse --abbrev-ref HEAD`);
     return stdout.trim();
@@ -295,20 +316,20 @@
    * Find the base branch using multiple strategies
    */
   private async findBaseBranch(
-    workdir: string, 
-    branch: string, 
-    options: PrOptions, 
+    workdir: string,
+    branch: string,
+    options: PrOptions,
     deps: PrDependencies
   ): Promise<string> {
     // Try different strategies to find a base branch
-    
+
     // 1. Remote HEAD branch
     try {
       // Use the exact command that the test is expecting
       const { stdout: remoteHeadOutput } = await deps.execAsync(
         `git -C ${workdir} remote show origin`
       );
-      
+
       // Parse the remote head branch name
       const match = remoteHeadOutput.match(/HEAD branch: (.+)/);
       if (match && match[1]) {
@@ -325,7 +346,7 @@
         console.error(`[DEBUG] Failed to get remote HEAD: ${err}`);
       }
     }
-    
+
     // 2. Upstream tracking branch
     try {
       const { stdout: upstream } = await deps.execAsync(
@@ -343,7 +364,7 @@
         console.error(`[DEBUG] Failed to get upstream branch: ${err}`);
       }
     }
-    
+
     // 3. Local main branch
     try {
       const { stdout: hasMain } = await deps.execAsync(
@@ -360,7 +381,7 @@
         console.error(`[DEBUG] Failed to check main branch: ${err}`);
       }
     }
-    
+
     // 4. Local master branch
     try {
       const { stdout: hasMaster } = await deps.execAsync(
@@ -377,7 +398,7 @@
         console.error(`[DEBUG] Failed to check master branch: ${err}`);
       }
     }
-    
+
     return "";
   }
 
@@ -385,27 +406,29 @@
    * Find the base branch to merge into and the merge base commit
    */
   private async determineBaseBranchAndMergeBase(
-    workdir: string, 
-    branch: string, 
-    options: PrOptions, 
+    workdir: string,
+    branch: string,
+    options: PrOptions,
     deps: PrDependencies
   ): Promise<{ baseBranch: string; mergeBase: string; comparisonDescription: string }> {
     let baseBranch = "";
     let mergeBase = "";
     let comparisonDescription = "";
-    
+
     // 1. Try to determine the base branch
     baseBranch = await this.findBaseBranch(workdir, branch, options, deps);
-    
+
     if (options.debug && baseBranch) {
       console.error(`[DEBUG] Using base branch: ${baseBranch}`);
     }
-    
+
     // 2. Find the merge base between the branches
     if (baseBranch) {
       try {
         // Use the exact command format that the test expects
-        const { stdout: mb } = await deps.execAsync(`git -C ${workdir} merge-base ${baseBranch} ${branch}`);
+        const { stdout: mb } = await deps.execAsync(
+          `git -C ${workdir} merge-base ${baseBranch} ${branch}`
+        );
         mergeBase = mb.trim();
         comparisonDescription = `Changes compared to merge-base with ${baseBranch}`;
         if (options.debug) {
@@ -417,11 +440,13 @@
         }
       }
     }
-    
+
     // 3. If no merge base found, use first commit
     if (!mergeBase) {
       try {
-        const { stdout: firstCommit } = await deps.execAsync(`git -C ${workdir} rev-list --max-parents=0 HEAD`);
+        const { stdout: firstCommit } = await deps.execAsync(
+          `git -C ${workdir} rev-list --max-parents=0 HEAD`
+        );
         mergeBase = firstCommit.trim();
         comparisonDescription = "All changes since repository creation";
         if (options.debug) {
@@ -433,7 +458,7 @@
         }
       }
     }
-    
+
     return { baseBranch, mergeBase, comparisonDescription };
   }
 
@@ -441,23 +466,23 @@
    * Generate the PR markdown content
    */
   private async generatePrMarkdown(
-    workdir: string, 
-    branch: string, 
-    mergeBase: string, 
+    workdir: string,
+    branch: string,
+    mergeBase: string,
     comparisonDescription: string,
     deps: PrDependencies
   ): Promise<string> {
     // Get git repository data
-    const { commits, modifiedFiles, untrackedFiles, uncommittedChanges, stats } = 
+    const { commits, modifiedFiles, untrackedFiles, uncommittedChanges, stats } =
       await this.collectRepositoryData(workdir, branch, mergeBase, deps);
-    
-<<<<<<< HEAD
+
     // Format the commits for display
     const formattedCommits = this.formatCommits(commits);
-    
+
     // Check if we have any working directory changes
-    const hasWorkingDirChanges = untrackedFiles.trim().length > 0 || uncommittedChanges.trim().length > 0;
-    
+    const hasWorkingDirChanges =
+      untrackedFiles.trim().length > 0 || uncommittedChanges.trim().length > 0;
+
     return this.buildPrMarkdown(
       branch,
       formattedCommits,
@@ -477,7 +502,7 @@
     if (!commits || !commits.trim()) {
       return "No commits yet";
     }
-    
+
     try {
       // Check if the commits are in the expected format with delimiters
       if (commits.includes("\x1f")) {
@@ -485,7 +510,7 @@
         // Split by record separator
         const commitRecords = commits.split("\x1e").filter(Boolean);
         const formattedEntries: string[] = [];
-        
+
         for (const record of commitRecords) {
           // Split by field separator
           const fields = record.split("\x1f");
@@ -494,53 +519,18 @@
               const hash = fields[0].substring(0, 7);
               const message = fields[1];
               formattedEntries.push(`${hash} ${message}`);
-=======
-    // Format the commits data for display
-    let formattedCommits = "No commits yet";
-    if (commits && commits.trim()) {
-      try {
-        // Check if the commits are in the expected format with delimiters
-        if (commits.includes("\x1f")) {
-          // Parse the commits data with delimiters
-          // Split by record separator
-          const commitRecords = commits.split("\x1e").filter(Boolean);
-          const formattedEntries: string[] = [];
-          
-          for (const record of commitRecords) {
-            // Split by field separator
-            const fields = record.split("\x1f");
-            if (fields.length > 1) {
-              if (fields[0] !== undefined && fields[1] !== undefined) {
-                const hash = fields[0].substring(0, 7);
-                const message = fields[1];
-                formattedEntries.push(`${hash} ${message}`);
-              }
-            } else {
-              // Use the record as-is if it doesn't have the expected format
-              formattedEntries.push(record.trim());
->>>>>>> e5962ee7
             }
           } else {
             // Use the record as-is if it doesn't have the expected format
             formattedEntries.push(record.trim());
           }
-<<<<<<< HEAD
-=======
-          
-          if (formattedEntries.length > 0) {
-            formattedCommits = formattedEntries.join("\n");
-          }
-        } else {
-          // Use as-is if not in the expected format
-          formattedCommits = commits;
->>>>>>> e5962ee7
-        }
-        
+        }
+
         if (formattedEntries.length > 0) {
           return formattedEntries.join("\n");
         }
       }
-      
+
       // Use as-is if not in the expected format
       return commits;
     } catch (error) {
@@ -565,9 +555,9 @@
     // Generate the PR markdown
     const sections = [
       `# Pull Request for branch \`${branch}\`\n`,
-      `## Commits\n${formattedCommits}\n`
+      `## Commits\n${formattedCommits}\n`,
     ];
-    
+
     // Add modified files section
     let modifiedFilesSection = `## Modified Files (${comparisonDescription})\n`;
     if (modifiedFiles) {
@@ -578,10 +568,10 @@
       modifiedFilesSection += "No modified files detected\n";
     }
     sections.push(modifiedFilesSection);
-    
+
     // Add stats section
     sections.push(`## Stats\n${stats || "No changes"}`);
-    
+
     // Add working directory changes section if needed
     if (hasWorkingDirChanges) {
       let wdChanges = "## Uncommitted changes in working directory\n";
@@ -593,7 +583,7 @@
       }
       sections.push(wdChanges);
     }
-    
+
     return sections.join("\n");
   }
 
@@ -601,29 +591,44 @@
    * Collect git repository data for PR generation
    */
   private async collectRepositoryData(
-    workdir: string, 
-    branch: string, 
+    workdir: string,
+    branch: string,
     mergeBase: string,
     deps: PrDependencies
-  ): Promise<{ 
-    commits: string; 
-    modifiedFiles: string; 
-    untrackedFiles: string; 
+  ): Promise<{
+    commits: string;
+    modifiedFiles: string;
+    untrackedFiles: string;
     uncommittedChanges: string;
-    stats: string; 
+    stats: string;
   }> {
     // Get commits on the branch
     const commits = await this.getCommitsOnBranch(workdir, branch, mergeBase, deps);
-    
+
     // Get modified files and diff stats
-    const { modifiedFiles, diffNameStatus } = await this.getModifiedFiles(workdir, branch, mergeBase, deps);
-    
+    const { modifiedFiles, diffNameStatus } = await this.getModifiedFiles(
+      workdir,
+      branch,
+      mergeBase,
+      deps
+    );
+
     // Get working directory changes
-    const { uncommittedChanges, untrackedFiles } = await this.getWorkingDirectoryChanges(workdir, deps);
-    
+    const { uncommittedChanges, untrackedFiles } = await this.getWorkingDirectoryChanges(
+      workdir,
+      deps
+    );
+
     // Get changes stats
-    const stats = await this.getChangeStats(workdir, branch, mergeBase, diffNameStatus, uncommittedChanges, deps);
-    
+    const stats = await this.getChangeStats(
+      workdir,
+      branch,
+      mergeBase,
+      diffNameStatus,
+      uncommittedChanges,
+      deps
+    );
+
     return { commits, modifiedFiles, untrackedFiles, uncommittedChanges, stats };
   }
 
@@ -631,14 +636,14 @@
    * Get commits on the branch
    */
   private async getCommitsOnBranch(
-    workdir: string, 
-    branch: string, 
+    workdir: string,
+    branch: string,
     mergeBase: string,
     deps: PrDependencies
   ): Promise<string> {
     try {
       const { stdout } = await deps.execAsync(
-        `git -C ${workdir} log --oneline ${mergeBase}..${branch}`, 
+        `git -C ${workdir} log --oneline ${mergeBase}..${branch}`,
         { maxBuffer: 1024 * 1024 }
       );
       return stdout;
@@ -652,32 +657,32 @@
    * Get modified files in the branch
    */
   private async getModifiedFiles(
-    workdir: string, 
-    branch: string, 
+    workdir: string,
+    branch: string,
     mergeBase: string,
     deps: PrDependencies
   ): Promise<{ modifiedFiles: string; diffNameStatus: string }> {
     let modifiedFiles = "";
     let diffNameStatus = "";
-    
+
     try {
       // Get modified files in name-status format for processing
       const { stdout: nameStatus } = await deps.execAsync(
-        `git -C ${workdir} diff --name-status ${mergeBase} ${branch}`, 
+        `git -C ${workdir} diff --name-status ${mergeBase} ${branch}`,
         { maxBuffer: 1024 * 1024 }
       );
       diffNameStatus = nameStatus;
-      
+
       // Get name-only format for display
       const { stdout: nameOnly } = await deps.execAsync(
-        `git -C ${workdir} diff --name-only ${mergeBase}..${branch}`, 
+        `git -C ${workdir} diff --name-only ${mergeBase}..${branch}`,
         { maxBuffer: 1024 * 1024 }
       );
       modifiedFiles = nameOnly;
     } catch (err) {
       // Return empty strings on error
     }
-    
+
     return { modifiedFiles, diffNameStatus };
   }
 
@@ -690,29 +695,28 @@
   ): Promise<{ uncommittedChanges: string; untrackedFiles: string }> {
     let uncommittedChanges = "";
     let untrackedFiles = "";
-    
+
     try {
       // Get uncommitted changes
-      const { stdout } = await deps.execAsync(
-        `git -C ${workdir} diff --name-status`, 
-        { maxBuffer: 1024 * 1024 }
-      );
+      const { stdout } = await deps.execAsync(`git -C ${workdir} diff --name-status`, {
+        maxBuffer: 1024 * 1024,
+      });
       uncommittedChanges = stdout;
     } catch (err) {
       // Ignore errors for uncommitted changes
     }
-    
+
     try {
       // Get untracked files
       const { stdout } = await deps.execAsync(
-        `git -C ${workdir} ls-files --others --exclude-standard`, 
+        `git -C ${workdir} ls-files --others --exclude-standard`,
         { maxBuffer: 1024 * 1024 }
       );
       untrackedFiles = stdout;
     } catch (err) {
       // Ignore errors for untracked files
     }
-    
+
     return { uncommittedChanges, untrackedFiles };
   }
 
@@ -720,26 +724,26 @@
    * Get change statistics
    */
   private async getChangeStats(
-    workdir: string, 
-    branch: string, 
+    workdir: string,
+    branch: string,
     mergeBase: string,
     diffNameStatus: string,
     uncommittedChanges: string,
     deps: PrDependencies
   ): Promise<string> {
     let stats = "No changes";
-    
+
     try {
       // Try to get diff stats from git
       const { stdout: statOutput } = await deps.execAsync(
-        `git -C ${workdir} diff --stat ${mergeBase}..${branch}`, 
+        `git -C ${workdir} diff --stat ${mergeBase}..${branch}`,
         { maxBuffer: 1024 * 1024 }
       );
-      
+
       // If we got stats from git, use them
       if (statOutput && statOutput.trim()) {
         stats = statOutput.trim();
-      } 
+      }
       // Otherwise, try to infer stats from the diff status
       else if (diffNameStatus && diffNameStatus.trim()) {
         const lines = diffNameStatus.trim().split("\n");
@@ -758,19 +762,21 @@
     } catch (err) {
       // Ignore errors for stats
     }
-    
+
     return stats;
   }
 
   async getStatus(repoPath?: string): Promise<GitStatus> {
     const workdir = repoPath || process.cwd();
-    
+
     // Get modified files
     const { stdout: modifiedOutput } = await execAsync(`git -C ${workdir} diff --name-only`);
     const modified = modifiedOutput.trim().split("\n").filter(Boolean);
 
     // Get untracked files
-    const { stdout: untrackedOutput } = await execAsync(`git -C ${workdir} ls-files --others --exclude-standard`);
+    const { stdout: untrackedOutput } = await execAsync(
+      `git -C ${workdir} ls-files --others --exclude-standard`
+    );
     const untracked = untrackedOutput.trim().split("\n").filter(Boolean);
 
     // Get deleted files
@@ -794,7 +800,7 @@
     const workdir = repoPath || process.cwd();
     const amendFlag = amend ? "--amend" : "";
     const { stdout } = await execAsync(`git -C ${workdir} commit ${amendFlag} -m "${message}"`);
-    
+
     // Extract commit hash from git output
     const match = stdout.match(/\[.*\s+([a-f0-9]+)\]/);
     if (!match?.[1]) {
@@ -817,7 +823,9 @@
       await execAsync(`git -C ${workdir} stash push -m "minsky session update"`);
       return { workdir, stashed: true };
     } catch (err) {
-      throw new Error(`Failed to stash changes: ${err instanceof Error ? err.message : String(err)}`);
+      throw new Error(
+        `Failed to stash changes: ${err instanceof Error ? err.message : String(err)}`
+      );
     }
   }
 
@@ -856,7 +864,9 @@
       // Return whether any changes were pulled
       return { workdir, updated: beforeHash.trim() !== afterHash.trim() };
     } catch (err) {
-      throw new Error(`Failed to pull latest changes: ${err instanceof Error ? err.message : String(err)}`);
+      throw new Error(
+        `Failed to pull latest changes: ${err instanceof Error ? err.message : String(err)}`
+      );
     }
   }
 
@@ -885,7 +895,9 @@
       // Return whether any changes were merged
       return { workdir, merged: beforeHash.trim() !== afterHash.trim(), conflicts: false };
     } catch (err) {
-      throw new Error(`Failed to merge branch ${branch}: ${err instanceof Error ? err.message : String(err)}`);
+      throw new Error(
+        `Failed to merge branch ${branch}: ${err instanceof Error ? err.message : String(err)}`
+      );
     }
   }
 
@@ -910,19 +922,26 @@
     } else if (options.repoPath) {
       workdir = options.repoPath;
       // Get current branch from repo
-      const { stdout: branchOut } = await execAsync(`git -C ${workdir} rev-parse --abbrev-ref HEAD`);
+      const { stdout: branchOut } = await execAsync(
+        `git -C ${workdir} rev-parse --abbrev-ref HEAD`
+      );
       branch = branchOut.trim();
     } else {
       // Try to infer from current directory
       workdir = process.cwd();
       // Get current branch from cwd
-      const { stdout: branchOut } = await execAsync(`git -C ${workdir} rev-parse --abbrev-ref HEAD`);
+      const { stdout: branchOut } = await execAsync(
+        `git -C ${workdir} rev-parse --abbrev-ref HEAD`
+      );
       branch = branchOut.trim();
     }
 
     // 2. Validate remote exists
     const { stdout: remotesOut } = await execAsync(`git -C ${workdir} remote`);
-    const remotes = remotesOut.split("\n").map(r => r.trim()).filter(Boolean);
+    const remotes = remotesOut
+      .split("\n")
+      .map((r) => r.trim())
+      .filter(Boolean);
     if (!remotes.includes(remote)) {
       throw new Error(`Remote '${remote}' does not exist in repository at ${workdir}`);
     }
@@ -940,10 +959,14 @@
     } catch (err: any) {
       // Provide helpful error messages for common issues
       if (err.stderr && err.stderr.includes("[rejected]")) {
-        throw new Error("Push was rejected by the remote. You may need to pull or use --force if you intend to overwrite remote history.");
+        throw new Error(
+          "Push was rejected by the remote. You may need to pull or use --force if you intend to overwrite remote history."
+        );
       }
       if (err.stderr && err.stderr.includes("no upstream")) {
-        throw new Error("No upstream branch is set for this branch. Set the upstream with 'git push --set-upstream' or push manually first.");
+        throw new Error(
+          "No upstream branch is set for this branch. Set the upstream with 'git push --set-upstream' or push manually first."
+        );
       }
       throw new Error(err.stderr || err.message || String(err));
     }
@@ -952,7 +975,12 @@
   /**
    * Determine the task ID associated with the current operation
    */
-  private async determineTaskId(options: PrOptions, workdir: string, branch: string, deps: PrDependencies): Promise<string | undefined> {
+  private async determineTaskId(
+    options: PrOptions,
+    workdir: string,
+    branch: string,
+    deps: PrDependencies
+  ): Promise<string | undefined> {
     // 1. Use the explicitly provided task ID if available
     if (options.taskId) {
       if (options.debug) {
@@ -960,7 +988,7 @@
       }
       return options.taskId;
     }
-    
+
     // 2. Try to get task ID from session metadata
     if (options.session) {
       const session = await deps.getSession(options.session);
@@ -971,7 +999,7 @@
         return session.taskId;
       }
     }
-    
+
     // 3. Try to parse task ID from branch name (format: task#XXX)
     const taskIdMatch = branch.match(/task#(\d+)/);
     if (taskIdMatch && taskIdMatch[1]) {
@@ -981,10 +1009,10 @@
       }
       return taskId;
     }
-    
+
     // No task ID could be determined
     if (options.debug) {
-      console.error(`[DEBUG] No task ID could be determined`);
+      console.error("[DEBUG] No task ID could be determined");
     }
     return undefined;
   }
