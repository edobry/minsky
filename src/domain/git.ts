--- conflicted
+++ resolved
@@ -18,13 +18,7 @@
 } from "../errors/index";
 import { log } from "../utils/logger";
 import { getMinskyStateDir } from "../utils/paths";
-import {
-  ConflictDetectionService,
-  ConflictPrediction,
-  BranchDivergenceAnalysis,
-  EnhancedMergeResult,
-  SmartUpdateResult,
-} from "./git/conflict-detection";
+import { ConflictDetectionService } from "./git/conflict-detection";
 import { validateError, validateGitError } from "../schemas/error";
 import { validateDirectoryContents, validateExecResult, validateProcess } from "../schemas/runtime";
 import {
@@ -32,10 +26,7 @@
   gitFetchWithTimeout,
   gitMergeWithTimeout,
   gitPushWithTimeout,
-<<<<<<< HEAD
 } from "../utils/git-exec";
-=======
-} from "../utils/git-exec-enhanced";
 import {
   preparePrImpl,
   type PreparePrOptions,
@@ -64,7 +55,6 @@
   type CloneOptions,
   type CloneResult
 } from "./git/clone-operations";
->>>>>>> 18b4a202
 
 const execAsync = promisify(exec);
 
@@ -218,17 +208,7 @@
   access: (path: string) => Promise<void>;
 }
 
-export interface CloneOptions {
-  repoUrl: string;
-  workdir: string; // Explicit path where to clone, provided by caller
-  session?: string;
-  branch?: string;
-}
-
-export interface CloneResult {
-  workdir: string;
-  session: string;
-}
+
 
 export interface BranchOptions {
   session: string;
@@ -240,14 +220,7 @@
   branch: string;
 }
 
-export interface PrOptions {
-  session?: string;
-  repoPath?: string;
-  taskId?: string;
-  branch?: string;
-  debug?: boolean;
-  noStatusUpdate?: boolean;
-}
+
 
 export interface GitStatus {
   modified: string[];
@@ -271,63 +244,17 @@
   conflicts: boolean;
 }
 
-export interface PushOptions {
-  session?: string;
-  repoPath?: string;
-  remote?: string;
-  force?: boolean;
-  debug?: boolean;
-}
-
-export interface PushResult {
-  workdir: string;
-  pushed: boolean;
-}
-
-export interface PrResult {
-  markdown: string;
-  statusUpdateResult?: {
-    taskId: string;
-    previousStatus: string | undefined;
-    newStatus: string;
-  };
-}
+
+
+
 
 export interface GitResult {
   workdir: string;
 }
 
-export interface PreparePrOptions {
-  session?: string;
-  repoPath?: string;
-  baseBranch?: string;
-  title?: string;
-  body?: string;
-  debug?: boolean;
-  branchName?: string;
-}
-
-export interface PreparePrResult {
-  prBranch: string;
-  baseBranch: string;
-  title?: string;
-  body?: string;
-}
-
-export interface MergePrOptions {
-  prBranch: string;
-  repoPath?: string;
-  baseBranch?: string;
-  session?: string;
-}
-
-export interface MergePrResult {
-  prBranch: string;
-  baseBranch: string;
-  commitHash: string;
-  mergeDate: string;
-  mergedBy: string;
-}
+
+
+
 
 export class GitService implements GitServiceInterface {
   private readonly baseDir: string;
@@ -361,99 +288,15 @@
   async clone(options: CloneOptions): Promise<CloneResult> {
     await this.ensureBaseDir();
 
-    const session = options.session || this.generateSessionId();
-    const workdir = options.workdir;
-
-    log.debug("Clone operation starting", {
-      repoUrl: options.repoUrl,
-      workdir,
-      session,
-    });
-
-    try {
-      // Validate repo URL
-      if (!options.repoUrl || options.repoUrl.trim() === "") {
-        log.error("Invalid repository URL", { repoUrl: options.repoUrl });
-        throw new MinskyError("Repository URL is required for cloning");
-      }
-
-      // Clone the repository with verbose logging FIRST
-      log.debug(`Executing: git clone ${options.repoUrl} ${workdir}`);
-      const cloneCmd = `git clone ${options.repoUrl} ${workdir}`;
-
-      // Ensure parent directory exists
-      await mkdir(dirname(workdir), { recursive: true });
-      log.debug("Session parent directory created", { parentDir: dirname(workdir) });
-
-      try {
-        const { stdout, stderr } = await execAsync(cloneCmd);
-        log.debug("git clone succeeded", {
-          stdout: stdout.trim().substring(0, 200),
-        });
-      } catch (cloneErr) {
-        log.error("git clone command failed", {
-          error: getErrorMessage(cloneErr),
-          command: cloneCmd,
-        });
-
-        // Clean up orphaned session directory if git clone fails
-        try {
-          const fs = await import("fs/promises");
-          await fs.rm(workdir, { recursive: true, force: true });
-          log.debug("Cleaned up session directory after git clone failure", { workdir });
-        } catch (cleanupErr) {
-          log.warn("Failed to cleanup session directory after git clone failure", {
-            workdir,
-            error: getErrorMessage(cleanupErr),
-          });
-        }
-
-        throw cloneErr;
-      }
-
-      // Verify the clone was successful by checking for .git directory
-      log.debug("Verifying clone success");
-      const fs = await import("fs/promises");
-      try {
-        const gitDir = join(workdir, ".git");
-        await fs.access(gitDir);
-        log.debug(".git directory exists, clone was successful", { gitDir });
-
-        // List files in the directory to help debug
-        try {
-          const dirContents = await fs.readdir(workdir);
-          log.debug("Clone directory contents", {
-            workdir,
-            fileCount: dirContents.length,
-            firstFewFiles: dirContents.slice(0, 5),
-          });
-        } catch (err) {
-          log.warn("Could not read clone directory", {
-            workdir,
-            error: getErrorMessage(err as any),
-          });
-        }
-      } catch (accessErr) {
-        log.error(".git directory not found after clone", {
-          workdir,
-          error: getErrorMessage(accessErr),
-        });
-        throw new MinskyError("Git repository was not properly cloned: .git directory not found");
-      }
-
-      return {
-        workdir,
-        session,
-      };
-    } catch (error) {
-      log.error("Error during git clone", {
-        error: getErrorMessage(error as any),
-        stack: error instanceof Error ? (error as any).stack : undefined,
-        repoUrl: options.repoUrl,
-        workdir,
-      });
-      throw new MinskyError(`Failed to clone git repository: ${getErrorMessage(error as any)}`);
-    }
+    const fs = await import("fs/promises");
+    return cloneImpl(options, {
+      execAsync,
+      mkdir: fs.mkdir,
+      readdir: fs.readdir,
+      access: fs.access,
+      rm: fs.rm,
+      generateSessionId: this.generateSessionId.bind(this)
+    });
   }
 
   async branch(options: BranchOptions): Promise<BranchResult> {
@@ -513,8 +356,9 @@
     const result = await this.prWithDependencies(options, deps);
 
     try {
-      const workdir = await this.determineWorkingDirectory(options, deps);
-      const branch = await this.determineCurrentBranch(workdir, options, deps);
+      // Use the same logic as prWithDependencies to get workdir and branch
+      const workdir = await this.getWorkingDirectoryForOptions(options, deps);
+      const branch = await this.getCurrentBranchForOptions(workdir, options, deps);
 
       const taskId = await this.determineTaskId(options, workdir, branch, deps);
 
@@ -556,57 +400,19 @@
   }
 
   async prWithDependencies(options: PrOptions, deps: PrDependencies): Promise<PrResult> {
-<<<<<<< HEAD
-    await this.ensureBaseDir();
-
-    const workdir = await this.determineWorkingDirectory(options, deps);
-
-    if (options.debug) {
-      log.debug(`Using workdir: ${workdir}`);
-    }
-
-    const branch = await this.determineCurrentBranch(workdir, options, deps);
-
-    if (options.debug) {
-      log.debug(`Using branch: ${branch}`);
-    }
-
-    const { baseBranch, mergeBase, comparisonDescription } =
-      await this.determineBaseBranchAndMergeBase(workdir, branch, options, deps);
-
-    if (options.debug) {
-      log.debug(`Using merge base: ${mergeBase}`);
-      log.debug(`Comparison: ${comparisonDescription}`);
-    }
-
-    const markdown = await this.generatePrMarkdown(
-      workdir,
-      branch,
-      mergeBase,
-      comparisonDescription,
-      deps
-    );
-
-    return { markdown };
-=======
     const extendedDeps = {
       ...deps,
       ensureBaseDir: () => this.ensureBaseDir()
     };
 
     return await prWithDependenciesImpl(options, extendedDeps);
->>>>>>> 18b4a202
-  }
-
-  private async determineWorkingDirectory(
-    options: PrOptions,
-    deps: PrDependencies
-  ): Promise<string> {
+  }
+
+  private async getWorkingDirectoryForOptions(options: PrOptions, deps: PrDependencies): Promise<string> {
     if (options.repoPath) {
       return options.repoPath;
     }
 
-    // Try to resolve session from taskId if provided
     let sessionName = options.session;
     if (!sessionName && options.taskId) {
       if (!deps.getSessionByTaskId) {
@@ -617,481 +423,22 @@
         throw new Error(`No session found for task ID "${options.taskId}"`);
       }
       sessionName = sessionRecord.session;
-      log.debug("Resolved session from task ID", {
-        taskId: options.taskId,
-        session: sessionName,
-      });
     }
 
     if (!sessionName) {
-      throw new MinskyError(`
-🚫 Cannot create PR - missing required information
-
-You need to specify one of these options to identify the target repository:
-
-📝 Specify a session name:
-   minsky git pr --session "my-session"
-
-🎯 Use a task ID (to auto-detect session):
-   minsky git pr --task-id "123"
-
-📁 Target a specific repository:
-   minsky git pr --repo-path "/path/to/repo"
-
-💡 If you're working in a session workspace, try running from the main workspace:
-   cd /path/to/main/workspace
-   minsky git pr --session "session-name"
-
-📋 To see available sessions:
-   minsky sessions list
-`);
-    }
-
-    const session = await deps.getSession(sessionName);
-    if (!session) {
-      const context = createErrorContext().addCommand("minsky git pr").build();
-
-      throw new MinskyError(createSessionNotFoundMessage(sessionName, context as unknown));
-    }
-    const workdir = deps.getSessionWorkdir(sessionName);
-
-    log.debug("Using workdir for PR", { workdir, session: sessionName });
-    return workdir;
-  }
-
-  private async determineCurrentBranch(
-    workdir: string,
-    options: PrOptions,
-    deps: PrDependencies
-  ): Promise<string> {
+      throw new Error("No session name available");
+    }
+
+    return deps.getSessionWorkdir(sessionName);
+  }
+
+  private async getCurrentBranchForOptions(workdir: string, options: PrOptions, deps: PrDependencies): Promise<string> {
     if (options.branch) {
-      log.debug("Using specified branch for PR", { branch: options.branch });
       return options.branch;
     }
 
     const { stdout } = await deps.execAsync(`git -C ${workdir} branch --show-current`);
-    const branch = stdout.trim();
-
-    log.debug("Using current branch for PR", { branch });
-    return branch;
-  }
-
-  private async findBaseBranch(
-    workdir: string,
-    branch: string,
-    _options: PrOptions,
-    deps: PrDependencies
-  ): Promise<string> {
-    // Try to get the remote HEAD branch
-    try {
-      const { stdout } = await deps.execAsync(
-        `git -C ${workdir} symbolic-ref refs/remotes/origin/HEAD --short`
-      );
-      const baseBranch = stdout.trim().replace("origin/", "");
-      log.debug("Found remote HEAD branch", { baseBranch });
-      return baseBranch;
-    } catch (err) {
-      log.debug("Failed to get remote HEAD", {
-        error: getErrorMessage(err as any),
-        branch,
-      });
-    }
-
-    // Try to get the upstream branch
-    try {
-      const { stdout } = await deps.execAsync(
-        `git -C ${workdir} rev-parse --abbrev-ref ${branch}@{upstream}`
-      );
-      const baseBranch = stdout.trim().replace("origin/", "");
-      log.debug("Found upstream branch", { baseBranch });
-      return baseBranch;
-    } catch (err) {
-      log.debug("Failed to get upstream branch", {
-        error: getErrorMessage(err as any),
-        branch,
-      });
-    }
-
-    // Check if main exists
-    try {
-      await deps.execAsync(`git -C ${workdir} show-ref --verify refs/remotes/origin/main`);
-      log.debug("Using main as base branch");
-      return "main";
-    } catch (err) {
-      log.debug("Failed to check main branch", {
-        error: getErrorMessage(err as any),
-      });
-    }
-
-    // Check if master exists
-    try {
-      await deps.execAsync(
-        `git -C ${workdir} show-ref --verify refs/remotes/origin/master`
-      );
-      log.debug("Using master as base branch");
-      return "master";
-    } catch (err) {
-      log.debug("Failed to check master branch", {
-        error: getErrorMessage(err as any),
-      });
-    }
-
-    // Default to main (might not exist)
-    return "main";
-  }
-
-  private async determineBaseBranchAndMergeBase(
-    workdir: string,
-    branch: string,
-    options: PrOptions,
-    deps: PrDependencies
-  ): Promise<{ baseBranch: string; mergeBase: string; comparisonDescription: string }> {
-    const baseBranch = await this.findBaseBranch(workdir, branch, options, deps);
-    log.debug("Using base branch for PR", { baseBranch });
-
-    let mergeBase: string;
-    let comparisonDescription: string;
-
-    try {
-      // Find common ancestor of the current branch and the base branch
-      const { stdout } = await deps.execAsync(
-        `git -C ${workdir} merge-base origin/${baseBranch} ${branch}`
-      );
-      mergeBase = stdout.trim();
-      comparisonDescription = `Showing changes from merge-base with ${baseBranch}`;
-      log.debug("Found merge base with base branch", { baseBranch, mergeBase });
-    } catch (err) {
-      log.debug("Failed to find merge base", {
-        error: getErrorMessage(err as any),
-        branch,
-        baseBranch,
-      });
-
-      // If merge-base fails, get the first commit of the branch
-      try {
-        const { stdout } = await deps.execAsync(
-          `git -C ${workdir} rev-list --max-parents=0 HEAD`
-        );
-        mergeBase = stdout.trim();
-        comparisonDescription = "Showing changes from first commit";
-        log.debug("Using first commit as base", { mergeBase });
-      } catch (err) {
-        log.debug("Failed to find first commit", {
-          error: getErrorMessage(err as any),
-          branch,
-        });
-        // If that also fails, use empty tree
-        mergeBase = "4b825dc642cb6eb9a060e54bf8d69288fbee4904"; // Git empty tree
-        comparisonDescription = "Showing all changes";
-      }
-    }
-
-    return { baseBranch, mergeBase, comparisonDescription };
-  }
-
-  /**
-   * Generate the PR markdown content
-   */
-  private async generatePrMarkdown(
-    workdir: string,
-    branch: string,
-    mergeBase: string,
-    comparisonDescription: string,
-    deps: PrDependencies
-  ): Promise<string> {
-    // Get git repository data
-    const { commits, modifiedFiles, untrackedFiles, uncommittedChanges, stats } =
-      await this.collectRepositoryData(workdir, branch, mergeBase, deps);
-
-    // Format the commits for display
-    const formattedCommits = this.formatCommits(commits);
-
-    // Check if we have any working directory changes
-    const hasWorkingDirChanges =
-      untrackedFiles.trim().length > 0 ||
-      uncommittedChanges.trim().length > 0;
-
-    return this.buildPrMarkdown(
-      branch,
-      formattedCommits,
-      modifiedFiles,
-      untrackedFiles,
-      uncommittedChanges,
-      stats,
-      comparisonDescription,
-      hasWorkingDirChanges
-    );
-  }
-
-  /**
-   * Format commit data for display in the PR markdown
-   */
-  private formatCommits(commits: string): string {
-    if (!commits || !commits.trim()) {
-      return "No commits yet";
-    }
-
-    try {
-      // Check if the commits are in the expected format with delimiters
-      if (commits.includes("\x1f")) {
-        // Parse the commits data with delimiters
-        // Split by record separator
-        const commitRecords = commits.split("\x1e").filter(Boolean);
-        const formattedEntries: string[] = [];
-
-        for (const record of commitRecords) {
-          // Split by field separator
-          const fields = record.split("\x1f");
-          if (fields.length > 1) {
-            if (fields[0] !== undefined && fields[1] !== undefined) {
-              const hash = fields[0].substring(0, 7);
-              const message = fields[1];
-              formattedEntries.push(`${hash} ${message}`);
-            }
-          } else {
-            // Use the record as-is if it doesn't have the expected format
-            formattedEntries.push(record.trim());
-          }
-        }
-
-        if (formattedEntries.length > 0) {
-          return formattedEntries.join("\n");
-        }
-      }
-
-      // Use as-is if not in the expected format
-      return commits;
-    } catch (error) {
-      // In case of any parsing errors, fall back to the raw commits data
-      return commits;
-    }
-  }
-
-  /**
-   * Builds the PR markdown from all the components
-   */
-  private buildPrMarkdown(
-    branch: string,
-    formattedCommits: string,
-    modifiedFiles: string,
-    untrackedFiles: string,
-    uncommittedChanges: string,
-    stats: string,
-    comparisonDescription: string,
-    hasWorkingDirChanges: boolean
-  ): string {
-    // Generate the PR markdown
-    const sections = [
-      `# Pull Request for branch \`${branch}\`\n`,
-      `## Commits\n${formattedCommits}\n`,
-    ];
-
-    // Add modified files section
-    let modifiedFilesSection = `## Modified Files (${comparisonDescription})\n`;
-    if (modifiedFiles) {
-      modifiedFilesSection += `${modifiedFiles}\n`;
-    } else if (untrackedFiles) {
-      modifiedFilesSection += `${untrackedFiles}\n`;
-    } else {
-      modifiedFilesSection += "No modified files detected\n";
-    }
-    sections.push(modifiedFilesSection);
-
-    // Add stats section
-    sections.push(`## Stats\n${stats || "No changes"}`);
-
-    // Add working directory changes section if needed
-    if (hasWorkingDirChanges) {
-      let wdChanges = "## Uncommitted changes in working directory\n";
-      if (uncommittedChanges.trim()) {
-        wdChanges += `${uncommittedChanges}\n`;
-      }
-      if (untrackedFiles.trim()) {
-        wdChanges += `${untrackedFiles}\n`;
-      }
-      sections.push(wdChanges);
-    }
-
-    return sections.join("\n");
-  }
-
-  /**
-   * Collect git repository data for PR generation
-   */
-  private async collectRepositoryData(
-    workdir: string,
-    branch: string,
-    mergeBase: string,
-    deps: PrDependencies
-  ): Promise<{
-    commits: string;
-    modifiedFiles: string;
-    untrackedFiles: string;
-    uncommittedChanges: string;
-    stats: string;
-  }> {
-    // Get commits on the branch
-    const commits = await this.getCommitsOnBranch(workdir, branch, mergeBase, deps);
-
-    // Get modified files and diff stats
-    const { modifiedFiles, diffNameStatus } = await this.getModifiedFiles(
-      workdir,
-      branch,
-      mergeBase,
-      deps
-    );
-
-    // Get working directory changes
-    const { uncommittedChanges, untrackedFiles } = await this.getWorkingDirectoryChanges(
-      workdir,
-      deps
-    );
-
-    // Get changes stats
-    const stats = await this.getChangeStats(
-      workdir,
-      branch,
-      mergeBase,
-      diffNameStatus,
-      uncommittedChanges,
-      deps
-    );
-
-    return { commits, modifiedFiles, untrackedFiles, uncommittedChanges, stats };
-  }
-
-  /**
-   * Get commits on the branch
-   */
-  private async getCommitsOnBranch(
-    workdir: string,
-    branch: string,
-    mergeBase: string,
-    deps: PrDependencies
-  ): Promise<string> {
-    try {
-      const { stdout } = await deps.execAsync(
-        `git -C ${workdir} log --oneline ${mergeBase}..${branch}`,
-        { maxBuffer: 1024 * 1024 }
-      );
-      return stdout;
-    } catch (err) {
-      // Return empty string on error
-      return "";
-    }
-  }
-
-  /**
-   * Get modified files in the branch
-   */
-  private async getModifiedFiles(
-    workdir: string,
-    branch: string,
-    mergeBase: string,
-    deps: PrDependencies
-  ): Promise<{ modifiedFiles: string; diffNameStatus: string }> {
-    let modifiedFiles = "";
-    let diffNameStatus = "";
-
-    try {
-      // Get modified files in name-status format for processing
-      const { stdout: nameStatus } = await deps.execAsync(
-        `git -C ${workdir} diff --name-status ${mergeBase} ${branch}`,
-        { maxBuffer: 1024 * 1024 }
-      );
-      diffNameStatus = nameStatus;
-
-      // Get name-only format for display
-      const { stdout: nameOnly } = await deps.execAsync(
-        `git -C ${workdir} diff --name-only ${mergeBase}..${branch}`,
-        { maxBuffer: 1024 * 1024 }
-      );
-      modifiedFiles = nameOnly;
-    } catch (err) {
-      // Return empty strings on error
-    }
-
-    return { modifiedFiles, diffNameStatus };
-  }
-
-  /**
-   * Get uncommitted changes and untracked files
-   */
-  private async getWorkingDirectoryChanges(
-    workdir: string,
-    deps: PrDependencies
-  ): Promise<{ uncommittedChanges: string; untrackedFiles: string }> {
-    let uncommittedChanges = "";
-    let untrackedFiles = "";
-
-    try {
-      // Get uncommitted changes
-      const { stdout } = await deps.execAsync(`git -C ${workdir} diff --name-status`, {
-        maxBuffer: 1024 * 1024,
-      });
-      uncommittedChanges = stdout;
-    } catch (err) {
-      // Ignore errors for uncommitted changes
-    }
-
-    try {
-      // Get untracked files
-      const { stdout } = await deps.execAsync(
-        `git -C ${workdir} ls-files --others --exclude-standard`,
-        { maxBuffer: 1024 * 1024 }
-      );
-      untrackedFiles = stdout;
-    } catch (err) {
-      // Ignore errors for untracked files
-    }
-
-    return { uncommittedChanges, untrackedFiles };
-  }
-
-  /**
-   * Get change statistics
-   */
-  private async getChangeStats(
-    workdir: string,
-    branch: string,
-    mergeBase: string,
-    diffNameStatus: string,
-    uncommittedChanges: string,
-    deps: PrDependencies
-  ): Promise<string> {
-    let stats = "No changes";
-
-    try {
-      // Try to get diff stats from git
-      const { stdout: statOutput } = await deps.execAsync(
-        `git -C ${workdir} diff --stat ${mergeBase}..${branch}`,
-        { maxBuffer: 1024 * 1024 }
-      );
-
-      // If we got stats from git, use them
-      if (statOutput && statOutput.trim()) {
-        stats = statOutput.trim();
-      }
-      // Otherwise, try to infer stats from the diff status
-      else if (diffNameStatus && diffNameStatus.trim()) {
-        const lines = diffNameStatus.trim().split("\n");
-        if (lines.length > 0) {
-          stats = `${lines.length} files changed`;
-        }
-      }
-      // If we have uncommitted changes but no stats for the branch,
-      // we should make sure those are reflected in the output
-      else if (uncommittedChanges.trim()) {
-        const lines = uncommittedChanges.trim().split("\n");
-        if (lines.length > 0) {
-          stats = `${lines.length} uncommitted files changed`;
-        }
-      }
-    } catch (err) {
-      // Ignore errors for stats
-    }
-
-    return stats;
+    return stdout.trim();
   }
 
   async getStatus(repoPath?: string): Promise<GitStatus> {
@@ -1194,67 +541,9 @@
   }
 
   async mergeBranch(workdir: string, branch: string): Promise<MergeResult> {
-    log.debug("mergeBranch called", { workdir, branch });
-
-    try {
-      // Get current commit hash
-      const { stdout: beforeHash } = await execAsync(`git -C ${workdir} rev-parse HEAD`);
-      log.debug("Before merge commit hash", { beforeHash: beforeHash.trim() });
-
-      // Try to merge the branch
-      try {
-        log.debug("Attempting merge", { command: `git -C ${workdir} merge ${branch}` });
-        await execAsync(`git -C ${workdir} merge ${branch}`);
-        log.debug("Merge completed successfully");
-      } catch (err) {
-        log.debug("Merge command failed, checking for conflicts", {
-          error: getErrorMessage(err as any),
-        });
-
-        // Check if there are merge conflicts
-        const { stdout: status } = await execAsync(`git -C ${workdir} status --porcelain`);
-        log.debug("Git status after failed merge", { status });
-
-        const hasConflicts =
-          status.includes("UU") ||
-          status.includes("AA") ||
-          status.includes("DD");
-        log.debug("Conflict detection result", {
-          hasConflicts,
-          statusIncludes: {
-            UU: status.includes("UU"),
-            AA: status.includes("AA"),
-            DD: status.includes("DD"),
-          },
-        });
-
-        if (hasConflicts) {
-          // Leave repository in merging state for user to resolve conflicts
-          log.debug(
-            "Merge conflicts detected, leaving repository in merging state for manual resolution"
-          );
-          return { workdir, merged: false, conflicts: true };
-        }
-        log.debug("No conflicts detected, re-throwing original error");
-        throw err;
-      }
-
-      // Get new commit hash
-      const { stdout: afterHash } = await execAsync(`git -C ${workdir} rev-parse HEAD`);
-      log.debug("After merge commit hash", { afterHash: afterHash.trim() });
-
-      // Return whether any changes were merged
-      const merged = beforeHash.trim() !== afterHash.trim();
-      log.debug("Merge result", { merged, conflicts: false });
-      return { workdir, merged, conflicts: false };
-    } catch (err) {
-      log.error("mergeBranch failed with error", {
-        error: getErrorMessage(err as any),
-        workdir,
-        branch,
-      });
-      throw new Error(`Failed to merge branch ${branch}: ${getErrorMessage(err as any)}`);
-    }
+    return mergeBranchImpl(workdir, branch, {
+      execAsync
+    });
   }
 
   /**
@@ -1262,76 +551,12 @@
    */
   async push(options: PushOptions): Promise<PushResult> {
     await this.ensureBaseDir();
-<<<<<<< HEAD
-    let workdir: string;
-    let branch: string;
-    const remote = options.remote || "origin";
-
-    // 1. Resolve workdir
-    if (options.session) {
-      const record = await this.sessionDb.getSession(options.session);
-      if (!record) {
-        throw new Error(`Session '${options.session}' not found.`);
-      }
-      const repoName = record.repoName || normalizeRepoName(record.repoUrl);
-      workdir = this.getSessionWorkdir(options.session);
-      branch = options.session; // Session branch is named after the session
-    } else if (options.repoPath) {
-      workdir = options.repoPath;
-      // Get current branch from repo
-      const { stdout: branchOut } = await execAsync(
-        `git -C ${workdir} rev-parse --abbrev-ref HEAD`
-      );
-      branch = branchOut.trim();
-    } else {
-      // Try to infer from current directory
-      workdir = (process as any).cwd();
-      // Get current branch from cwd
-      const { stdout: branchOut } = await execAsync(
-        `git -C ${workdir} rev-parse --abbrev-ref HEAD`
-      );
-      branch = branchOut.trim();
-    }
-
-    // 2. Validate remote exists
-    const { stdout: remotesOut } = await execAsync(`git -C ${workdir} remote`);
-    const remotes = remotesOut.split("\n").map((r) => r.trim()).filter(Boolean);
-    if (!remotes.includes(remote)) {
-      throw new Error(`Remote '${remote}' does not exist in repository at ${workdir}`);
-    }
-
-    // 3. Build push command
-    let pushCmd = `git -C ${workdir} push ${remote} ${branch}`;
-    if (options.force) {
-      pushCmd += " --force";
-    }
-
-    // 4. Execute push
-    try {
-      await execAsync(pushCmd);
-      return { workdir, pushed: true };
-    } catch (err: any) {
-      // Provide helpful error messages for common issues
-      if ((err as any).stderr && (err.stderr as any).includes("[rejected]")) {
-        throw new Error(
-          "Push was rejected by the remote. You may need to pull or use --force if you intend to overwrite remote history."
-        );
-      }
-      if ((err as any).stderr && (err.stderr as any).includes("no upstream")) {
-        throw new Error(
-          "No upstream branch is set for this branch. Set the upstream with 'git push --set-upstream' or push manually first."
-        );
-      }
-      throw new Error((err as any).stderr || (err as any).message || String(err as any));
-    }
-=======
 
     return pushImpl(options, {
       execAsync,
       getSession: (sessionName: string) => this.sessionDb.getSession(sessionName),
       getSessionWorkdir: (sessionName: string) => this.getSessionWorkdir(sessionName)
     });
->>>>>>> 18b4a202
   }
 
   /**
@@ -1339,7 +564,7 @@
    */
   private async determineTaskId(
     options: PrOptions,
-    _workdir: string,
+    workdir: string,
     branch: string,
     deps: PrDependencies
   ): Promise<string | undefined> {
@@ -1394,400 +619,12 @@
   }
 
   async preparePr(options: PreparePrOptions): Promise<PreparePrResult> {
-    let workdir: string;
-    let sourceBranch: string;
-    const baseBranch = options.baseBranch || "main";
-
-    // Add debugging for session lookup
-    if (options.session) {
-      log.debug(`Attempting to look up session in database: ${options.session}`);
-    }
-
-    // Determine working directory and current branch
-    if (options.session) {
-      let record = await this.sessionDb.getSession(options.session);
-
-      // Add more detailed debugging
-      log.debug(
-        `Session database lookup result: ${options.session}, found: ${!!record}, recordData: ${record ? JSON.stringify({ repoName: record.repoName, repoUrl: record.repoUrl, taskId: record.taskId }) : "null"}`
-      );
-
-      // TASK #168 FIX: Implement session self-repair for preparePr
-      if (!record) {
-        log.debug("Session not found in database, attempting self-repair in preparePr", {
-          session: options.session,
-        });
-
-        // Check if we're currently in a session workspace directory
-        const currentDir = (process as any).cwd();
-        const pathParts = currentDir.split("/");
-        const sessionsIndex = pathParts.indexOf("sessions");
-
-        if (sessionsIndex >= 0 && sessionsIndex < pathParts.length - 1) {
-          const sessionNameFromPath = pathParts[sessionsIndex + 1];
-
-          // If the session name matches the one we're looking for, attempt self-repair
-          if (sessionNameFromPath === options.session) {
-            log.debug("Attempting to register orphaned session in preparePr", {
-              session: options.session,
-              currentDir,
-            });
-
-            try {
-              // Get the repository URL from git remote
-              const repoUrl = await this.execInRepository(currentDir, "git remote get-url origin");
-              const repoName = normalizeRepoName(repoUrl.trim());
-
-              // Extract task ID from session name if it follows the task#N pattern
-              const taskIdMatch = options.session.match(/^task#(\d+)$/);
-              const taskId = taskIdMatch ? `#${taskIdMatch[1]}` : undefined;
-
-              // Create session record
-              const newSessionRecord: SessionRecord = {
-                session: options.session,
-                repoUrl: repoUrl.trim(),
-                repoName,
-                createdAt: new Date().toISOString(),
-                taskId,
-                branch: options.session,
-              };
-
-              // Register the session
-              await this.sessionDb.addSession(newSessionRecord);
-              record = newSessionRecord;
-
-              log.debug("Successfully registered orphaned session in preparePr", {
-                session: options.session,
-                repoUrl: repoUrl.trim(),
-                taskId,
-              });
-            } catch (selfRepairError) {
-              log.debug("Session self-repair failed in preparePr", {
-                session: options.session,
-                error: selfRepairError,
-              });
-
-              // Before throwing error, let's try to understand what sessions are in the database
-              try {
-                const allSessions = await this.sessionDb.listSessions();
-                log.debug(
-                  `All sessions in database: count=${allSessions.length}, sessionNames=${allSessions.map((s) => s.session).slice(0, 10).join(", ")}, searchedFor=${options.session}`
-                );
-              } catch (listError) {
-                log.error(`Failed to list sessions for debugging: ${listError}`);
-              }
-
-              throw new MinskyError(`
-🔍 Session "${options.session}" Not Found in Database
-
-The session exists in the file system but isn't registered in the session database.
-This can happen when sessions are created outside of Minsky or the database gets out of sync.
-
-💡 How to fix this:
-
-📋 Check if session exists on disk:
-   ls -la ~/.local/state/minsky/git/*/sessions/
-
-🔄 If session exists, re-register it:
-   cd /path/to/main/workspace
-   minsky sessions import "${options.session}"
-
-🆕 Or create a fresh session:
-   minsky session start ${options.session}
-
-📁 Alternative - use repository path directly:
-   minsky session pr --repo "/path/to/session/workspace" --title "Your PR title"
-
-🗃️ Check registered sessions:
-   minsky sessions list
-
-⚠️  Note: Session PR commands should be run from within the session directory to enable automatic session self-repair.
-
-Current directory: ${(process as any).cwd()}
-Session requested: "${(options as any).session}"
-`);
-            }
-          } else {
-            // Before throwing error, let's try to understand what sessions are in the database
-            try {
-              const allSessions = await this.sessionDb.listSessions();
-              log.debug(
-                `All sessions in database: count=${allSessions.length}, sessionNames=${allSessions.map((s) => s.session).slice(0, 10).join(", ")}, searchedFor=${options.session}`
-              );
-            } catch (listError) {
-              log.error(`Failed to list sessions for debugging: ${listError}`);
-            }
-
-            throw new MinskyError(`
-🔍 Session "${options.session}" Not Found in Database
-
-The session exists in the file system but isn't registered in the session database.
-This can happen when sessions are created outside of Minsky or the database gets out of sync.
-
-💡 How to fix this:
-
-📋 Check if session exists on disk:
-   ls -la ~/.local/state/minsky/git/*/sessions/
-
-🔄 If session exists, re-register it:
-   cd /path/to/main/workspace
-   minsky sessions import "${options.session}"
-
-🆕 Or create a fresh session:
-   minsky session start ${options.session}
-
-📁 Alternative - use repository path directly:
-   minsky session pr --repo "/path/to/session/workspace" --title "Your PR title"
-
-🗃️ Check registered sessions:
-   minsky sessions list
-
-⚠️  Note: Session PR commands should be run from within the session directory to enable automatic session self-repair.
-
-Current directory: ${(process as any).cwd()}
-Session requested: "${(options as any).session}"
-`);
-          }
-        } else {
-          // Before throwing error, let's try to understand what sessions are in the database
-          try {
-            const allSessions = await this.sessionDb.listSessions();
-            log.debug(
-              `All sessions in database: count=${allSessions.length}, sessionNames=${allSessions.map((s) => s.session).slice(0, 10).join(", ")}, searchedFor=${options.session}`
-            );
-          } catch (listError) {
-            log.error(`Failed to list sessions for debugging: ${listError}`);
-          }
-
-          throw new MinskyError(`
-🔍 Session "${options.session}" Not Found in Database
-
-The session exists in the file system but isn't registered in the session database.
-This can happen when sessions are created outside of Minsky or the database gets out of sync.
-
-💡 How to fix this:
-
-📋 Check if session exists on disk:
-   ls -la ~/.local/state/minsky/git/*/sessions/
-
-🔄 If session exists, re-register it:
-   cd /path/to/main/workspace
-   minsky sessions import "${options.session}"
-
-🆕 Or create a fresh session:
-   minsky session start ${options.session}
-
-📁 Alternative - use repository path directly:
-   minsky session pr --repo "/path/to/session/workspace" --title "Your PR title"
-
-🗃️ Check registered sessions:
-   minsky sessions list
-
-⚠️  Note: Session PR commands should be run from within the session directory to enable automatic session self-repair.
-
-Current directory: ${(process as any).cwd()}
-Session requested: "${(options as any).session}"
-`);
-        }
-      }
-      const repoName = record.repoName || normalizeRepoName(record.repoUrl);
-      workdir = this.getSessionWorkdir(options.session);
-      // Get current branch from repo instead of assuming session name is branch name
-      const { stdout: branchOut } = await execAsync(
-        `git -C ${workdir} rev-parse --abbrev-ref HEAD`
-      );
-      sourceBranch = branchOut.trim();
-    } else if (options.repoPath) {
-      workdir = options.repoPath;
-      // Get current branch from repo
-      const { stdout: branchOut } = await execAsync(
-        `git -C ${workdir} rev-parse --abbrev-ref HEAD`
-      );
-      sourceBranch = branchOut.trim();
-    } else {
-      // Try to infer from current directory
-      workdir = (process as any).cwd();
-      // Get current branch from cwd
-      const { stdout: branchOut } = await execAsync(
-        `git -C ${workdir} rev-parse --abbrev-ref HEAD`
-      );
-      sourceBranch = branchOut.trim();
-    }
-
-    // Create PR branch name with pr/ prefix - always use the current git branch name
-    // Fix for task #95: Don't use title for branch naming
-    const prBranchName = options.branchName || sourceBranch;
-    const prBranch = `pr/${prBranchName}`;
-
-    log.debug("Creating PR branch using git branch as basis", {
-      sourceBranch,
-      prBranch,
-      usedProvidedBranchName: Boolean(options.branchName),
-    });
-
-    // Verify base branch exists
-    try {
-      await execAsync(`git -C ${workdir} rev-parse --verify ${baseBranch}`);
-    } catch (err) {
-      throw new MinskyError(`Base branch '${baseBranch}' does not exist or is not accessible`);
-    }
-
-    // Make sure we have the latest from the base branch
-    await execAsync(`git -C ${workdir} fetch origin ${baseBranch}`);
-
-    // Create PR branch FROM base branch (not feature branch) - per Task #025
-    try {
-      // Check if PR branch already exists locally and delete it for clean slate
-      try {
-        await execAsync(`git -C ${workdir} rev-parse --verify ${prBranch}`);
-        // Branch exists, delete it to recreate cleanly
-        await execAsync(`git -C ${workdir} branch -D ${prBranch}`);
-        log.debug(`Deleted existing PR branch ${prBranch} for clean recreation`);
-      } catch {
-        // Branch doesn't exist, which is fine
-      }
-
-      // Check if PR branch exists remotely and delete it for clean slate
-      try {
-        await execAsync(`git -C ${workdir} ls-remote --exit-code origin ${prBranch}`);
-        // Remote branch exists, delete it to recreate cleanly
-        await execAsync(`git -C ${workdir} push origin --delete ${prBranch}`);
-        log.debug(`Deleted existing remote PR branch ${prBranch} for clean recreation`);
-      } catch {
-        // Remote branch doesn't exist, which is fine
-      }
-
-      // Fix for origin/origin/main bug: Don't prepend origin/ if baseBranch already has it
-      const remoteBaseBranch = baseBranch.startsWith("origin/")
-        ? baseBranch
-        : `origin/${baseBranch}`;
-
-      // Create PR branch FROM base branch WITHOUT checking it out (Task #025 specification)
-      // Use git branch instead of git switch to avoid checking out the PR branch
-      await execAsync(`git -C ${workdir} branch ${prBranch} ${remoteBaseBranch}`);
-      log.debug(`Created PR branch ${prBranch} from ${remoteBaseBranch} without checking it out`);
-    } catch (err) {
-      throw new MinskyError(`Failed to create PR branch: ${getErrorMessage(err as any)}`);
-    }
-
-    // Create commit message file for merge commit (Task #025)
-    const commitMsgFile = `${workdir}/.pr_title`;
-    try {
-      let commitMessage = options.title || `Merge ${sourceBranch} into ${prBranch}`;
-      if (options.body) {
-        commitMessage += `\n\n${options.body}`;
-      }
-
-      // CRITICAL BUG FIX: Improve commit message file handling
-      // Write commit message to file for git merge -F
-      // Use fs.writeFile instead of echo to avoid shell parsing issues
-      const fs = await import("fs/promises");
-      await fs.writeFile(commitMsgFile, commitMessage, "utf8");
-
-      // VERIFICATION: Read back the commit message file to ensure it was written correctly
-      const writtenMessage = await fs.readFile(commitMsgFile, "utf8");
-      if (writtenMessage !== commitMessage) {
-        throw new Error(
-          `Commit message file verification failed. Expected: ${commitMessage}, Got: ${writtenMessage}`
-        );
-      }
-
-      log.debug("Created and verified commit message file for prepared merge commit", {
-        commitMessage,
-        commitMsgFile,
-        sourceBranch,
-        prBranch,
-      });
-
-      // Merge feature branch INTO PR branch with --no-ff (prepared merge commit)
-      // First checkout the PR branch temporarily to perform the merge
-      await execAsync(`git -C ${workdir} switch ${prBranch}`);
-
-      // CRITICAL BUG FIX: Use explicit commit message format and verify the merge
-      // Use -m instead of -F to avoid potential file reading issues
-      const escapedCommitMessage = commitMessage.replace(
-        /"/g,
-        String.fromCharCode(92) + String.fromCharCode(34)
-      );
-      await execAsync(
-        `git -C ${workdir} merge --no-ff ${sourceBranch} -m "${escapedCommitMessage}"`
-      );
-
-      // VERIFICATION: Check that the merge commit has the correct message
-      const actualCommitMessage = await execAsync(`git -C ${workdir} log -1 --pretty=format:%B`);
-      const actualTitle = actualCommitMessage.stdout.trim().split("\n")[0];
-      const expectedTitle = commitMessage.split("\n")[0];
-
-      if (actualTitle !== expectedTitle) {
-        log.warn("Commit message mismatch detected", {
-          expected: expectedTitle,
-          actual: actualTitle,
-          fullExpected: commitMessage,
-          fullActual: actualCommitMessage.stdout.trim(),
-        });
-        // Don't throw error but log the issue for debugging
-      } else {
-        log.debug("✅ Verified merge commit message is correct", {
-          commitMessage: actualTitle,
-        });
-      }
-
-      log.debug(`Created prepared merge commit by merging ${sourceBranch} into ${prBranch}`);
-
-      // Clean up the commit message file
-      await fs.unlink(commitMsgFile).catch(() => {
-        // Ignore errors when cleaning up
-      });
-    } catch (err) {
-      // Clean up on error
-      try {
-        await execAsync(`git -C ${workdir} merge --abort`);
-        const fs = await import("fs/promises");
-        await fs.unlink(commitMsgFile).catch(() => {
-          // Ignore file cleanup errors
-        });
-        // CRITICAL: Switch back to session branch on error
-        await execAsync(`git -C ${workdir} switch ${sourceBranch}`);
-        log.debug("Aborted merge, cleaned up, and switched back to session branch after conflict");
-      } catch (cleanupErr) {
-        log.warn("Failed to clean up after merge error", { cleanupErr });
-      }
-
-      if (err instanceof Error && err.message.includes("CONFLICT")) {
-        throw new MinskyError(
-          "Merge conflicts occurred while creating prepared merge commit. Please resolve conflicts and retry.",
-          { exitCode: 4 }
-        );
-      }
-      throw new MinskyError(
-        `Failed to create prepared merge commit: ${getErrorMessage(err as any)}`
-      );
-    }
-
-    // Push changes to the PR branch
-    await this.push({
-      repoPath: workdir,
-      remote: "origin",
-      force: true,
-    });
-
-    // CRITICAL: Always switch back to the original session branch after creating PR branch
-    // This ensures session pr command never leaves user on the PR branch
-    try {
-      await execAsync(`git -C ${workdir} switch ${sourceBranch}`);
-      log.debug(`✅ Switched back to session branch ${sourceBranch} after creating PR branch`);
-    } catch (err) {
-      log.warn(
-        `Failed to switch back to original branch ${sourceBranch}: ${getErrorMessage(err as any)}`
-      );
-    }
-
-    return {
-      prBranch,
-      baseBranch,
-      title: options.title,
-      body: options.body,
-    };
+    return preparePrImpl(options, {
+      sessionDb: this.sessionDb,
+      getSessionWorkdir: this.getSessionWorkdir.bind(this),
+      execInRepository: this.execInRepository.bind(this),
+      push: this.push.bind(this),
+    });
   }
 
   /**
@@ -1802,53 +639,11 @@
   }
 
   async mergePr(options: MergePrOptions): Promise<MergePrResult> {
-    let workdir: string;
-    const baseBranch = options.baseBranch || "main";
-
-    // 1. Determine working directory
-    if (options.session) {
-      const record = await this.sessionDb.getSession(options.session);
-      if (!record) {
-        throw new Error(`Session '${options.session}' not found.`);
-      }
-      const repoName = record.repoName || normalizeRepoName(record.repoUrl);
-      workdir = this.getSessionWorkdir(options.session);
-    } else if (options.repoPath) {
-      workdir = options.repoPath;
-    } else {
-      // Try to infer from current directory
-      workdir = (process as any).cwd();
-    }
-
-    // 2. Make sure we're on the base branch
-    await this.execInRepository(workdir, `git checkout ${baseBranch}`);
-
-    // 3. Make sure we have the latest changes
-    await this.execInRepository(workdir, `git pull origin ${baseBranch}`);
-
-    // 4. Merge the PR branch
-    await this.execInRepository(workdir, `git merge --no-ff ${options.prBranch}`);
-
-    // 5. Get the commit hash of the merge
-    const commitHash = ((await this.execInRepository(workdir, "git rev-parse HEAD")) as unknown).trim();
-
-    // 6. Get merge date and author
-    const mergeDate = new Date().toISOString();
-    const mergedBy = ((await this.execInRepository(workdir, "git config user.name")) as unknown).trim();
-
-    // 7. Push the merge to the remote
-    await this.execInRepository(workdir, `git push origin ${baseBranch}`);
-
-    // 8. Delete the PR branch from the remote
-    await this.execInRepository(workdir, `git push origin --delete ${options.prBranch}`);
-
-    return {
-      prBranch: options.prBranch,
-      baseBranch,
-      commitHash,
-      mergeDate,
-      mergedBy,
-    };
+    return mergePrImpl(options, {
+      sessionDb: this.sessionDb,
+      getSessionWorkdir: this.getSessionWorkdir.bind(this),
+      execInRepository: this.execInRepository.bind(this),
+    });
   }
 
   /**
@@ -2081,58 +876,7 @@
     }
   }
 
-  /**
-   * Testable version of clone with dependency injection
-   */
-  async cloneWithDependencies(
-    options: CloneOptions,
-    deps: ExtendedGitDependencies
-  ): Promise<CloneResult> {
-    await deps.mkdir(this.baseDir, { recursive: true });
-
-    const session = options.session || this.generateSessionId();
-    const repoName = normalizeRepoName(options.repoUrl);
-    const normalizedRepoName = repoName.replace(/[^a-zA-Z0-9-_]/g, "-");
-
-    const sessionsDir = join(this.baseDir, normalizedRepoName, "sessions");
-    await deps.mkdir(sessionsDir, { recursive: true });
-
-    const workdir = this.getSessionWorkdir(session);
-
-    try {
-      // Validate repo URL
-      if (!options.repoUrl || options.repoUrl.trim() === "") {
-        throw new Error("Repository URL is required for cloning");
-      }
-
-      // Check if destination already exists and is not empty
-      try {
-        const dirContents = await deps.readdir(workdir);
-        if (dirContents.length > 0) {
-          log.warn("Destination directory is not empty", { workdir, contents: dirContents });
-        }
-      } catch (err) {
-        // Directory doesn't exist or can't be read - this is expected
-        log.debug("Destination directory doesn't exist or is empty", { workdir });
-      }
-
-      // Clone the repository
-      const cloneCmd = `git clone ${options.repoUrl} ${workdir}`;
-      await deps.execAsync(cloneCmd);
-
-      // Verify the clone was successful by checking for .git directory
-      try {
-        const gitDir = join(workdir, ".git");
-        await deps.access(gitDir);
-      } catch (accessErr) {
-        throw new Error("Git repository was not properly cloned: .git directory not found");
-      }
-
-      return { workdir, session };
-    } catch (error) {
-      throw new Error(`Failed to clone git repository: ${getErrorMessage(error as any)}`);
-    }
-  }
+
 
   /**
    * Testable version of branch with dependency injection
@@ -2155,71 +899,7 @@
     };
   }
 
-  /**
-   * Testable version of push with dependency injection
-   */
-  async pushWithDependencies(options: PushOptions, deps: PrDependencies): Promise<PushResult> {
-    let workdir: string;
-    let branch: string;
-    const remote = options.remote || "origin";
-
-    // 1. Resolve workdir
-    if (options.session) {
-      const record = await deps.getSession(options.session);
-      if (!record) {
-        throw new Error(`Session '${options.session}' not found.`);
-      }
-      workdir = deps.getSessionWorkdir(options.session);
-      branch = options.session; // Session branch is named after the session
-    } else if (options.repoPath) {
-      workdir = options.repoPath;
-      // Get current branch from repo
-      const { stdout: branchOut } = await deps.execAsync(
-        `git -C ${workdir} rev-parse --abbrev-ref HEAD`
-      );
-      branch = branchOut.trim();
-    } else {
-      // Try to infer from current directory
-      workdir = (process as any).cwd();
-      // Get current branch from cwd
-      const { stdout: branchOut } = await deps.execAsync(
-        `git -C ${workdir} rev-parse --abbrev-ref HEAD`
-      );
-      branch = branchOut.trim();
-    }
-
-    // 2. Validate remote exists
-    const { stdout: remotesOut } = await deps.execAsync(`git -C ${workdir} remote`);
-    const remotes = remotesOut.split("\n").map((r) => r.trim()).filter(Boolean);
-    if (!remotes.includes(remote)) {
-      throw new Error(`Remote '${remote}' does not exist in repository at ${workdir}`);
-    }
-
-    // 3. Build push command
-    let pushCmd = `git -C ${workdir} push ${remote} ${branch}`;
-    if (options.force) {
-      pushCmd += " --force";
-    }
-
-    // 4. Execute push
-    try {
-      await deps.execAsync(pushCmd);
-      return { workdir, pushed: true };
-    } catch (err: any) {
-      // Provide helpful error messages for common issues
-      if ((err as any).stderr && (err.stderr as any).includes("[rejected]")) {
-        throw new Error(
-          "Push was rejected by the remote. You may need to pull or use --force if you intend to overwrite remote history."
-        );
-      }
-      if ((err as any).stderr && (err.stderr as any).includes("no upstream")) {
-        throw new Error(
-          "No upstream branch is set for this branch. Set the upstream with 'git push --set-upstream' or push manually first."
-        );
-      }
-      throw new Error((err as any).stderr || (err as any).message || String(err as any));
-    }
-  }
+
 
   /**
    * Get the current branch name
