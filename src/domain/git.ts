--- conflicted
+++ resolved
@@ -30,11 +30,6 @@
   gitMergeWithTimeout,
   gitPushWithTimeout,
 } from "../utils/git-exec-enhanced";
-import { preparePr as preparePrImpl } from "./git/prepare-pr";
-import { cloneRepository } from "./git/clone-operations";
-import { mergeBranchImpl } from "./git/merge-branch-operations";
-import { pushImpl } from "./git/push-operations";
-import { mergePrImpl } from "./git/merge-pr-operations";
 
 const execAsync = promisify(exec);
 
@@ -336,25 +331,6 @@
 
   async clone(options: CloneOptions): Promise<CloneResult> {
     await this.ensureBaseDir();
-<<<<<<< HEAD
-    
-    return cloneRepository(options, {
-      mkdir,
-      execAsync,
-      access: async (path: string) => {
-        const fs = await import("fs/promises");
-        await fs.access(path);
-      },
-      readdir: async (path: string) => {
-        const fs = await import("fs/promises");
-        return fs.readdir(path);
-      },
-      rm: async (path: string, options?: any) => {
-        const fs = await import("fs/promises");
-        await fs.rm(path, options);
-      },
-    }, this.generateSessionId.bind(this));
-=======
 
     const session = (options as any).session || this.generateSessionId();
     const workdir = (options as any).workdir;
@@ -449,7 +425,6 @@
       });
       throw new MinskyError(`Failed to clone git repository: ${getErrorMessage(error as any)}`);
     }
->>>>>>> d9f835c4
   }
 
   async branch(options: BranchOptions): Promise<BranchResult> {
@@ -1181,11 +1156,6 @@
   }
 
   async mergeBranch(workdir: string, branch: string): Promise<MergeResult> {
-<<<<<<< HEAD
-    return mergeBranchImpl(workdir, branch, {
-      execAsync,
-    });
-=======
     log.debug("mergeBranch called", { workdir, branch });
 
     try {
@@ -1247,7 +1217,6 @@
       });
       throw new Error(`Failed to merge branch ${branch}: ${getErrorMessage(err as any)}`);
     }
->>>>>>> d9f835c4
   }
 
   /**
@@ -1255,13 +1224,6 @@
    */
   async push(options: PushOptions): Promise<PushResult> {
     await this.ensureBaseDir();
-<<<<<<< HEAD
-    return pushImpl(options, {
-      execAsync,
-      getSession: this.sessionDb.getSession.bind(this.sessionDb),
-      getSessionWorkdir: this.getSessionWorkdir.bind(this),
-    });
-=======
     let workdir: string;
     let branch: string;
     const remote = (options as any).remote || "origin";
@@ -1323,7 +1285,6 @@
       }
       throw new Error((err as any).stderr || (err as any).message || String(err as any));
     }
->>>>>>> d9f835c4
   }
 
   /**
@@ -1386,13 +1347,6 @@
   }
 
   async preparePr(options: PreparePrOptions): Promise<PreparePrResult> {
-<<<<<<< HEAD
-    return preparePrImpl(options, {
-      sessionDb: this.sessionDb,
-      execInRepository: this.execInRepository.bind(this),
-      getSessionWorkdir: this.getSessionWorkdir.bind(this),
-    });
-=======
     let workdir: string;
     let sourceBranch: string;
     const baseBranch = (options as any).baseBranch || "main";
@@ -1787,7 +1741,6 @@
       title: (options as any).title,
       body: (options as any).body,
     };
->>>>>>> d9f835c4
   }
 
   /**
@@ -1806,11 +1759,53 @@
   }
 
   async mergePr(options: MergePrOptions): Promise<MergePrResult> {
-    return mergePrImpl(options, {
-      execInRepository: this.execInRepository.bind(this),
-      getSession: this.sessionDb.getSession.bind(this.sessionDb),
-      getSessionWorkdir: this.getSessionWorkdir.bind(this),
-    });
+    let workdir: string;
+    const baseBranch = (options as any).baseBranch || "main";
+
+    // 1. Determine working directory
+    if ((options as any).session) {
+      const record = await (this.sessionDb as any).getSession((options as any).session);
+      if (!record) {
+        throw new Error(`Session '${(options as any).session}' not found.`);
+      }
+      const repoName = (record as any).repoName || normalizeRepoName((record as any).repoUrl);
+      workdir = this.getSessionWorkdir((options as any).session);
+    } else if ((options as any).repoPath) {
+      workdir = (options as any).repoPath;
+    } else {
+      // Try to infer from current directory
+      workdir = (process as any).cwd();
+    }
+
+    // 2. Make sure we're on the base branch
+    await this.execInRepository(workdir, `git checkout ${baseBranch}`);
+
+    // 3. Make sure we have the latest changes
+    await this.execInRepository(workdir, `git pull origin ${baseBranch}`);
+
+    // 4. Merge the PR branch
+    await this.execInRepository(workdir, `git merge --no-ff ${(options as any).prBranch}`);
+
+    // 5. Get the commit hash of the merge
+    const commitHash = ((await this.execInRepository(workdir, "git rev-parse HEAD")) as any).trim();
+
+    // 6. Get merge date and author
+    const mergeDate = (new Date() as any).toISOString();
+    const mergedBy = ((await this.execInRepository(workdir, "git config user.name")) as any).trim();
+
+    // 7. Push the merge to the remote
+    await this.execInRepository(workdir, `git push origin ${baseBranch}`);
+
+    // 8. Delete the PR branch from the remote
+    await this.execInRepository(workdir, `git push origin --delete ${(options as any).prBranch}`);
+
+    return {
+      prBranch: (options as any).prBranch,
+      baseBranch,
+      commitHash,
+      mergeDate,
+      mergedBy,
+    };
   }
 
   /**
