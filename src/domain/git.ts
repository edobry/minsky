--- conflicted
+++ resolved
@@ -435,20 +435,7 @@
       throw new Error("No session name available");
     }
 
-<<<<<<< HEAD
-    const session = await deps.getSession(sessionName);
-    if (!session) {
-      const context = createErrorContext().addCommand("minsky git pr").build();
-
-      throw new MinskyError(createSessionNotFoundMessage(sessionName, context));
-    }
-    const workdir = deps.getSessionWorkdir(sessionName);
-
-    log.debug("Using workdir for PR", { workdir, session: sessionName });
-    return workdir;
-=======
     return deps.getSessionWorkdir(sessionName);
->>>>>>> 9787e555
   }
 
   private async getCurrentBranchForOptions(workdir: string, options: PrOptions, deps: PrDependencies): Promise<string> {
@@ -658,61 +645,11 @@
   }
 
   async mergePr(options: MergePrOptions): Promise<MergePrResult> {
-<<<<<<< HEAD
-    let workdir: string;
-    const baseBranch = options.baseBranch || "main";
-
-    // 1. Determine working directory
-    if (options.session) {
-      const record = await this.sessionDb.getSession(options.session);
-      if (!record) {
-        throw new Error(`Session '${options.session}' not found.`);
-      }
-      const repoName = record.repoName || normalizeRepoName(record.repoUrl);
-      workdir = this.getSessionWorkdir(options.session);
-    } else if (options.repoPath) {
-      workdir = options.repoPath;
-    } else {
-      // Try to infer from current directory
-      workdir = (process as any).cwd();
-    }
-
-    // 2. Make sure we're on the base branch
-    await this.execInRepository(workdir, `git checkout ${baseBranch}`);
-
-    // 3. Make sure we have the latest changes
-    await this.execInRepository(workdir, `git pull origin ${baseBranch}`);
-
-    // 4. Merge the PR branch
-    await this.execInRepository(workdir, `git merge --no-ff ${options.prBranch}`);
-
-    // 5. Get the commit hash of the merge
-    const commitHash = (await this.execInRepository(workdir, "git rev-parse HEAD")).trim();
-
-    // 6. Get merge date and author
-    const mergeDate = new Date().toISOString();
-    const mergedBy = (await this.execInRepository(workdir, "git config user.name")).trim();
-
-    // 7. Push the merge to the remote
-    await this.execInRepository(workdir, `git push origin ${baseBranch}`);
-
-    // 8. Delete the PR branch from the remote
-    await this.execInRepository(workdir, `git push origin --delete ${options.prBranch}`);
-
-    return {
-      prBranch: options.prBranch,
-      baseBranch,
-      commitHash,
-      mergeDate,
-      mergedBy,
-    };
-=======
     return mergePrImpl(options, {
       sessionDb: this.sessionDb,
       getSessionWorkdir: this.getSessionWorkdir.bind(this),
       execInRepository: this.execInRepository.bind(this),
     });
->>>>>>> 9787e555
   }
 
   /**
@@ -1029,7 +966,7 @@
       repoPath,
       sourceBranch,
       targetBranch,
-      options
+      options as unknown
     );
   }
 
@@ -1049,7 +986,7 @@
       repoPath,
       sessionBranch,
       baseBranch,
-      options
+      options as unknown
     );
   }
 }
