import { join, dirname } from "node:path";
import { mkdir } from "node:fs/promises";
import type { ExecException } from "node:child_process";
import { exec } from "node:child_process";
import { promisify } from "node:util";
import { normalizeRepoName } from "./repo-utils";
import {
  createSessionProvider,
  type SessionRecord,
  type SessionProviderInterface,
} from "./session";
import { TaskService, TASK_STATUS } from "./tasks";
import {
  MinskyError,
  createSessionNotFoundMessage,
  createErrorContext,
  getErrorMessage,
} from "../errors/index";
import { log } from "../utils/logger";
import {
  ConflictDetectionService,
  ConflictPrediction,
  BranchDivergenceAnalysis,
  EnhancedMergeResult,
  SmartUpdateResult,
} from "./git/conflict-detection";
import {
  execGitWithTimeout,
  gitFetchWithTimeout,
  gitMergeWithTimeout,
  gitPushWithTimeout,
} from "../utils/git-exec-enhanced";

const execAsync = promisify(exec);

type ExecCallback = (error: ExecException | null, stdout: string, stderr: string) => void;

/**
 * Interface for git service operations
 * This defines the contract for git-related functionality
 */
export interface GitServiceInterface {
  /**
   * Clone a repository and set up a session workspace
   */
  clone(options: CloneOptions): Promise<CloneResult>;

  /**
   * Create and checkout a new branch
   */
  branch(options: BranchOptions): Promise<BranchResult>;

  /**
   * Create and checkout a new branch without requiring session in database
   */
  branchWithoutSession(options: {
    repoName: string;
    session: string;
    branch: string;
  }): Promise<BranchResult>;

  /**
   * Execute a git command in a repository
   */
  execInRepository(workdir: string, command: string): Promise<string>;

  /**
   * Get the working directory for a session
   */
  getSessionWorkdir(session: string): string;

  /**
   * Stash changes in a repository
   */
  stashChanges(repoPath: string): Promise<StashResult>;

  /**
   * Pull latest changes from a remote
   */
  pullLatest(repoPath: string, remote?: string): Promise<PullResult>;

  /**
   * Merge a branch into the current branch
   */
  mergeBranch(repoPath: string, branch: string): Promise<MergeResult>;

  /**
   * Push changes to a remote
   */
  push(options: PushOptions): Promise<PushResult>;

  /**
   * Apply stashed changes
   */
  popStash(repoPath: string): Promise<StashResult>;

  /**
   * Get the status of a repository
   */
  getStatus(repoPath?: string): Promise<GitStatus>;

  /**
   * Get the current branch name
   */
  getCurrentBranch(repoPath: string): Promise<string>;

  /**
   * Check if repository has uncommitted changes
   */
  hasUncommittedChanges(repoPath: string): Promise<boolean>;

  /**
   * Fetch the default branch for a repository
   */
  fetchDefaultBranch(repoPath: string): Promise<string>;

  /**
   * Predict conflicts before performing merge operations
   */
  predictMergeConflicts(
    repoPath: string,
    sourceBranch: string,
    targetBranch: string
  ): Promise<ConflictPrediction>;

  /**
   * Analyze branch divergence between session and base branches
   */
  analyzeBranchDivergence(
    repoPath: string,
    sessionBranch: string,
    baseBranch: string
  ): Promise<BranchDivergenceAnalysis>;

  /**
   * Enhanced merge with conflict prediction and better handling
   */
  mergeWithConflictPrevention(
    repoPath: string,
    sourceBranch: string,
    targetBranch: string,
    options?: {
      skipConflictCheck?: boolean;
      autoResolveDeleteConflicts?: boolean;
      dryRun?: boolean;
    }
  ): Promise<EnhancedMergeResult>;

  /**
   * Smart session update that detects already-merged changes
   */
  smartSessionUpdate(
    repoPath: string,
    sessionBranch: string,
    baseBranch: string,
    options?: {
      skipIfAlreadyMerged?: boolean;
      autoResolveConflicts?: boolean;
    }
  ): Promise<SmartUpdateResult>;
}

// Define PrTestDependencies first so PrDependencies can extend it
export interface PrTestDependencies {
  execAsync: (command: string, options?: any) => Promise<{ stdout: string; stderr: string }>;
  getSession: (name: string) => Promise<any>;
  getSessionWorkdir: (session: string) => string;
  getSessionByTaskId?: (taskId: string) => Promise<any>;
}

// PrDependencies now extends the proper interface
export interface PrDependencies extends PrTestDependencies {}

export interface BasicGitDependencies {
  execAsync: (command: string, options?: any) => Promise<{ stdout: string; stderr: string }>;
}

export interface ExtendedGitDependencies extends BasicGitDependencies {
  getSession: (name: string) => Promise<any>;
  getSessionWorkdir: (session: string) => string;
  mkdir: (path: string, options?: any) => Promise<void>;
  readdir: (path: string) => Promise<string[]>;
  access: (path: string) => Promise<void>;
}

export interface CloneOptions {
  repoUrl: string;
  workdir: string; // Explicit path where to clone, provided by caller
  session?: string;
  branch?: string;
}

export interface CloneResult {
  workdir: string;
  session: string;
}

export interface BranchOptions {
  session: string;
  branch: string;
}

export interface BranchResult {
  workdir: string;
  branch: string;
}

export interface PrOptions {
  session?: string;
  repoPath?: string;
  taskId?: string;
  branch?: string;
  debug?: boolean;
  noStatusUpdate?: boolean;
}

export interface GitStatus {
  modified: string[];
  untracked: string[];
  deleted: string[];
}

export interface StashResult {
  workdir: string;
  stashed: boolean;
}

export interface PullResult {
  workdir: string;
  updated: boolean;
}

export interface MergeResult {
  workdir: string;
  merged: boolean;
  conflicts: boolean;
}

export interface PushOptions {
  session?: string;
  repoPath?: string;
  remote?: string;
  force?: boolean;
  debug?: boolean;
}

export interface PushResult {
  workdir: string;
  pushed: boolean;
}

export interface PrResult {
  markdown: string;
  statusUpdateResult?: {
    taskId: string;
    previousStatus: string | null;
    newStatus: string;
  };
}

export interface GitResult {
  workdir: string;
}

export interface PreparePrOptions {
  session?: string;
  repoPath?: string;
  baseBranch?: string;
  title?: string;
  body?: string;
  debug?: boolean;
  branchName?: string;
}

export interface PreparePrResult {
  prBranch: string;
  baseBranch: string;
  title?: string;
  body?: string;
}

export interface MergePrOptions {
  prBranch: string;
  repoPath?: string;
  baseBranch?: string;
  session?: string;
}

export interface MergePrResult {
  prBranch: string;
  baseBranch: string;
  commitHash: string;
  mergeDate: string;
  mergedBy: string;
}

export class GitService implements GitServiceInterface {
  private readonly baseDir: string;
  private sessionDb: SessionProviderInterface;

  constructor(baseDir?: string) {
    this.baseDir =
      baseDir ||
              join(process.env.XDG_STATE_HOME || join(process.env.HOME || "", ".local/state"), "minsky") as any;
    this.sessionDb = createSessionProvider({ dbPath: process.cwd() });
  }

  // Add public method to get session record
  public async getSessionRecord(sessionName: string): Promise<any | undefined> {
    return this.sessionDb.getSession(sessionName);
  }

  private async ensureBaseDir(): Promise<void> {
    await mkdir(this.baseDir, { recursive: true });
  }

  private generateSessionId(): string {
    return Math.random().toString(36).substring(2, 8);
  }

  getSessionWorkdir(session: string): string {
    // NEW: Simplified session-ID-based path structure
    // Before: /git/{repoName}/sessions/{sessionId}/
    // After:  /sessions/{sessionId}/
    return join(this.baseDir, "sessions", session);
  }

  async clone(options: CloneOptions): Promise<CloneResult> {
    await this.ensureBaseDir();

    const session = options.session || this.generateSessionId();
    const workdir = options.workdir;

    log.debug("Clone operation starting", {
      repoUrl: options.repoUrl,
      workdir,
      session,
    });

    try {
      // Validate repo URL
      if (!options.repoUrl || options.repoUrl.trim() === "") {
        log.error("Invalid repository URL", { repoUrl: options.repoUrl });
        throw new MinskyError("Repository URL is required for cloning");
      }

      // Clone the repository with verbose logging FIRST
      log.debug(`Executing: git clone ${options.repoUrl} ${workdir}`);
      const cloneCmd = `git clone ${options.repoUrl} ${workdir}`;
      try {
        // Create session directory structure ONLY when ready to clone
        // This ensures no orphaned directories if validation fails
        await mkdir(dirname(workdir), { recursive: true });
        log.debug("Session parent directory created", { parentDir: dirname(workdir) });

        const { stdout, stderr } = await execAsync(cloneCmd);
        log.debug("git clone succeeded", {
          stdout: stdout.trim().substring(0, 200),
          stderr: stderr.trim().substring(0, 200) as any,
        });
      } catch (cloneErr) {
        log.error("git clone command failed", {
          error: getErrorMessage(cloneErr),
          command: cloneCmd,
        });

        // Clean up orphaned session directory if git clone fails
        try {
          const fs = await import("fs/promises");
          await fs.rm(workdir, { recursive: true, force: true });
          log.debug("Cleaned up session directory after git clone failure", { workdir });
        } catch (cleanupErr) {
          log.warn("Failed to cleanup session directory after git clone failure", {
            workdir,
            error: getErrorMessage(cleanupErr),
          });
        }

        throw cloneErr;
      }

      // Verify the clone was successful by checking for .git directory
      log.debug("Verifying clone success");
      const fs = await import("fs/promises");
      try {
        const gitDir = join(workdir, ".git");
        await fs.access(gitDir);
        log.debug(".git directory exists, clone was successful", { gitDir });

        // List files in the directory to help debug
        try {
          const dirContents = await fs.readdir(workdir);
          log.debug("Clone directory contents", {
            workdir,
            fileCount: dirContents.length,
            firstFewFiles: dirContents.slice(0, 5),
          });
        } catch (err) {
          log.warn("Could not read clone directory", {
            workdir,
            error: getErrorMessage(err),
          });
        }
      } catch (accessErr) {
        log.error(".git directory not found after clone", {
          workdir,
          error: getErrorMessage(accessErr),
        });
        throw new MinskyError("Git repository was not properly cloned: .git directory not found");
      }

      return {
        workdir,
        session,
      };
    } catch (error) {
      log.error("Error during git clone", {
        error: getErrorMessage(error),
        stack: error instanceof Error ? error.stack as any : undefined as any,
        repoUrl: options.repoUrl,
        workdir,
      });
      throw new MinskyError(`Failed to clone git repository: ${getErrorMessage(error)}`);
    }
  }

  async branch(options: BranchOptions): Promise<BranchResult> {
    await this.ensureBaseDir();
    log.debug("Getting session for branch", { session: options.session });

    const record = await this.sessionDb.getSession(options.session);
    if (!record) {
      throw new Error(`Session '${options.session}' not found.`);
    }

    // Make sure to use the normalized repo name for consistency
    const repoName = record.repoName || normalizeRepoName(record.repoUrl);
    log.debug("Branch: got repoName", { repoName });

    const workdir = this.getSessionWorkdir(options.session);
    log.debug("Branch: calculated workdir", { workdir });

    await execAsync(`git -C ${workdir} checkout -b ${options.branch}`);
    return {
      workdir,
      branch: options.branch,
    };
  }

  /**
   * Create a branch without requiring session record to exist in database
   * Used during session creation when session hasn't been added to DB yet
   */
  async branchWithoutSession(options: {
    repoName: string;
    session: string;
    branch: string;
  }): Promise<BranchResult> {
    await this.ensureBaseDir();

    const workdir = this.getSessionWorkdir(options.session);
    await execAsync(`git -C ${workdir} checkout -b ${options.branch}`);

    return {
      workdir,
      branch: options.branch,
    };
  }

  async pr(options: PrOptions): Promise<PrResult> {
    await this.ensureBaseDir();

    const deps: PrDependencies = {
      execAsync,
      getSession: async (name: string) => this.sessionDb.getSession(name),
      getSessionWorkdir: (session: string) => this.getSessionWorkdir(session),
      getSessionByTaskId: async (taskId: string) => this.sessionDb.getSessionByTaskId?.(taskId),
    };

    const result = await this.prWithDependencies(options, deps);

    try {
      const workdir = await this.determineWorkingDirectory(options, deps);
      const branch = await this.determineCurrentBranch(workdir, options, deps);

      const taskId = await this.determineTaskId(options, workdir, branch, deps);

      if (taskId && !options.noStatusUpdate) {
        try {
          const taskService = new TaskService({
            workspacePath: workdir,
            backend: "markdown",
          });

          const previousStatus = await taskService.getTaskStatus(taskId);

          await taskService.setTaskStatus(taskId, TASK_STATUS.IN_REVIEW);

          result.statusUpdateResult = {
            taskId,
            previousStatus,
            newStatus: TASK_STATUS.IN_REVIEW,
          };

          if (options.debug) {
            log.debug(
              `Updated task ${taskId} status: ${previousStatus || "unknown"} → ${TASK_STATUS.IN_REVIEW}`
            );
          }
        } catch (error) {
          if (options.debug) {
            log.debug(`Failed to update task status: ${getErrorMessage(error)}`);
          }
        }
      }
    } catch (error) {
      if (options.debug) {
        log.debug(`Task status update skipped: ${getErrorMessage(error)}`);
      }
    }

    return result;
  }

  async prWithDependencies(options: PrOptions, deps: PrDependencies): Promise<PrResult> {
    await this.ensureBaseDir();

    const workdir = await this.determineWorkingDirectory(options, deps);

    if (options.debug) {
      log.debug(`Using workdir: ${workdir}`);
    }

    const branch = await this.determineCurrentBranch(workdir, options, deps);

    if (options.debug) {
      log.debug(`Using branch: ${branch}`);
    }

    const { baseBranch, mergeBase, comparisonDescription } =
      await this.determineBaseBranchAndMergeBase(workdir, branch, options, deps);

    if (options.debug) {
      log.debug(`Using merge base: ${mergeBase}`);
      log.debug(`Comparison: ${comparisonDescription}`);
    }

    const markdown = await this.generatePrMarkdown(
      workdir,
      branch,
      mergeBase,
      comparisonDescription,
      deps
    );

    return { markdown };
  }

  private async determineWorkingDirectory(
    options: PrOptions,
    deps: PrDependencies
  ): Promise<string> {
    if (options.repoPath) {
      return options.repoPath;
    }

    // Try to resolve session from taskId if provided
    let sessionName = options.session;
    if (!sessionName && options.taskId) {
      if (!deps.getSessionByTaskId) {
        throw new Error("getSessionByTaskId dependency not available");
      }
      const sessionRecord = await deps.getSessionByTaskId(options.taskId);
      if (!sessionRecord) {
        throw new Error(`No session found for task ID "${options.taskId}"`);
      }
      sessionName = sessionRecord.session;
      log.debug("Resolved session from task ID", { taskId: options.taskId, session: sessionName });
    }

    if (!sessionName) {
      throw new MinskyError(`
🚫 Cannot create PR - missing required information

You need to specify one of these options to identify the target repository:

📝 Specify a session name:
   minsky git pr --session "my-session"

🎯 Use a task ID (to auto-detect session):
   minsky git pr --task-id "123"

📁 Target a specific repository:
   minsky git pr --repo-path "/path/to/repo"

💡 If you're working in a session workspace, try running from the main workspace:
   cd /path/to/main/workspace
   minsky git pr --session "session-name"

📋 To see available sessions:
   minsky sessions list
`);
    }

    const session = await deps.getSession(sessionName);
    if (!session) {
      const context = createErrorContext().addCommand("minsky git pr").build();

      throw new MinskyError(createSessionNotFoundMessage(sessionName, context));
    }
    const workdir = deps.getSessionWorkdir(sessionName);

    log.debug("Using workdir for PR", { workdir, session: sessionName });
    return workdir;
  }

  private async determineCurrentBranch(
    workdir: string,
    options: PrOptions,
    deps: PrDependencies
  ): Promise<string> {
    if (options.branch) {
      log.debug("Using specified branch for PR", { branch: options.branch });
      return options.branch;
    }

    const { stdout } = await deps.execAsync(`git -C ${workdir} branch --show-current`);
    const branch = stdout.trim();

    log.debug("Using current branch for PR", { branch });
    return branch;
  }

  private async findBaseBranch(
    workdir: string,
    branch: string,
    options: PrOptions,
    deps: PrDependencies
  ): Promise<string> {
    // Try to get the remote HEAD branch
    try {
      const { stdout } = await deps.execAsync(
        `git -C ${workdir} symbolic-ref refs/remotes/origin/HEAD --short`
      );
      const baseBranch = stdout.trim().replace("origin/", "");
      log.debug("Found remote HEAD branch", { baseBranch });
      return baseBranch;
    } catch (err) {
      log.debug("Failed to get remote HEAD", {
        error: getErrorMessage(err),
        branch,
      });
    }

    // Try to get the upstream branch
    try {
      const { stdout } = await deps.execAsync(
        `git -C ${workdir} rev-parse --abbrev-ref ${branch}@{upstream}`
      );
      const baseBranch = stdout.trim().replace("origin/", "");
      log.debug("Found upstream branch", { baseBranch });
      return baseBranch;
    } catch (err) {
      log.debug("Failed to get upstream branch", {
        error: getErrorMessage(err),
        branch,
      });
    }

    // Check if main exists
    try {
      await deps.execAsync(`git -C ${workdir} show-ref --verify refs/remotes/origin/main`);
      log.debug("Using main as base branch");
      return "main";
    } catch (err) {
      log.debug("Failed to check main branch", {
        error: getErrorMessage(err),
      });
    }

    // Check if master exists
    try {
      await deps.execAsync(`git -C ${workdir} show-ref --verify refs/remotes/origin/master`);
      log.debug("Using master as base branch");
      return "master";
    } catch (err) {
      log.debug("Failed to check master branch", {
        error: getErrorMessage(err),
      });
    }

    // Default to main (might not exist)
    return "main";
  }

  private async determineBaseBranchAndMergeBase(
    workdir: string,
    branch: string,
    options: PrOptions,
    deps: PrDependencies
  ): Promise<{ baseBranch: string; mergeBase: string; comparisonDescription: string }> {
    const baseBranch = await this.findBaseBranch(workdir, branch, options, deps);
    log.debug("Using base branch for PR", { baseBranch });

    let mergeBase: string;
    let comparisonDescription: string;

    try {
      // Find common ancestor of the current branch and the base branch
      const { stdout } = await deps.execAsync(
        `git -C ${workdir} merge-base origin/${baseBranch} ${branch}`
      );
      mergeBase = stdout.trim();
      comparisonDescription = `Showing changes from merge-base with ${baseBranch}`;
      log.debug("Found merge base with base branch", { baseBranch, mergeBase });
    } catch (err) {
      log.debug("Failed to find merge base", {
        error: getErrorMessage(err),
        branch,
        baseBranch,
      });

      // If merge-base fails, get the first commit of the branch
      try {
        const { stdout } = await deps.execAsync(`git -C ${workdir} rev-list --max-parents=0 HEAD`);
        mergeBase = stdout.trim();
        comparisonDescription = "Showing changes from first commit";
        log.debug("Using first commit as base", { mergeBase });
      } catch (err) {
        log.debug("Failed to find first commit", {
          error: getErrorMessage(err),
          branch,
        });
        // If that also fails, use empty tree
        mergeBase = "4b825dc642cb6eb9a060e54bf8d69288fbee4904"; // Git empty tree
        comparisonDescription = "Showing all changes";
      }
    }

    return { baseBranch, mergeBase, comparisonDescription };
  }

  /**
   * Generate the PR markdown content
   */
  private async generatePrMarkdown(
    workdir: string,
    branch: string,
    mergeBase: string,
    comparisonDescription: string,
    deps: PrDependencies
  ): Promise<string> {
    // Get git repository data
    const { commits, modifiedFiles, untrackedFiles, uncommittedChanges, stats } =
      await this.collectRepositoryData(workdir, branch, mergeBase, deps);

    // Format the commits for display
    const formattedCommits = this.formatCommits(commits);

    // Check if we have any working directory changes
    const hasWorkingDirChanges =
      untrackedFiles.trim().length > 0 || uncommittedChanges.trim().length > 0;

    return this.buildPrMarkdown(
      branch,
      formattedCommits,
      modifiedFiles,
      untrackedFiles,
      uncommittedChanges,
      stats,
      comparisonDescription,
      hasWorkingDirChanges
    );
  }

  /**
   * Format commit data for display in the PR markdown
   */
  private formatCommits(commits: string): string {
    if (!commits || !commits.trim()) {
      return "No commits yet";
    }

    try {
      // Check if the commits are in the expected format with delimiters
      if (commits.includes("\x1f")) {
        // Parse the commits data with delimiters
        // Split by record separator
        const commitRecords = commits.split("\x1e").filter(Boolean);
        const formattedEntries: string[] = [];

        for (const record of commitRecords) {
          // Split by field separator
          const fields = record.split("\x1f");
          if (fields.length > 1) {
            if (fields[0] !== undefined && fields[1] !== undefined) {
              const hash = fields[0].substring(0, 7);
              const message = fields[1];
              formattedEntries.push(`${hash} ${message}`);
            }
          } else {
            // Use the record as-is if it doesn't have the expected format
            formattedEntries.push(record.trim());
          }
        }

        if (formattedEntries.length > 0) {
          return formattedEntries.join("\n");
        }
      }

      // Use as-is if not in the expected format
      return commits;
    } catch (error) {
      // In case of any parsing errors, fall back to the raw commits data
      return commits;
    }
  }

  /**
   * Builds the PR markdown from all the components
   */
  private buildPrMarkdown(
    branch: string,
    formattedCommits: string,
    modifiedFiles: string,
    untrackedFiles: string,
    uncommittedChanges: string,
    stats: string,
    comparisonDescription: string,
    hasWorkingDirChanges: boolean
  ): string {
    // Generate the PR markdown
    const sections = [
      `# Pull Request for branch \`${branch}\`\n`,
      `## Commits\n${formattedCommits}\n`,
    ];

    // Add modified files section
    let modifiedFilesSection = `## Modified Files (${comparisonDescription})\n`;
    if (modifiedFiles) {
      modifiedFilesSection += `${modifiedFiles}\n`;
    } else if (untrackedFiles) {
      modifiedFilesSection += `${untrackedFiles}\n`;
    } else {
      modifiedFilesSection += "No modified files detected\n";
    }
    sections.push(modifiedFilesSection);

    // Add stats section
    sections.push(`## Stats\n${stats || "No changes"}`);

    // Add working directory changes section if needed
    if (hasWorkingDirChanges) {
      let wdChanges = "## Uncommitted changes in working directory\n";
      if (uncommittedChanges.trim()) {
        wdChanges += `${uncommittedChanges}\n`;
      }
      if (untrackedFiles.trim()) {
        wdChanges += `${untrackedFiles}\n`;
      }
      sections.push(wdChanges);
    }

    return sections.join("\n");
  }

  /**
   * Collect git repository data for PR generation
   */
  private async collectRepositoryData(
    workdir: string,
    branch: string,
    mergeBase: string,
    deps: PrDependencies
  ): Promise<{
    commits: string;
    modifiedFiles: string;
    untrackedFiles: string;
    uncommittedChanges: string;
    stats: string;
  }> {
    // Get commits on the branch
    const commits = await this.getCommitsOnBranch(workdir, branch, mergeBase, deps);

    // Get modified files and diff stats
    const { modifiedFiles, diffNameStatus } = await this.getModifiedFiles(
      workdir,
      branch,
      mergeBase,
      deps
    );

    // Get working directory changes
    const { uncommittedChanges, untrackedFiles } = await this.getWorkingDirectoryChanges(
      workdir,
      deps
    );

    // Get changes stats
    const stats = await this.getChangeStats(
      workdir,
      branch,
      mergeBase,
      diffNameStatus,
      uncommittedChanges,
      deps
    );

    return { commits, modifiedFiles, untrackedFiles, uncommittedChanges, stats };
  }

  /**
   * Get commits on the branch
   */
  private async getCommitsOnBranch(
    workdir: string,
    branch: string,
    mergeBase: string,
    deps: PrDependencies
  ): Promise<string> {
    try {
      const { stdout } = await deps.execAsync(
        `git -C ${workdir} log --oneline ${mergeBase}..${branch}`,
        { maxBuffer: 1024 * 1024 }
      );
      return stdout;
    } catch (err) {
      // Return empty string on error
      return "";
    }
  }

  /**
   * Get modified files in the branch
   */
  private async getModifiedFiles(
    workdir: string,
    branch: string,
    mergeBase: string,
    deps: PrDependencies
  ): Promise<{ modifiedFiles: string; diffNameStatus: string }> {
    let modifiedFiles = "";
    let diffNameStatus = "";

    try {
      // Get modified files in name-status format for processing
      const { stdout: nameStatus } = await deps.execAsync(
        `git -C ${workdir} diff --name-status ${mergeBase} ${branch}`,
        { maxBuffer: 1024 * 1024 }
      );
      diffNameStatus = nameStatus;

      // Get name-only format for display
      const { stdout: nameOnly } = await deps.execAsync(
        `git -C ${workdir} diff --name-only ${mergeBase}..${branch}`,
        { maxBuffer: 1024 * 1024 }
      );
      modifiedFiles = nameOnly;
    } catch (err) {
      // Return empty strings on error
    }

    return { modifiedFiles, diffNameStatus };
  }

  /**
   * Get uncommitted changes and untracked files
   */
  private async getWorkingDirectoryChanges(
    workdir: string,
    deps: PrDependencies
  ): Promise<{ uncommittedChanges: string; untrackedFiles: string }> {
    let uncommittedChanges = "";
    let untrackedFiles = "";

    try {
      // Get uncommitted changes
      const { stdout } = await deps.execAsync(`git -C ${workdir} diff --name-status`, {
        maxBuffer: 1024 * 1024,
      });
      uncommittedChanges = stdout;
    } catch (err) {
      // Ignore errors for uncommitted changes
    }

    try {
      // Get untracked files
      const { stdout } = await deps.execAsync(
        `git -C ${workdir} ls-files --others --exclude-standard`,
        { maxBuffer: 1024 * 1024 }
      );
      untrackedFiles = stdout;
    } catch (err) {
      // Ignore errors for untracked files
    }

    return { uncommittedChanges, untrackedFiles };
  }

  /**
   * Get change statistics
   */
  private async getChangeStats(
    workdir: string,
    branch: string,
    mergeBase: string,
    diffNameStatus: string,
    uncommittedChanges: string,
    deps: PrDependencies
  ): Promise<string> {
    let stats = "No changes";

    try {
      // Try to get diff stats from git
      const { stdout: statOutput } = await deps.execAsync(
        `git -C ${workdir} diff --stat ${mergeBase}..${branch}`,
        { maxBuffer: 1024 * 1024 }
      );

      // If we got stats from git, use them
      if (statOutput && statOutput.trim()) {
        stats = statOutput.trim();
      }
      // Otherwise, try to infer stats from the diff status
      else if (diffNameStatus && diffNameStatus.trim()) {
        const lines = diffNameStatus.trim().split("\n");
        if (lines.length > 0) {
          stats = `${lines.length} files changed`;
        }
      }
      // If we have uncommitted changes but no stats for the branch,
      // we should make sure those are reflected in the output
      else if (uncommittedChanges.trim()) {
        const lines = uncommittedChanges.trim().split("\n");
        if (lines.length > 0) {
          stats = `${lines.length} uncommitted files changed`;
        }
      }
    } catch (err) {
      // Ignore errors for stats
    }

    return stats;
  }

  async getStatus(repoPath?: string): Promise<GitStatus> {
    const workdir = repoPath || process.cwd();

    // Get modified files
    const { stdout: modifiedOutput } = await execAsync(`git -C ${workdir} diff --name-only`);
    const modified = modifiedOutput.trim().split("\n").filter(Boolean);

    // Get untracked files
    const { stdout: untrackedOutput } = await execAsync(
      `git -C ${workdir} ls-files --others --exclude-standard`
    );
    const untracked = untrackedOutput.trim().split("\n").filter(Boolean);

    // Get deleted files
    const { stdout: deletedOutput } = await execAsync(`git -C ${workdir} ls-files --deleted`);
    const deleted = deletedOutput.trim().split("\n").filter(Boolean);

    return { modified, untracked, deleted };
  }

  async stageAll(repoPath?: string): Promise<void> {
    const workdir = repoPath || process.cwd();
    await execAsync(`git -C ${workdir} add -A`);
  }

  async stageModified(repoPath?: string): Promise<void> {
    const workdir = repoPath || process.cwd();
    await execAsync(`git -C ${workdir} add .`);
  }

  async commit(message: string, repoPath?: string, amend: boolean = false): Promise<string> {
    const workdir = repoPath || process.cwd();
    const amendFlag = amend ? "--amend" : "";
    const { stdout } = await execAsync(`git -C ${workdir} commit ${amendFlag} -m "${message}"`);

    // Extract commit hash from git output
    const match = stdout.match(/\[.*\s+([a-f0-9]+)\]/);
    if (!match?.[1]) {
      throw new Error("Failed to extract commit hash from git output");
    }
    return match[1];
  }

  // Add methods for session update command
  async stashChanges(workdir: string): Promise<StashResult> {
    try {
      // Check if there are changes to stash
      const { stdout: status } = await execAsync(`git -C ${workdir} status --porcelain`);
      if (!status.trim()) {
        // No changes to stash
        return { workdir, stashed: false };
      }

      // Stash changes
      await execAsync(`git -C ${workdir} stash push -m "minsky session update"`);
      return { workdir, stashed: true };
    } catch (err) {
      throw new Error(`Failed to stash changes: ${getErrorMessage(err)}`);
    }
  }

  async popStash(workdir: string): Promise<StashResult> {
    try {
      // Check if there's a stash to pop
      const { stdout: stashList } = await execAsync(`git -C ${workdir} stash list`);
      if (!stashList.trim()) {
        // No stash to pop
        return { workdir, stashed: false };
      }

      // Pop the stash
      await execAsync(`git -C ${workdir} stash pop`);
      return { workdir, stashed: true };
    } catch (err) {
      throw new Error(`Failed to pop stash: ${getErrorMessage(err)}`);
    }
  }

  async pullLatest(workdir: string, remote: string = "origin"): Promise<PullResult> {
    try {
      // Get current commit hash before fetch
      const { stdout: beforeHash } = await execAsync(`git -C ${workdir} rev-parse HEAD`);

      // Fetch latest changes from remote (don't pull current branch)
      // This gets all refs from remote without merging anything
      await execAsync(`git -C ${workdir} fetch ${remote}`);

      // Get commit hash after fetch (should be the same since we only fetched)
      const { stdout: afterHash } = await execAsync(`git -C ${workdir} rev-parse HEAD`);

      // Return whether local working directory changed (should be false for fetch-only)
      // The 'updated' flag indicates if remote refs were updated, but we can't easily detect that
      // For session updates, the subsequent merge step will show if changes were applied
      return { workdir, updated: beforeHash.trim() !== afterHash.trim() };
    } catch (err) {
      throw new Error(`Failed to pull latest changes: ${getErrorMessage(err)}`);
    }
  }

  async mergeBranch(workdir: string, branch: string): Promise<MergeResult> {
    log.debug("mergeBranch called", { workdir, branch });

    try {
      // Get current commit hash
      const { stdout: beforeHash } = await execAsync(`git -C ${workdir} rev-parse HEAD`);
      log.debug("Before merge commit hash", { beforeHash: beforeHash.trim() });

      // Try to merge the branch
      try {
        log.debug("Attempting merge", { command: `git -C ${workdir} merge ${branch}` });
        await execAsync(`git -C ${workdir} merge ${branch}`);
        log.debug("Merge completed successfully");
      } catch (err) {
        log.debug("Merge command failed, checking for conflicts", {
          error: getErrorMessage(err),
        });

        // Check if there are merge conflicts
        const { stdout: status } = await execAsync(`git -C ${workdir} status --porcelain`);
        log.debug("Git status after failed merge", { status });

        const hasConflicts =
          status.includes("UU") || status.includes("AA") || status.includes("DD");
        log.debug("Conflict detection result", {
          hasConflicts,
          statusIncludes: {
            UU: status.includes("UU"),
            AA: status.includes("AA"),
            DD: status.includes("DD"),
          },
        });

        if (hasConflicts) {
          // Leave repository in merging state for user to resolve conflicts
          log.debug(
            "Merge conflicts detected, leaving repository in merging state for manual resolution"
          );
          return { workdir, merged: false, conflicts: true };
        }
        log.debug("No conflicts detected, re-throwing original error");
        throw err;
      }

      // Get new commit hash
      const { stdout: afterHash } = await execAsync(`git -C ${workdir} rev-parse HEAD`);
      log.debug("After merge commit hash", { afterHash: afterHash.trim() });

      // Return whether any changes were merged
      const merged = beforeHash.trim() !== afterHash.trim();
      log.debug("Merge result", { merged, conflicts: false });
      return { workdir, merged, conflicts: false };
    } catch (err) {
      log.error("mergeBranch failed with error", {
        error: getErrorMessage(err),
        workdir,
        branch,
      });
      throw new Error(`Failed to merge branch ${branch}: ${getErrorMessage(err)}`);
    }
  }

  /**
   * Push the current or session branch to a remote, supporting --session, --repo, --remote, and --force.
   */
  async push(options: PushOptions): Promise<PushResult> {
    await this.ensureBaseDir();
    let workdir: string;
    let branch: string;
    const remote = options.remote || "origin";

    // 1. Resolve workdir
    if (options.session) {
      const record = await this.sessionDb.getSession(options.session);
      if (!record) {
        throw new Error(`Session '${options.session}' not found.`);
      }
      const repoName = record.repoName || normalizeRepoName(record.repoUrl);
      workdir = this.getSessionWorkdir(options.session);
      branch = options.session; // Session branch is named after the session
    } else if (options.repoPath) {
      workdir = options.repoPath;
      // Get current branch from repo
      const { stdout: branchOut } = await execAsync(
        `git -C ${workdir} rev-parse --abbrev-ref HEAD`
      );
      branch = branchOut.trim();
    } else {
      // Try to infer from current directory
      workdir = process.cwd();
      // Get current branch from cwd
      const { stdout: branchOut } = await execAsync(
        `git -C ${workdir} rev-parse --abbrev-ref HEAD`
      );
      branch = branchOut.trim();
    }

    // 2. Validate remote exists
    const { stdout: remotesOut } = await execAsync(`git -C ${workdir} remote`);
    const remotes = remotesOut
      .split("\n")
      .map((r) => r.trim())
      .filter(Boolean);
    if (!remotes.includes(remote)) {
      throw new Error(`Remote '${remote}' does not exist in repository at ${workdir}`);
    }

    // 3. Build push command
    let pushCmd = `git -C ${workdir} push ${remote} ${branch}`;
    if (options.force) {
      pushCmd += " --force";
    }

    // 4. Execute push
    try {
      await execAsync(pushCmd);
      return { workdir, pushed: true };
    } catch (err: any) {
      // Provide helpful error messages for common issues
      if (err.stderr && err.stderr.includes("[rejected]")) {
        throw new Error(
          "Push was rejected by the remote. You may need to pull or use --force if you intend to overwrite remote history."
        );
      }
      if (err.stderr && err.stderr.includes("no upstream")) {
        throw new Error(
          "No upstream branch is set for this branch. Set the upstream with 'git push --set-upstream' or push manually first."
        );
      }
      throw new Error(err.stderr || err.message || String(err));
    }
  }

  /**
   * Determine the task ID associated with the current operation
   */
  private async determineTaskId(
    options: PrOptions,
    workdir: string,
    branch: string,
    deps: PrDependencies
  ): Promise<string | undefined> {
    // 1. Use taskId directly from options if available
    if (options.taskId) {
      log.debug("Using provided task ID", { taskId: options.taskId });
      return options.taskId;
    }

    // 2. Try to get taskId from session
    if (options.session) {
      const session = await deps.getSession(options.session);
      if (session && session.taskId) {
        log.debug("Found task ID in session metadata", { taskId: session.taskId });
        return session.taskId;
      }
    }

    // 3. Try to extract taskId from branch name
    const taskIdMatch = branch.match(/task[#-]?(\d+)/i);
    if (taskIdMatch) {
      const taskId = taskIdMatch[1];
      log.debug("Parsed task ID from branch name", { taskId, branch });
      return taskId;
    }

    // No taskId found
    log.debug("No task ID could be determined");
    return undefined as any;
  }

  /**
   * Execute a command in a repository directory
   * @param workdir The repository working directory
   * @param command The command to execute
   * @returns The stdout of the command
   */
  public async execInRepository(workdir: string, command: string): Promise<string> {
    try {
      const { stdout } = await execAsync(command, { cwd: workdir });
      return stdout;
    } catch (error) {
      log.error("Command execution failed", {
        error: getErrorMessage(error),
        command,
        workdir,
      });
      throw new MinskyError(`Failed to execute command in repository: ${getErrorMessage(error)}`);
    }
  }

  async preparePr(options: PreparePrOptions): Promise<PreparePrResult> {
    let workdir: string;
    let sourceBranch: string;
    const baseBranch = options.baseBranch || "main";

    // Add debugging for session lookup
    if (options.session) {
      log.debug(`Attempting to look up session in database: ${options.session}`);
    }

    // Determine working directory and current branch
    if (options.session) {
      let record = await this.sessionDb.getSession(options.session);

      // Add more detailed debugging
      log.debug(
        `Session database lookup result: ${options.session}, found: ${!!record}, recordData: ${record ? JSON.stringify({ repoName: record.repoName, repoUrl: record.repoUrl, taskId: record.taskId }) : "null"}`
      );

      // TASK #168 FIX: Implement session self-repair for preparePr
      if (!record) {
        log.debug("Session not found in database, attempting self-repair in preparePr", {
          session: options.session,
        });

        // Check if we're currently in a session workspace directory
        const currentDir = process.cwd();
        const pathParts = currentDir.split("/");
        const sessionsIndex = pathParts.indexOf("sessions");

        if (sessionsIndex >= 0 && sessionsIndex < pathParts.length - 1) {
          const sessionNameFromPath = pathParts[sessionsIndex + 1];

          // If the session name matches the one we're looking for, attempt self-repair
          if (sessionNameFromPath === options.session) {
            log.debug("Attempting to register orphaned session in preparePr", {
              session: options.session,
              currentDir,
            });

            try {
              // Get the repository URL from git remote
              const repoUrl = await this.execInRepository(currentDir, "git remote get-url origin");
              const repoName = normalizeRepoName(repoUrl.trim());

              // Extract task ID from session name if it follows the task#N pattern
              const taskIdMatch = options.session.match(/^task#(\d+)$/);
              const taskId = taskIdMatch ? `#${taskIdMatch[1]}` : undefined as any;

              // Create session record
              const newSessionRecord: SessionRecord = {
                session: options.session,
                repoUrl: repoUrl.trim(),
                repoName,
                createdAt: new Date().toISOString(),
                taskId,
                branch: options.session,
              };

              // Register the session
              await this.sessionDb.addSession(newSessionRecord);
              record = newSessionRecord;

              log.debug("Successfully registered orphaned session in preparePr", {
                session: options.session,
                repoUrl: repoUrl.trim(),
                taskId,
              });
            } catch (selfRepairError) {
              log.debug("Session self-repair failed in preparePr", {
                session: options.session,
                error: selfRepairError,
              });

              // Before throwing error, let's try to understand what sessions are in the database
              try {
                const allSessions = await this.sessionDb.listSessions();
                log.debug(
                  `All sessions in database: count=${allSessions.length}, sessionNames=${allSessions
                    .map((s) => s.session)
                    .slice(0, 10)
                    .join(", ")}, searchedFor=${options.session}`
                );
              } catch (listError) {
                log.error(`Failed to list sessions for debugging: ${listError}`);
              }

              throw new MinskyError(`
🔍 Session "${options.session}" Not Found in Database

The session exists in the file system but isn't registered in the session database.
This can happen when sessions are created outside of Minsky or the database gets out of sync.

💡 How to fix this:

📋 Check if session exists on disk:
   ls -la ~/.local/state/minsky/git/*/sessions/

🔄 If session exists, re-register it:
   cd /path/to/main/workspace
   minsky sessions import "${options.session}"

🆕 Or create a fresh session:
   minsky session start ${options.session}

📁 Alternative - use repository path directly:
   minsky session pr --repo "/path/to/session/workspace" --title "Your PR title"

🗃️ Check registered sessions:
   minsky sessions list

⚠️  Note: Session PR commands should be run from within the session directory to enable automatic session self-repair.

Current directory: ${process.cwd()}
Session requested: "${options.session}"
`);
            }
          } else {
            // Before throwing error, let's try to understand what sessions are in the database
            try {
              const allSessions = await this.sessionDb.listSessions();
              log.debug(
                `All sessions in database: count=${allSessions.length}, sessionNames=${allSessions
                  .map((s) => s.session)
                  .slice(0, 10)
                  .join(", ")}, searchedFor=${options.session}`
              );
            } catch (listError) {
              log.error(`Failed to list sessions for debugging: ${listError}`);
            }

            throw new MinskyError(`
🔍 Session "${options.session}" Not Found in Database

The session exists in the file system but isn't registered in the session database.
This can happen when sessions are created outside of Minsky or the database gets out of sync.

💡 How to fix this:

📋 Check if session exists on disk:
   ls -la ~/.local/state/minsky/git/*/sessions/

🔄 If session exists, re-register it:
   cd /path/to/main/workspace
   minsky sessions import "${options.session}"

🆕 Or create a fresh session:
   minsky session start ${options.session}

📁 Alternative - use repository path directly:
   minsky session pr --repo "/path/to/session/workspace" --title "Your PR title"

🗃️ Check registered sessions:
   minsky sessions list

⚠️  Note: Session PR commands should be run from within the session directory to enable automatic session self-repair.

Current directory: ${process.cwd()}
Session requested: "${options.session}"
`);
          }
        } else {
          // Before throwing error, let's try to understand what sessions are in the database
          try {
            const allSessions = await this.sessionDb.listSessions();
            log.debug(
              `All sessions in database: count=${allSessions.length}, sessionNames=${allSessions
                .map((s) => s.session)
                .slice(0, 10)
                .join(", ")}, searchedFor=${options.session}`
            );
          } catch (listError) {
            log.error(`Failed to list sessions for debugging: ${listError}`);
          }

          throw new MinskyError(`
🔍 Session "${options.session}" Not Found in Database

The session exists in the file system but isn't registered in the session database.
This can happen when sessions are created outside of Minsky or the database gets out of sync.

💡 How to fix this:

📋 Check if session exists on disk:
   ls -la ~/.local/state/minsky/git/*/sessions/

🔄 If session exists, re-register it:
   cd /path/to/main/workspace
   minsky sessions import "${options.session}"

🆕 Or create a fresh session:
   minsky session start ${options.session}

📁 Alternative - use repository path directly:
   minsky session pr --repo "/path/to/session/workspace" --title "Your PR title"

🗃️ Check registered sessions:
   minsky sessions list

⚠️  Note: Session PR commands should be run from within the session directory to enable automatic session self-repair.

Current directory: ${process.cwd()}
Session requested: "${options.session}"
`);
        }
      }
      const repoName = record.repoName || normalizeRepoName(record.repoUrl);
      workdir = this.getSessionWorkdir(options.session);
      // Get current branch from repo instead of assuming session name is branch name
      const { stdout: branchOut } = await execAsync(
        `git -C ${workdir} rev-parse --abbrev-ref HEAD`
      );
      sourceBranch = branchOut.trim();
    } else if (options.repoPath) {
      workdir = options.repoPath;
      // Get current branch from repo
      const { stdout: branchOut } = await execAsync(
        `git -C ${workdir} rev-parse --abbrev-ref HEAD`
      );
      sourceBranch = branchOut.trim();
    } else {
      // Try to infer from current directory
      workdir = process.cwd();
      // Get current branch from cwd
      const { stdout: branchOut } = await execAsync(
        `git -C ${workdir} rev-parse --abbrev-ref HEAD`
      );
      sourceBranch = branchOut.trim();
    }

    // Create PR branch name with pr/ prefix - always use the current git branch name
    // Fix for task #95: Don't use title for branch naming
    const prBranchName = options.branchName || sourceBranch;
    const prBranch = `pr/${prBranchName}`;

    log.debug("Creating PR branch using git branch as basis", {
      sourceBranch,
      prBranch,
      usedProvidedBranchName: Boolean(options.branchName),
    });

    // Verify base branch exists
    try {
      await execAsync(`git -C ${workdir} rev-parse --verify ${baseBranch}`);
    } catch (err) {
      throw new MinskyError(`Base branch '${baseBranch}' does not exist or is not accessible`);
    }

    // Make sure we have the latest from the base branch
    await execAsync(`git -C ${workdir} fetch origin ${baseBranch}`);

    // Create PR branch FROM base branch (not feature branch) - per Task #025
    try {
      // Check if PR branch already exists locally and delete it for clean slate
      try {
        await execAsync(`git -C ${workdir} rev-parse --verify ${prBranch}`);
        // Branch exists, delete it to recreate cleanly
        await execAsync(`git -C ${workdir} branch -D ${prBranch}`);
        log.debug(`Deleted existing PR branch ${prBranch} for clean recreation`);
      } catch {
        // Branch doesn't exist, which is fine
      }

      // Check if PR branch exists remotely and delete it for clean slate
      try {
        await execAsync(`git -C ${workdir} ls-remote --exit-code origin ${prBranch}`);
        // Remote branch exists, delete it to recreate cleanly
        await execAsync(`git -C ${workdir} push origin --delete ${prBranch}`);
        log.debug(`Deleted existing remote PR branch ${prBranch} for clean recreation`);
      } catch {
        // Remote branch doesn't exist, which is fine
      }

      // Fix for origin/origin/main bug: Don't prepend origin/ if baseBranch already has it
      const remoteBaseBranch = baseBranch.startsWith("origin/")
        ? baseBranch
        : `origin/${baseBranch}`;

      // Create PR branch FROM base branch WITHOUT checking it out (Task #025 specification)
      // Use git branch instead of git switch to avoid checking out the PR branch
      await execAsync(`git -C ${workdir} branch ${prBranch} ${remoteBaseBranch}`);
      log.debug(`Created PR branch ${prBranch} from ${remoteBaseBranch} without checking it out`);
    } catch (err) {
      throw new MinskyError(`Failed to create PR branch: ${getErrorMessage(err)}`);
    }

    // Create commit message file for merge commit (Task #025)
    const commitMsgFile = `${workdir}/.pr_title`;
    try {
      let commitMessage = options.title || `Merge ${sourceBranch} into ${prBranch}`;
      if (options.body) {
        commitMessage += `\n\n${options.body}`;
      }

      // CRITICAL BUG FIX: Improve commit message file handling
      // Write commit message to file for git merge -F
      // Use fs.writeFile instead of echo to avoid shell parsing issues
      const fs = await import("fs/promises");
      await fs.writeFile(commitMsgFile, commitMessage, "utf8");

      // VERIFICATION: Read back the commit message file to ensure it was written correctly
      const writtenMessage = await fs.readFile(commitMsgFile, "utf8");
      if (writtenMessage !== commitMessage) {
        throw new Error(
          `Commit message file verification failed. Expected: ${commitMessage}, Got: ${writtenMessage}`
        );
      }

      log.debug("Created and verified commit message file for prepared merge commit", {
        commitMessage,
        commitMsgFile,
        sourceBranch,
        prBranch,
      });

      // Merge feature branch INTO PR branch with --no-ff (prepared merge commit)
      // First checkout the PR branch temporarily to perform the merge
      await execAsync(`git -C ${workdir} switch ${prBranch}`);

      // CRITICAL BUG FIX: Use explicit commit message format and verify the merge
      // Use -m instead of -F to avoid potential file reading issues
      const escapedCommitMessage = commitMessage.replace(
        /"/g,
        String.fromCharCode(92) + String.fromCharCode(34)
      );
      await execAsync(
        `git -C ${workdir} merge --no-ff ${sourceBranch} -m "${escapedCommitMessage}"`
      );

      // VERIFICATION: Check that the merge commit has the correct message
      const actualCommitMessage = await execAsync(`git -C ${workdir} log -1 --pretty=format:%B`);
      const actualTitle = actualCommitMessage.stdout.trim().split("\n")[0];
      const expectedTitle = commitMessage.split("\n")[0];

      if (actualTitle !== expectedTitle) {
        log.warn("Commit message mismatch detected", {
          expected: expectedTitle,
          actual: actualTitle,
          fullExpected: commitMessage,
          fullActual: actualCommitMessage.stdout.trim(),
        });
        // Don't throw error but log the issue for debugging
      } else {
        log.debug("✅ Verified merge commit message is correct", {
          commitMessage: actualTitle,
        });
      }

      log.debug(`Created prepared merge commit by merging ${sourceBranch} into ${prBranch}`);

      // Clean up the commit message file
      await fs.unlink(commitMsgFile).catch(() => {
        // Ignore errors when cleaning up
      });
    } catch (err) {
      // Clean up on error
      try {
        await execAsync(`git -C ${workdir} merge --abort`);
        const fs = await import("fs/promises");
        await fs.unlink(commitMsgFile).catch(() => {
          // Ignore file cleanup errors
        });
        // CRITICAL: Switch back to session branch on error
        await execAsync(`git -C ${workdir} switch ${sourceBranch}`);
        log.debug("Aborted merge, cleaned up, and switched back to session branch after conflict");
      } catch (cleanupErr) {
        log.warn("Failed to clean up after merge error", { cleanupErr });
      }

      if (err instanceof Error && err.message.includes("CONFLICT")) {
        throw new MinskyError(
          "Merge conflicts occurred while creating prepared merge commit. Please resolve conflicts and retry.",
          { exitCode: 4 }
        );
      }
      throw new MinskyError(`Failed to create prepared merge commit: ${getErrorMessage(err)}`);
    }

    // Push changes to the PR branch
    await this.push({
      repoPath: workdir,
      remote: "origin",
      force: true,
    });

    // CRITICAL: Always switch back to the original session branch after creating PR branch
    // This ensures session pr command never leaves user on the PR branch
    try {
      await execAsync(`git -C ${workdir} switch ${sourceBranch}`);
      log.debug(`✅ Switched back to session branch ${sourceBranch} after creating PR branch`);
    } catch (err) {
      log.warn(`Failed to switch back to original branch ${sourceBranch}: ${getErrorMessage(err)}`);
    }

    return {
      prBranch,
      baseBranch,
      title: options.title,
      body: options.body,
    };
  }

  /**
   * Convert a PR title to a branch name
   * e.g. "feat: add new feature" -> "feat-add-new-feature"
   */
  private titleToBranchName(title: string): string {
    return title
      .toLowerCase()
      .replace(/[\s:/#]+/g, "-") // Replace spaces, colons, slashes, and hashes with dashes
      .replace(/[^\w-]/g, "") // Remove any non-word characters except dashes
      .replace(/--+/g, "-") // Replace multiple dashes with single dash
      .replace(/^-|-$/g, ""); // Remove leading and trailing dashes
  }

  async mergePr(options: MergePrOptions): Promise<MergePrResult> {
    let workdir: string;
    const baseBranch = options.baseBranch || "main";

    // 1. Determine working directory
    if (options.session) {
      const record = await this.sessionDb.getSession(options.session);
      if (!record) {
        throw new Error(`Session '${options.session}' not found.`);
      }
      const repoName = record.repoName || normalizeRepoName(record.repoUrl);
      workdir = this.getSessionWorkdir(options.session);
    } else if (options.repoPath) {
      workdir = options.repoPath;
    } else {
      // Try to infer from current directory
      workdir = process.cwd();
    }

    // 2. Make sure we're on the base branch
    await this.execInRepository(workdir, `git checkout ${baseBranch}`);

    // 3. Make sure we have the latest changes
    await this.execInRepository(workdir, `git pull origin ${baseBranch}`);

    // 4. Merge the PR branch
    await this.execInRepository(workdir, `git merge --no-ff ${options.prBranch}`);

    // 5. Get the commit hash of the merge
    const commitHash = (await this.execInRepository(workdir, "git rev-parse HEAD")).trim();

    // 6. Get merge date and author
    const mergeDate = new Date().toISOString();
    const mergedBy = (await this.execInRepository(workdir, "git config user.name")).trim();

    // 7. Push the merge to the remote
    await this.execInRepository(workdir, `git push origin ${baseBranch}`);

    // 8. Delete the PR branch from the remote
    await this.execInRepository(workdir, `git push origin --delete ${options.prBranch}`);

    return {
      prBranch: options.prBranch,
      baseBranch,
      commitHash,
      mergeDate,
      mergedBy,
    };
  }

  /**
   * Fetch the default branch for a repository
   *
   * @param repoPath - Path to the repository
   * @returns The default branch name
   */
  async fetchDefaultBranch(repoPath: string): Promise<string> {
    try {
      // Try to get the default branch from the remote's HEAD ref
      const defaultBranchCmd = "git symbolic-ref refs/remotes/origin/HEAD --short";
      const defaultBranch = await this.execInRepository(repoPath, defaultBranchCmd);
      // Format is usually "origin/main", so we need to remove the "origin/" prefix
      const result = defaultBranch.trim().replace(/^origin\//, "");
      return result;
    } catch (error) {
      // Log error but don't throw
      log.error("Could not determine default branch, falling back to 'main'", {
        error: getErrorMessage(error),
        repoPath,
      });
      // Fall back to main
      return "main";
    }
  }

  /**
   * Testable version of fetchDefaultBranch with dependency injection
   */
  async fetchDefaultBranchWithDependencies(
    repoPath: string,
    deps: {
      execAsync: (command: string, options?: any) => Promise<{ stdout: string; stderr: string }>;
    }
  ): Promise<string> {
    try {
      // Try to get the default branch from the remote's HEAD ref
      const { stdout } = await deps.execAsync(
        `git -C ${repoPath} symbolic-ref refs/remotes/origin/HEAD --short`
      );
      // Format is usually "origin/main", so we need to remove the "origin/" prefix
      const result = stdout.trim().replace(/^origin\//, "");
      return result;
    } catch (error) {
      // Log error but don't throw
      log.error("Could not determine default branch, falling back to 'main'", {
        error: getErrorMessage(error),
        repoPath,
      });
      // Fall back to main
      return "main";
    }
  }

  /**
   * Testable version of commit with dependency injection
   */
  async commitWithDependencies(
    message: string,
    workdir: string,
    deps: {
      execAsync: (command: string, options?: any) => Promise<{ stdout: string; stderr: string }>;
    },
    amend: boolean = false
  ): Promise<string> {
    const amendFlag = amend ? "--amend" : "";
    const { stdout } = await deps.execAsync(
      `git -C ${workdir} commit ${amendFlag} -m "${message}"`
    );

    // Extract commit hash from git output
    const match = stdout.match(/\[.*\s+([a-f0-9]+)\]/);
    if (!match?.[1]) {
      throw new Error("Failed to extract commit hash from git output");
    }
    return match[1];
  }

  /**
   * Testable version of stashChanges with dependency injection
   */
  async stashChangesWithDependencies(
    workdir: string,
    deps: BasicGitDependencies
  ): Promise<StashResult> {
    try {
      // Check if there are changes to stash
      const { stdout: status } = await deps.execAsync(`git -C ${workdir} status --porcelain`);
      if (!status.trim()) {
        // No changes to stash
        return { workdir, stashed: false };
      }

      // Stash changes
      await deps.execAsync(`git -C ${workdir} stash push -m "minsky session update"`);
      return { workdir, stashed: true };
    } catch (err) {
      throw new Error(`Failed to stash changes: ${getErrorMessage(err)}`);
    }
  }

  /**
   * Testable version of popStash with dependency injection
   */
  async popStashWithDependencies(
    workdir: string,
    deps: BasicGitDependencies
  ): Promise<StashResult> {
    try {
      // Check if there's a stash to pop
      const { stdout: stashList } = await deps.execAsync(`git -C ${workdir} stash list`);
      if (!stashList.trim()) {
        // No stash to pop
        return { workdir, stashed: false };
      }

      // Pop the stash
      await deps.execAsync(`git -C ${workdir} stash pop`);
      return { workdir, stashed: true };
    } catch (err) {
      throw new Error(`Failed to pop stash: ${getErrorMessage(err)}`);
    }
  }

  /**
   * Testable version of mergeBranch with dependency injection
   */
  async mergeBranchWithDependencies(
    workdir: string,
    branch: string,
    deps: BasicGitDependencies
  ): Promise<MergeResult> {
    try {
      // Get current commit hash
      const { stdout: beforeHash } = await deps.execAsync(`git -C ${workdir} rev-parse HEAD`);

      // Try to merge the branch using enhanced git execution with timeout and conflict detection
      try {
        await gitMergeWithTimeout(branch, {
          workdir,
          timeout: 60000, // 60 second timeout for merge operations
          context: [
            { label: "Target branch", value: branch },
            { label: "Working directory", value: workdir },
          ],
        });
      } catch (err) {
        // Enhanced git execution will throw MinskyError with detailed conflict information
        if (err instanceof MinskyError && err.message.includes("Merge Conflicts Detected")) {
          // The enhanced error message is already formatted, so we know there are conflicts
          return { workdir, merged: false, conflicts: true };
        }

        // Check if there are merge conflicts using traditional method as fallback
        const { stdout: status } = await deps.execAsync(`git -C ${workdir} status --porcelain`);
        if (status.includes("UU") || status.includes("AA") || status.includes("DD")) {
          // Abort the merge and report conflicts
          await deps.execAsync(`git -C ${workdir} merge --abort`);
          return { workdir, merged: false, conflicts: true };
        }
        throw err;
      }

      // Get new commit hash
      const { stdout: afterHash } = await deps.execAsync(`git -C ${workdir} rev-parse HEAD`);

      // Return whether any changes were merged
      return { workdir, merged: beforeHash.trim() !== afterHash.trim(), conflicts: false };
    } catch (err) {
      throw new Error(`Failed to merge branch ${branch}: ${getErrorMessage(err)}`);
    }
  }

  /**
   * Testable version of stageAll with dependency injection
   */
  async stageAllWithDependencies(workdir: string, deps: BasicGitDependencies): Promise<void> {
    await deps.execAsync(`git -C ${workdir} add -A`);
  }

  /**
   * Testable version of stageModified with dependency injection
   */
  async stageModifiedWithDependencies(workdir: string, deps: BasicGitDependencies): Promise<void> {
    await deps.execAsync(`git -C ${workdir} add .`);
  }

  /**
   * Testable version of pullLatest with dependency injection
   */
  async pullLatestWithDependencies(
    workdir: string,
    deps: BasicGitDependencies,
    remote: string = "origin"
  ): Promise<PullResult> {
    try {
      // Get current commit hash before fetch
      const { stdout: beforeHash } = await deps.execAsync(`git -C ${workdir} rev-parse HEAD`);

      // Fetch latest changes from remote using enhanced git execution with timeout
      await gitFetchWithTimeout(remote, undefined, {
        workdir,
        timeout: 30000, // 30 second timeout for fetch operations
        context: [
          { label: "Remote", value: remote },
          { label: "Working directory", value: workdir },
        ],
      });

      // Get commit hash after fetch (should be the same since we only fetched)
      const { stdout: afterHash } = await deps.execAsync(`git -C ${workdir} rev-parse HEAD`);

      // Return whether local working directory changed (should be false for fetch-only)
      // The 'updated' flag indicates if remote refs were updated, but we can't easily detect that
      // For session updates, the subsequent merge step will show if changes were applied
      return { workdir, updated: beforeHash.trim() !== afterHash.trim() };
    } catch (err) {
      throw new Error(`Failed to pull latest changes: ${getErrorMessage(err)}`);
    }
  }

  /**
   * Testable version of clone with dependency injection
   */
  async cloneWithDependencies(
    options: CloneOptions,
    deps: ExtendedGitDependencies
  ): Promise<CloneResult> {
    await deps.mkdir(this.baseDir, { recursive: true });

    const session = options.session || this.generateSessionId();
    const repoName = normalizeRepoName(options.repoUrl);
    const normalizedRepoName = repoName.replace(/[^a-zA-Z0-9-_]/g, "-");

    const sessionsDir = join(this.baseDir, normalizedRepoName, "sessions");
    await deps.mkdir(sessionsDir, { recursive: true });

    const workdir = this.getSessionWorkdir(session);

    try {
      // Validate repo URL
      if (!options.repoUrl || options.repoUrl.trim() === "") {
        throw new Error("Repository URL is required for cloning");
      }

      // Check if destination already exists and is not empty
      try {
        const dirContents = await deps.readdir(workdir);
        if (dirContents.length > 0) {
          log.warn("Destination directory is not empty", { workdir, contents: dirContents });
        }
      } catch (err) {
        // Directory doesn't exist or can't be read - this is expected
        log.debug("Destination directory doesn't exist or is empty", { workdir });
      }

      // Clone the repository
      const cloneCmd = `git clone ${options.repoUrl} ${workdir}`;
      await deps.execAsync(cloneCmd);

      // Verify the clone was successful by checking for .git directory
      try {
        const gitDir = join(workdir, ".git");
        await deps.access(gitDir);
      } catch (accessErr) {
        throw new Error("Git repository was not properly cloned: .git directory not found");
      }

      return { workdir, session };
    } catch (error) {
      throw new Error(`Failed to clone git repository: ${getErrorMessage(error)}`);
    }
  }

  /**
   * Testable version of branch with dependency injection
   */
  async branchWithDependencies(
    options: BranchOptions,
    deps: PrDependencies
  ): Promise<BranchResult> {
    const record = await deps.getSession(options.session);
    if (!record) {
      throw new Error(`Session '${options.session}' not found.`);
    }

    const workdir = deps.getSessionWorkdir(options.session);

    await deps.execAsync(`git -C ${workdir} checkout -b ${options.branch}`);
    return {
      workdir,
      branch: options.branch,
    };
  }

  /**
   * Testable version of push with dependency injection
   */
  async pushWithDependencies(options: PushOptions, deps: PrDependencies): Promise<PushResult> {
    let workdir: string;
    let branch: string;
    const remote = options.remote || "origin";

    // 1. Resolve workdir
    if (options.session) {
      const record = await deps.getSession(options.session);
      if (!record) {
        throw new Error(`Session '${options.session}' not found.`);
      }
      workdir = deps.getSessionWorkdir(options.session);
      branch = options.session; // Session branch is named after the session
    } else if (options.repoPath) {
      workdir = options.repoPath;
      // Get current branch from repo
      const { stdout: branchOut } = await deps.execAsync(
        `git -C ${workdir} rev-parse --abbrev-ref HEAD`
      );
      branch = branchOut.trim();
    } else {
      // Try to infer from current directory
      workdir = process.cwd();
      // Get current branch from cwd
      const { stdout: branchOut } = await deps.execAsync(
        `git -C ${workdir} rev-parse --abbrev-ref HEAD`
      );
      branch = branchOut.trim();
    }

    // 2. Validate remote exists
    const { stdout: remotesOut } = await deps.execAsync(`git -C ${workdir} remote`);
    const remotes = remotesOut
      .split("\n")
      .map((r) => r.trim())
      .filter(Boolean);
    if (!remotes.includes(remote)) {
      throw new Error(`Remote '${remote}' does not exist in repository at ${workdir}`);
    }

    // 3. Build push command
    let pushCmd = `git -C ${workdir} push ${remote} ${branch}`;
    if (options.force) {
      pushCmd += " --force";
    }

    // 4. Execute push
    try {
      await deps.execAsync(pushCmd);
      return { workdir, pushed: true };
    } catch (err: any) {
      // Provide helpful error messages for common issues
      if (err.stderr && err.stderr.includes("[rejected]")) {
        throw new Error(
          "Push was rejected by the remote. You may need to pull or use --force if you intend to overwrite remote history."
        );
      }
      if (err.stderr && err.stderr.includes("no upstream")) {
        throw new Error(
          "No upstream branch is set for this branch. Set the upstream with 'git push --set-upstream' or push manually first."
        );
      }
      throw new Error(err.stderr || err.message || String(err));
    }
  }

  /**
   * Get the current branch name
   */
  async getCurrentBranch(repoPath: string): Promise<string> {
    const { stdout } = await execAsync(`git -C ${repoPath} rev-parse --abbrev-ref HEAD`);
    return stdout.trim();
  }

  /**
   * Check if repository has uncommitted changes
   */
  async hasUncommittedChanges(repoPath: string): Promise<boolean> {
    const { stdout } = await execAsync(`git -C ${repoPath} status --porcelain`);
    return stdout.trim().length > 0;
  }

  /**
   * Predict conflicts before performing merge operations
   */
  async predictMergeConflicts(
    repoPath: string,
    sourceBranch: string,
    targetBranch: string
  ): Promise<ConflictPrediction> {
    return ConflictDetectionService.predictConflicts(repoPath, sourceBranch, targetBranch);
  }

  /**
   * Analyze branch divergence between session and base branches
   */
  async analyzeBranchDivergence(
    repoPath: string,
    sessionBranch: string,
    baseBranch: string
  ): Promise<BranchDivergenceAnalysis> {
    return ConflictDetectionService.analyzeBranchDivergence(repoPath, sessionBranch, baseBranch);
  }

  /**
   * Enhanced merge with conflict prediction and better handling
   */
  async mergeWithConflictPrevention(
    repoPath: string,
    sourceBranch: string,
    targetBranch: string,
    options?: {
      skipConflictCheck?: boolean;
      autoResolveDeleteConflicts?: boolean;
      dryRun?: boolean;
    }
  ): Promise<EnhancedMergeResult> {
    return ConflictDetectionService.mergeWithConflictPrevention(
      repoPath,
      sourceBranch,
      targetBranch,
      options
    );
  }

  /**
   * Smart session update that detects already-merged changes
   */
  async smartSessionUpdate(
    repoPath: string,
    sessionBranch: string,
    baseBranch: string,
    options?: {
      skipIfAlreadyMerged?: boolean;
      autoResolveConflicts?: boolean;
    }
  ): Promise<SmartUpdateResult> {
    return ConflictDetectionService.smartSessionUpdate(
      repoPath,
      sessionBranch,
      baseBranch,
      options
    );
  }
}

/**
 * Interface-agnostic function to create a pull request
 * This implements the interface agnostic command architecture pattern
 */
export async function createPullRequestFromParams(params: {
  session?: string;
  repo?: string;
  branch?: string;
  taskId?: string;
  debug?: boolean;
  noStatusUpdate?: boolean;
}): Promise<{ markdown: string; statusUpdateResult?: any }> {
  try {
    const git = new GitService();
    const result = await git.pr({
      session: params.session,
      repoPath: params.repo,
      branch: params.branch,
      taskId: params.taskId,
      debug: params.debug,
      noStatusUpdate: params.noStatusUpdate,
    }) as any;
    return result;
  } catch (error) {
    log.error("Error creating pull request", {
      session: params.session,
      repo: params.repo,
      branch: params.branch,
      taskId: params.taskId,
      error: getErrorMessage(error),
      stack: error instanceof Error ? error.stack as any : undefined as any,
    });
    throw error;
  }
}

/**
 * Interface-agnostic function to commit changes
 * This implements the interface agnostic command architecture pattern
 */
export async function commitChangesFromParams(params: {
  message: string;
  session?: string;
  repo?: string;
  all?: boolean;
  amend?: boolean;
  noStage?: boolean;
}): Promise<{ commitHash: string; message: string }> {
  try {
    const git = new GitService();

    if (!params.noStage) {
      if (params.all) {
        await git.stageAll(params.repo);
      } else {
        await git.stageModified(params.repo);
      }
    }

    const commitHash = await git.commit(params.message, params.repo, params.amend);

    return {
      commitHash,
      message: params.message,
    };
  } catch (error) {
    log.error("Error committing changes", {
      session: params.session,
      repo: params.repo,
      message: params.message,
      all: params.all,
      amend: params.amend,
      error: getErrorMessage(error),
      stack: error instanceof Error ? error.stack as any : undefined as any,
    });
    throw error;
  }
}

/**
 * Interface-agnostic function to prepare a PR branch
 */
export async function preparePrFromParams(params: {
  session?: string;
  repo?: string;
  baseBranch?: string;
  title?: string;
  body?: string;
  branchName?: string;
  debug?: boolean;
}): Promise<PreparePrResult> {
<<<<<<< HEAD
  try {
    const git = new GitService();
    const result = await git.preparePr({
      session: params.session,
      repoPath: params.repo,
      baseBranch: params.baseBranch,
      title: params.title,
      body: params.body,
      branchName: params.branchName,
      debug: params.debug,
    }) as any;
    return result;
  } catch (error) {
    log.error("Error preparing PR branch", {
      session: params.session,
      repo: params.repo,
      baseBranch: params.baseBranch,
      error: getErrorMessage(error),
      stack: error instanceof Error ? error.stack as any : undefined as any,
    });
    throw error;
  }
=======
  const git = new GitService();
  return await git.preparePr({
    session: params.session,
    repoPath: params.repo,
    baseBranch: params.baseBranch,
    title: params.title,
    body: params.body,
    branchName: params.branchName,
    debug: params.debug,
  });
>>>>>>> 95970821
}

/**
 * Interface-agnostic function to merge a PR branch
 */
export async function mergePrFromParams(params: {
  prBranch: string;
  repo?: string;
  baseBranch?: string;
  session?: string;
}): Promise<MergePrResult> {
  try {
    const git = new GitService();
    const result = await git.mergePr({
      prBranch: params.prBranch,
      repoPath: params.repo,
      baseBranch: params.baseBranch,
      session: params.session,
    }) as any;
    return result;
  } catch (error) {
    log.error("Error merging PR branch", {
      prBranch: params.prBranch,
      baseBranch: params.baseBranch,
      session: params.session,
      repo: params.repo,
      error: getErrorMessage(error),
      stack: error instanceof Error ? error.stack as any : undefined as any,
    });
    throw error;
  }
}

/**
 * Interface-agnostic function to clone a repository
 */
export async function cloneFromParams(params: {
  url: string;
  workdir: string; // Explicit workdir path
  session?: string;
  branch?: string;
}): Promise<CloneResult> {
  try {
    const git = new GitService();
    const result = await git.clone({
      repoUrl: params.url,
      workdir: params.workdir,
      session: params.session,
      branch: params.branch,
    }) as any;
    return result;
  } catch (error) {
    log.error("Error cloning repository", {
      url: params.url,
      workdir: params.workdir,
      session: params.session,
      branch: params.branch,
      error: getErrorMessage(error),
      stack: error instanceof Error ? error.stack as any : undefined as any,
    });
    throw error;
  }
}

/**
 * Interface-agnostic function to create a branch
 */
export async function branchFromParams(params: {
  session: string;
  name: string;
}): Promise<BranchResult> {
  try {
    const git = new GitService();
    const result = await git.branch({
      session: params.session,
      branch: params.name,
    }) as any;
    return result;
  } catch (error) {
    log.error("Error creating branch", {
      session: params.session,
      name: params.name,
      error: getErrorMessage(error),
      stack: error instanceof Error ? error.stack as any : undefined as any,
    });
    throw error;
  }
}

/**
 * Interface-agnostic function to push changes to a remote repository
 */
export async function pushFromParams(params: {
  session?: string;
  repo?: string;
  remote?: string;
  force?: boolean;
  debug?: boolean;
}): Promise<PushResult> {
  try {
    const git = new GitService();
    const result = await git.push({
      session: params.session,
      repoPath: params.repo,
      remote: params.remote,
      force: params.force,
      debug: params.debug,
    }) as any;
    return result;
  } catch (error) {
    log.error("Error pushing changes", {
      session: params.session,
      repo: params.repo,
      remote: params.remote,
      force: params.force,
      error: getErrorMessage(error),
      stack: error instanceof Error ? error.stack as any : undefined as any,
    });
    throw error;
  }
}

/**
 * Creates a default GitService implementation
 * This factory function provides a consistent way to get a git service with optional customization
 *
 * @param options Optional configuration options for the git service
 * @returns A GitServiceInterface implementation
 */
export function createGitService(options?: { baseDir?: string }): GitServiceInterface {
  return new GitService(options?.baseDir);
}<|MERGE_RESOLUTION|>--- conflicted
+++ resolved
@@ -301,7 +301,7 @@
   constructor(baseDir?: string) {
     this.baseDir =
       baseDir ||
-              join(process.env.XDG_STATE_HOME || join(process.env.HOME || "", ".local/state"), "minsky") as any;
+      join(process.env.XDG_STATE_HOME || join(process.env.HOME || "", ".local/state"), "minsky");
     this.sessionDb = createSessionProvider({ dbPath: process.cwd() });
   }
 
@@ -356,7 +356,7 @@
         const { stdout, stderr } = await execAsync(cloneCmd);
         log.debug("git clone succeeded", {
           stdout: stdout.trim().substring(0, 200),
-          stderr: stderr.trim().substring(0, 200) as any,
+          stderr: stderr.trim().substring(0, 200),
         });
       } catch (cloneErr) {
         log.error("git clone command failed", {
@@ -416,7 +416,7 @@
     } catch (error) {
       log.error("Error during git clone", {
         error: getErrorMessage(error),
-        stack: error instanceof Error ? error.stack as any : undefined as any,
+        stack: error instanceof Error ? error.stack : undefined,
         repoUrl: options.repoUrl,
         workdir,
       });
@@ -1310,7 +1310,7 @@
 
     // No taskId found
     log.debug("No task ID could be determined");
-    return undefined as any;
+    return undefined;
   }
 
   /**
@@ -1380,7 +1380,7 @@
 
               // Extract task ID from session name if it follows the task#N pattern
               const taskIdMatch = options.session.match(/^task#(\d+)$/);
-              const taskId = taskIdMatch ? `#${taskIdMatch[1]}` : undefined as any;
+              const taskId = taskIdMatch ? `#${taskIdMatch[1]}` : undefined;
 
               // Create session record
               const newSessionRecord: SessionRecord = {
@@ -2262,7 +2262,7 @@
       taskId: params.taskId,
       debug: params.debug,
       noStatusUpdate: params.noStatusUpdate,
-    }) as any;
+    });
     return result;
   } catch (error) {
     log.error("Error creating pull request", {
@@ -2271,7 +2271,7 @@
       branch: params.branch,
       taskId: params.taskId,
       error: getErrorMessage(error),
-      stack: error instanceof Error ? error.stack as any : undefined as any,
+      stack: error instanceof Error ? error.stack : undefined,
     });
     throw error;
   }
@@ -2314,7 +2314,7 @@
       all: params.all,
       amend: params.amend,
       error: getErrorMessage(error),
-      stack: error instanceof Error ? error.stack as any : undefined as any,
+      stack: error instanceof Error ? error.stack : undefined,
     });
     throw error;
   }
@@ -2332,30 +2332,6 @@
   branchName?: string;
   debug?: boolean;
 }): Promise<PreparePrResult> {
-<<<<<<< HEAD
-  try {
-    const git = new GitService();
-    const result = await git.preparePr({
-      session: params.session,
-      repoPath: params.repo,
-      baseBranch: params.baseBranch,
-      title: params.title,
-      body: params.body,
-      branchName: params.branchName,
-      debug: params.debug,
-    }) as any;
-    return result;
-  } catch (error) {
-    log.error("Error preparing PR branch", {
-      session: params.session,
-      repo: params.repo,
-      baseBranch: params.baseBranch,
-      error: getErrorMessage(error),
-      stack: error instanceof Error ? error.stack as any : undefined as any,
-    });
-    throw error;
-  }
-=======
   const git = new GitService();
   return await git.preparePr({
     session: params.session,
@@ -2366,7 +2342,6 @@
     branchName: params.branchName,
     debug: params.debug,
   });
->>>>>>> 95970821
 }
 
 /**
@@ -2385,7 +2360,7 @@
       repoPath: params.repo,
       baseBranch: params.baseBranch,
       session: params.session,
-    }) as any;
+    });
     return result;
   } catch (error) {
     log.error("Error merging PR branch", {
@@ -2394,7 +2369,7 @@
       session: params.session,
       repo: params.repo,
       error: getErrorMessage(error),
-      stack: error instanceof Error ? error.stack as any : undefined as any,
+      stack: error instanceof Error ? error.stack : undefined,
     });
     throw error;
   }
@@ -2416,7 +2391,7 @@
       workdir: params.workdir,
       session: params.session,
       branch: params.branch,
-    }) as any;
+    });
     return result;
   } catch (error) {
     log.error("Error cloning repository", {
@@ -2425,7 +2400,7 @@
       session: params.session,
       branch: params.branch,
       error: getErrorMessage(error),
-      stack: error instanceof Error ? error.stack as any : undefined as any,
+      stack: error instanceof Error ? error.stack : undefined,
     });
     throw error;
   }
@@ -2443,14 +2418,14 @@
     const result = await git.branch({
       session: params.session,
       branch: params.name,
-    }) as any;
+    });
     return result;
   } catch (error) {
     log.error("Error creating branch", {
       session: params.session,
       name: params.name,
       error: getErrorMessage(error),
-      stack: error instanceof Error ? error.stack as any : undefined as any,
+      stack: error instanceof Error ? error.stack : undefined,
     });
     throw error;
   }
@@ -2474,7 +2449,7 @@
       remote: params.remote,
       force: params.force,
       debug: params.debug,
-    }) as any;
+    });
     return result;
   } catch (error) {
     log.error("Error pushing changes", {
@@ -2483,7 +2458,7 @@
       remote: params.remote,
       force: params.force,
       error: getErrorMessage(error),
-      stack: error instanceof Error ? error.stack as any : undefined as any,
+      stack: error instanceof Error ? error.stack : undefined,
     });
     throw error;
   }
