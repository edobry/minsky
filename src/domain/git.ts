--- conflicted
+++ resolved
@@ -4,11 +4,7 @@
 import { exec } from "node:child_process";
 import { promisify } from "node:util";
 import { normalizeRepoName } from "./repo-utils";
-<<<<<<< HEAD
-import { SessionDB, type SessionRecord } from "./session";
-=======
-import { SessionDB, createSessionProvider } from "./session";
->>>>>>> 17e49d24
+import { SessionDB, createSessionProvider, type SessionRecord } from "./session";
 import { TaskService, TASK_STATUS } from "./tasks";
 import { MinskyError } from "../errors/index";
 import { log } from "../utils/logger";
