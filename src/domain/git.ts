--- conflicted
+++ resolved
@@ -1672,17 +1672,8 @@
       await execAsync(`git -C ${workdir} switch ${sourceBranch}`);
       log.debug(`✅ Switched back to session branch ${sourceBranch} after creating PR branch`);
     } catch (err) {
-<<<<<<< HEAD
-      log.error(
-        `❌ CRITICAL: Failed to switch back to session branch ${sourceBranch}: ${err instanceof Error ? err.message : String(err)}`
-      );
-      // This is actually a critical error - we should not leave the user on PR branch
-      throw new MinskyError(
-        `Failed to switch back to session branch after PR creation. You may be left on PR branch ${prBranch}. Please manually run: git switch ${sourceBranch}`
-=======
       log.warn(
         `Failed to switch back to original branch ${sourceBranch}: ${getErrorMessage(err)}`
->>>>>>> f6e7e51a
       );
     }
 
