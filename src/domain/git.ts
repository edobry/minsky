import { join, dirname } from "node:path";
import { mkdir } from "node:fs/promises";
import type { ExecException } from "node:child_process";
import { exec } from "node:child_process";
import { promisify } from "node:util";
import { normalizeRepoName } from "./repo-utils";
import {
  createSessionProvider,
  type SessionRecord,
  type SessionProviderInterface,
} from "./session";

import {
  MinskyError,
  createSessionNotFoundMessage,
  createErrorContext,
  getErrorMessage,
} from "../errors/index";
import { log } from "../utils/logger";
import { getMinskyStateDir } from "../utils/paths";
import {
  ConflictDetectionService,
  ConflictPrediction,
  BranchDivergenceAnalysis,
  EnhancedMergeResult,
  SmartUpdateResult,
} from "./git/conflict-detection";
import { validateError, validateGitError } from "../schemas/error";
import { validateDirectoryContents, validateExecResult, validateProcess } from "../schemas/runtime";
import { modularGitCommandsManager } from "./git/git-commands-modular";
import {
  execGitWithTimeout,
  gitFetchWithTimeout,
  gitMergeWithTimeout,
  gitPushWithTimeout,
} from "../utils/git-exec-enhanced";
import {
  preparePrImpl,
  type PreparePrOptions,
  type PreparePrResult,
} from "./git/prepare-pr-operations";
import { mergePrImpl, type MergePrOptions, type MergePrResult } from "./git/merge-pr-operations";
import { mergeBranchImpl } from "./git/merge-branch-operations";
import {
  prWithDependenciesImpl,
  type PrOptions,
  type PrResult,
} from "./git/pr-generation-operations";
import { pushImpl, type PushOptions, type PushResult } from "./git/push-operations";
import {
  cloneImpl,
  type CloneOptions,
  type CloneResult,
  type CloneDependencies,
} from "./git/clone-operations";

const execAsync = promisify(exec);

type ExecCallback = (error: ExecException | null, stdout: string, stderr: string) => void;

/**
 * Interface for git service operations
 * This defines the contract for git-related functionality
 */
export interface GitServiceInterface {
  /**
   * Clone a repository and set up a session workspace
   */
  clone(options: CloneOptions): Promise<CloneResult>;

  /**
   * Create and checkout a new branch
   */
  branch(options: BranchOptions): Promise<BranchResult>;

  /**
   * Create and checkout a new branch without requiring session in database
   */
  branchWithoutSession(options: {
    repoName: string;
    session: string;
    branch: string;
  }): Promise<BranchResult>;

  /**
   * Execute a git command in a repository
   */
  execInRepository(workdir: string, command: string): Promise<string>;

  /**
   * Get the working directory for a session
   */
  getSessionWorkdir(session: string): string;

  /**
   * Stash changes in a repository
   */
  stashChanges(repoPath: string): Promise<StashResult>;

  /**
   * Pull latest changes from a remote
   */
  pullLatest(repoPath: string, remote?: string): Promise<PullResult>;

  /**
   * Merge a branch into the current branch
   */
  mergeBranch(repoPath: string, branch: string): Promise<MergeResult>;

  /**
   * Push changes to a remote
   */
  push(options: PushOptions): Promise<PushResult>;

  /**
   * Apply stashed changes
   */
  popStash(repoPath: string): Promise<StashResult>;

  /**
   * Get the status of a repository
   */
  getStatus(repoPath?: string): Promise<GitStatus>;

  /**
   * Get the current branch name
   */
  getCurrentBranch(repoPath: string): Promise<string>;

  /**
   * Check if repository has uncommitted changes
   */
  hasUncommittedChanges(repoPath: string): Promise<boolean>;

  /**
   * Fetch the default branch for a repository
   */
  fetchDefaultBranch(repoPath: string): Promise<string>;

  /**
   * Predict conflicts before performing merge operations
   */
  predictMergeConflicts(
    repoPath: string,
    sourceBranch: string,
    targetBranch: string
  ): Promise<ConflictPrediction>;

  /**
   * Analyze branch divergence between session and base branches
   */
  analyzeBranchDivergence(
    repoPath: string,
    sessionBranch: string,
    baseBranch: string
  ): Promise<BranchDivergenceAnalysis>;

  /**
   * Enhanced merge with conflict prediction and better handling
   */
  mergeWithConflictPrevention(
    repoPath: string,
    sourceBranch: string,
    targetBranch: string,
    options?: {
      skipConflictCheck?: boolean;
      autoResolveDeleteConflicts?: boolean;
      dryRun?: boolean;
    }
  ): Promise<EnhancedMergeResult>;

  /**
   * Smart session update that detects already-merged changes
   */
  smartSessionUpdate(
    repoPath: string,
    sessionBranch: string,
    baseBranch: string,
    options?: {
      skipIfAlreadyMerged?: boolean;
      autoResolveConflicts?: boolean;
    }
  ): Promise<SmartUpdateResult>;
}

// Define PrTestDependencies first so PrDependencies can extend it
export interface PrTestDependencies {
  execAsync: (command: string, options?: any) => Promise<{ stdout: string; stderr: string }>;
  getSession: (name: string) => Promise<any>;
  getSessionWorkdir: (session: string) => string;
  getSessionByTaskId?: (taskId: string) => Promise<any>;
}

// PrDependencies now extends the proper interface
export interface PrDependencies extends PrTestDependencies {}

export interface BasicGitDependencies {
  execAsync: (command: string, options?: any) => Promise<{ stdout: string; stderr: string }>;
}

export interface ExtendedGitDependencies extends BasicGitDependencies {
  getSession: (name: string) => Promise<any>;
  getSessionWorkdir: (session: string) => string;
  mkdir: (path: string, options?: any) => Promise<void>;
  readdir: (path: string) => Promise<string[]>;
  access: (path: string) => Promise<void>;
}

export interface BranchOptions {
  session: string;
  branch: string;
}

export interface BranchResult {
  workdir: string;
  branch: string;
}

export interface GitStatus {
  modified: string[];
  untracked: string[];
  deleted: string[];
}

export interface StashResult {
  workdir: string;
  stashed: boolean;
}

export interface PullResult {
  workdir: string;
  updated: boolean;
}

export interface MergeResult {
  workdir: string;
  merged: boolean;
  conflicts: boolean;
}

export interface GitResult {
  workdir: string;
}

export class GitService implements GitServiceInterface {
  private readonly baseDir: string;
  private sessionDb: SessionProviderInterface;

  constructor(baseDir?: string) {
    this.baseDir = baseDir || getMinskyStateDir();
    this.sessionDb = createSessionProvider({ dbPath: (process as any).cwd() });
  }

  // Add public method to get session record
  public async getSessionRecord(sessionName: string): Promise<any | undefined> {
    return this.sessionDb.getSession(sessionName);
  }

  private async ensureBaseDir(): Promise<void> {
    await mkdir(this.baseDir, { recursive: true });
  }

  private generateSessionId(): string {
    return Math.random().toString(36).substring(2, 8);
  }

  getSessionWorkdir(session: string): string {
    // NEW: Simplified session-ID-based path structure
    // Before: /git/{repoName}/sessions/{sessionId}/
    // After:  /sessions/{sessionId}/
    return join(this.baseDir, "sessions", session);
  }

  async clone(options: CloneOptions): Promise<CloneResult> {
    await this.ensureBaseDir();

    const fs = await import("fs/promises");
    return cloneImpl(options, {
      execAsync,
      mkdir: fs.mkdir,
      readdir: fs.readdir,
      access: fs.access,
      rm: fs.rm,
      generateSessionId: this.generateSessionId.bind(this),
    });
  }

  /**
   * Testable version of clone with dependency injection
   */
  async cloneWithDependencies(
    options: CloneOptions,
    deps: CloneDependencies
  ): Promise<CloneResult> {
    await this.ensureBaseDir();
    return cloneImpl(options, deps);
  }

  async branch(options: BranchOptions): Promise<BranchResult> {
    await this.ensureBaseDir();
    log.debug("Getting session for branch", { session: options.session });

    const record = await this.sessionDb.getSession(options.session);
    if (!record) {
      throw new Error(`Session '${options.session}' not found.`);
    }

    // Make sure to use the normalized repo name for consistency
    const repoName = record.repoName || normalizeRepoName(record.repoUrl);
    log.debug("Branch: got repoName", { repoName });

    const workdir = this.getSessionWorkdir(options.session);
    log.debug("Branch: calculated workdir", { workdir });

    await execAsync(`git -C ${workdir} checkout -b ${options.branch}`);
    return {
      workdir,
      branch: options.branch,
    };
  }

  /**
   * Create a branch without requiring session record to exist in database
   * Used during session creation when session hasn't been added to DB yet
   */
  async branchWithoutSession(options: {
    repoName: string;
    session: string;
    branch: string;
  }): Promise<BranchResult> {
    await this.ensureBaseDir();

    const workdir = this.getSessionWorkdir(options.session);
    await execAsync(`git -C ${workdir} checkout -b ${options.branch}`);

    return {
      workdir,
      branch: options.branch,
    };
  }

  async pr(options: PrOptions): Promise<PrResult> {
    await this.ensureBaseDir();

    const deps: PrDependencies = {
      execAsync,
      getSession: async (name: string) => this.sessionDb.getSession(name),
      getSessionWorkdir: (session: string) => this.getSessionWorkdir(session),
      getSessionByTaskId: async (taskId: string) => this.sessionDb.getSessionByTaskId?.(taskId),
    };

    // Git layer should only handle git operations, not task management
    // Task status updates are the responsibility of the session layer
    return await this.prWithDependencies(options, deps);
  }

  async prWithDependencies(options: PrOptions, deps: PrDependencies): Promise<PrResult> {
    const extendedDeps = {
      ...deps,
      ensureBaseDir: () => this.ensureBaseDir(),
    };

    return await prWithDependenciesImpl(options, extendedDeps);
  }

  private async getWorkingDirectoryForOptions(
    options: PrOptions,
    deps: PrDependencies
  ): Promise<string> {
    if (options.repoPath) {
      return options.repoPath;
    }

    let sessionName = options.session;
    if (!sessionName && options.taskId) {
      if (!deps.getSessionByTaskId) {
        throw new Error("getSessionByTaskId dependency not available");
      }
      const sessionRecord = await deps.getSessionByTaskId(options.taskId);
      if (!sessionRecord) {
        throw new Error(`No session found for task ID "${options.taskId}"`);
      }
      sessionName = sessionRecord.session;
    }

    if (!sessionName) {
      throw new Error("No session name available");
    }

    return deps.getSessionWorkdir(sessionName);
  }

  private async getCurrentBranchForOptions(
    workdir: string,
    options: PrOptions,
    deps: PrDependencies
  ): Promise<string> {
    if (options.branch) {
      return options.branch;
    }

    const { stdout } = await deps.execAsync(`git -C ${workdir} branch --show-current`);
    return stdout.trim();
  }

  async getStatus(repoPath?: string): Promise<GitStatus> {
    const workdir = repoPath || (process as any).cwd();

    // Get modified files
    const { stdout: modifiedOutput } = await execAsync(`git -C ${workdir} diff --name-only`);
    const modified = modifiedOutput.trim().split("\n").filter(Boolean);

    // Get untracked files
    const { stdout: untrackedOutput } = await execAsync(
      `git -C ${workdir} ls-files --others --exclude-standard`
    );
    const untracked = untrackedOutput.trim().split("\n").filter(Boolean);

    // Get deleted files
    const { stdout: deletedOutput } = await execAsync(`git -C ${workdir} ls-files --deleted`);
    const deleted = deletedOutput.trim().split("\n").filter(Boolean);

    return { modified, untracked, deleted };
  }

  async stageAll(repoPath?: string): Promise<void> {
    const workdir = repoPath || (process as any).cwd();
    await execAsync(`git -C ${workdir} add -A`);
  }

  async stageModified(repoPath?: string): Promise<void> {
    const workdir = repoPath || (process as any).cwd();
    await execAsync(`git -C ${workdir} add .`);
  }

  async commit(message: string, repoPath?: string, amend: boolean = false): Promise<string> {
    const workdir = repoPath || (process as any).cwd();
    const amendFlag = amend ? "--amend" : "";
    const { stdout } = await execAsync(`git -C ${workdir} commit ${amendFlag} -m "${message}"`);

    // Extract commit hash from git output
    const match = stdout.match(/\[.*\s+([a-f0-9]+)\]/);
    if (!match?.[1]) {
      throw new Error("Failed to extract commit hash from git output");
    }
    return match[1];
  }

  // Add methods for session update command
  async stashChanges(workdir: string): Promise<StashResult> {
    try {
      // Check if there are changes to stash
      const { stdout: status } = await execAsync(`git -C ${workdir} status --porcelain`);
      if (!status.trim()) {
        // No changes to stash
        return { workdir, stashed: false };
      }

      // Stash changes
      await execAsync(`git -C ${workdir} stash push -m "minsky session update"`);
      return { workdir, stashed: true };
    } catch (err) {
      throw new Error(`Failed to stash changes: ${getErrorMessage(err as any)}`);
    }
  }

  async popStash(workdir: string): Promise<StashResult> {
    try {
      // Check if there's a stash to pop
      const { stdout: stashList } = await execAsync(`git -C ${workdir} stash list`);
      if (!stashList.trim()) {
        // No stash to pop
        return { workdir, stashed: false };
      }

      // Pop the stash
      await execAsync(`git -C ${workdir} stash pop`);
      return { workdir, stashed: true };
    } catch (err) {
      throw new Error(`Failed to pop stash: ${getErrorMessage(err as any)}`);
    }
  }

  async fetchLatest(workdir: string, remote: string = "origin"): Promise<PullResult> {
    try {
      // Get current commit hash before fetch
      const { stdout: beforeHash } = await execAsync(`git -C ${workdir} rev-parse HEAD`);

      // Fetch latest changes from remote (don't merge anything)
      // This gets all refs from remote without merging anything
      await execAsync(`git -C ${workdir} fetch ${remote}`);

      // Get commit hash after fetch (should be the same since we only fetched)
      const { stdout: afterHash } = await execAsync(`git -C ${workdir} rev-parse HEAD`);

      // Return whether local working directory changed (should be false for fetch-only)
      // The 'updated' flag indicates if remote refs were updated, but we can't easily detect that
      // For session updates, the subsequent merge step will show if changes were applied
      return { workdir, updated: beforeHash.trim() !== afterHash.trim() };
    } catch (err) {
      throw new Error(`Failed to fetch latest changes: ${getErrorMessage(err as any)}`);
    }
  }

  async mergeBranch(workdir: string, branch: string): Promise<MergeResult> {
    return mergeBranchImpl(workdir, branch, {
      execAsync,
    });
  }

  /**
   * Push the current or session branch to a remote, supporting --session, --repo, --remote, and --force.
   */
  async push(options: PushOptions): Promise<PushResult> {
    await this.ensureBaseDir();

    return pushImpl(options, {
      execAsync,
      getSession: (sessionName: string) => this.sessionDb.getSession(sessionName),
      getSessionWorkdir: (sessionName: string) => this.getSessionWorkdir(sessionName),
    });
  }

  /**
   * Determine the task ID associated with the current operation
   */
  private async determineTaskId(
    options: PrOptions,
    workdir: string,
    branch: string,
    deps: PrDependencies
  ): Promise<string | undefined> {
    // 1. Use taskId directly from options if available
    if (options.taskId) {
      log.debug("Using provided task ID", { taskId: options.taskId });
      return options.taskId;
    }

    // 2. Try to get taskId from session
    if (options.session) {
      const session = await deps.getSession(options.session);
      if (session && session.taskId) {
        log.debug("Found task ID in session metadata", { taskId: session.taskId });
        return session.taskId;
      }
    }

    // 3. Try to extract taskId from branch name
    const taskIdMatch = branch.match(/task[#-]?(\d+)/i);
    if (taskIdMatch) {
      const taskId = taskIdMatch[1];
      log.debug("Parsed task ID from branch name", { taskId, branch });
      return taskId;
    }

    // No taskId found
    log.debug("No task ID could be determined");
    return undefined;
  }

  /**
   * Execute a command in a repository directory
   * @param workdir The repository working directory
   * @param command The command to execute
   * @returns The stdout of the command
   */
  public async execInRepository(workdir: string, command: string): Promise<string> {
    try {
      const { stdout } = await execAsync(command!, { cwd: workdir });
      return stdout;
    } catch (error) {
      // Log at debug level to avoid showing expected command failures to users
      // Many git operations (like checking if branches exist) are expected to fail
      log.debug("Command execution failed", {
        error: getErrorMessage(error as any),
        command,
        workdir,
      });
<<<<<<< HEAD
      
      // Extract clean error message - avoid verbose output from hooks/linting
      const fullError = getErrorMessage(error as any);
      const cleanError = this.extractCleanGitError(fullError, command);
      
      throw new MinskyError(
        `Failed to execute command in repository: ${cleanError}`
      );
=======

      // Extract clean error message - avoid verbose output from hooks/linting
      const fullError = getErrorMessage(error as any);
      const cleanError = this.extractCleanGitError(fullError, command);

      throw new MinskyError(`Failed to execute command in repository: ${cleanError}`);
    }
  }

  /**
   * Extract a clean, concise error message from git command failures
   * Filters out verbose linting/hook output
   */
  private extractCleanGitError(fullError: string, command: string): string {
    // Look for common git error patterns first
    const gitErrorPatterns = [/fatal: (.+)/i, /error: (.+)/i, /Command failed: (.+?)(?:\n|$)/i];

    for (const pattern of gitErrorPatterns) {
      const match = fullError.match(pattern);
      if (match && match[1]) {
        return match[1].trim();
      }
    }

    // If no pattern matches, extract just the command that failed
    if (fullError.includes("Command failed:")) {
      const commandMatch = fullError.match(/Command failed: (.+?)(?:\s|$)/);
      if (commandMatch) {
        return commandMatch[1];
      }
>>>>>>> e9aecc17
    }

    // Fallback: return first line that's not hook/linting output
    const lines = fullError.split("\n");
    for (const line of lines) {
      const trimmed = line.trim();
      if (
        trimmed &&
        !trimmed.includes("husky") &&
        !trimmed.includes("eslint") &&
        !trimmed.includes("prettier") &&
        !trimmed.includes("gitleaks") &&
        !trimmed.includes("🔍") &&
        !trimmed.includes("✅") &&
        !trimmed.includes("❌")
      ) {
        return trimmed;
      }
    }

    // Ultimate fallback
    return `Command "${command}" failed`;
  }

  /**
   * Extract a clean, concise error message from git command failures
   * Filters out verbose linting/hook output
   */
  private extractCleanGitError(fullError: string, command: string): string {
    // Look for common git error patterns first
    const gitErrorPatterns = [
      /fatal: (.+)/i,
      /error: (.+)/i,
      /Command failed: (.+?)(?:\n|$)/i,
    ];
    
    for (const pattern of gitErrorPatterns) {
      const match = fullError.match(pattern);
      if (match && match[1]) {
        return match[1].trim();
      }
    }
    
    // If no pattern matches, extract just the command that failed
    if (fullError.includes("Command failed:")) {
      const commandMatch = fullError.match(/Command failed: (.+?)(?:\s|$)/);
      if (commandMatch) {
        return commandMatch[1];
      }
    }
    
    // Fallback: return first line that's not hook/linting output
    const lines = fullError.split('\n');
    for (const line of lines) {
      const trimmed = line.trim();
      if (trimmed && 
          !trimmed.includes('husky') && 
          !trimmed.includes('eslint') && 
          !trimmed.includes('prettier') &&
          !trimmed.includes('gitleaks') &&
          !trimmed.includes('🔍') &&
          !trimmed.includes('✅') &&
          !trimmed.includes('❌')) {
        return trimmed;
      }
    }
    
    // Ultimate fallback
    return `Command "${command}" failed`;
  }

  async preparePr(options: PreparePrOptions): Promise<PreparePrResult> {
    return preparePrImpl(options, {
      sessionDb: this.sessionDb,
      getSessionWorkdir: this.getSessionWorkdir.bind(this),
      execInRepository: this.execInRepository.bind(this),
      push: this.push.bind(this),
    });
  }

  /**
   * Convert a PR title to a branch name
   * e.g. "feat: add new feature" -> "feat-add-new-feature"
   */
  private titleToBranchName(title: string): string {
    return title
      .toLowerCase()
      .replace(/[\s:/#]+/g, "-") // Replace spaces, colons, slashes, and hashes with dashes
      .replace(/[^\w-]/g, "")
      .replace(/--+/g, "-")
      .replace(/^-|-$/g, ""); // Remove leading and trailing dashes
  }

  async mergePr(options: MergePrOptions): Promise<MergePrResult> {
    return mergePrImpl(options, {
      sessionDb: this.sessionDb,
      getSessionWorkdir: this.getSessionWorkdir.bind(this),
      execInRepository: this.execInRepository.bind(this),
    });
  }

  /**
   * Fetch the default branch for a repository
   *
   * @param repoPath - Path to the repository
   * @returns The default branch name
   */
  async fetchDefaultBranch(repoPath: string): Promise<string> {
    try {
      // Try to get the default branch from the remote's HEAD ref
      const defaultBranchCmd = "git symbolic-ref refs/remotes/origin/HEAD --short";
      const defaultBranch = await this.execInRepository(repoPath, defaultBranchCmd);
      // Format is usually "origin/main", so we need to remove the "origin/" prefix
      const result = defaultBranch.trim().replace(/^origin\//, "");
      return result;
    } catch (error) {
      // Log error but don't throw
      log.error("Could not determine default branch, falling back to 'main'", {
        error: getErrorMessage(error as any),
        repoPath,
      });
      // Fall back to main
      return "main";
    }
  }

  /**
   * Testable version of fetchDefaultBranch with dependency injection
   */
  async fetchDefaultBranchWithDependencies(
    repoPath: string,
    deps: {
      execAsync: (command: string, options?: any) => Promise<{ stdout: string; stderr: string }>;
    }
  ): Promise<string> {
    try {
      // Try to get the default branch from the remote's HEAD ref
      const { stdout } = await deps.execAsync(
        `git -C ${repoPath} symbolic-ref refs/remotes/origin/HEAD --short`
      );
      // Format is usually "origin/main", so we need to remove the "origin/" prefix
      const result = stdout.trim().replace(/^origin\//, "");
      return result;
    } catch (error) {
      // Log error but don't throw
      log.error("Could not determine default branch, falling back to 'main'", {
        error: getErrorMessage(error as any),
        repoPath,
      });
      // Fall back to main
      return "main";
    }
  }

  /**
   * Testable version of commit with dependency injection
   */
  async commitWithDependencies(
    message: string,
    workdir: string,
    deps: {
      execAsync: (command: string, options?: any) => Promise<{ stdout: string; stderr: string }>;
    },
    amend: boolean = false
  ): Promise<string> {
    const amendFlag = amend ? "--amend" : "";
    const { stdout } = await deps.execAsync(
      `git -C ${workdir} commit ${amendFlag} -m "${message}"`
    );

    // Extract commit hash from git output
    const match = stdout.match(/\[.*\s+([a-f0-9]+)\]/);
    if (!match?.[1]) {
      throw new Error("Failed to extract commit hash from git output");
    }
    return match[1];
  }

  /**
   * Testable version of stashChanges with dependency injection
   */
  async stashChangesWithDependencies(
    workdir: string,
    deps: BasicGitDependencies
  ): Promise<StashResult> {
    try {
      // Check if there are changes to stash
      const { stdout: status } = await deps.execAsync(`git -C ${workdir} status --porcelain`);
      if (!status.trim()) {
        // No changes to stash
        return { workdir, stashed: false };
      }

      // Stash changes
      await deps.execAsync(`git -C ${workdir} stash push -m "minsky session update"`);
      return { workdir, stashed: true };
    } catch (err) {
      throw new Error(`Failed to stash changes: ${getErrorMessage(err as any)}`);
    }
  }

  /**
   * Testable version of popStash with dependency injection
   */
  async popStashWithDependencies(
    workdir: string,
    deps: BasicGitDependencies
  ): Promise<StashResult> {
    try {
      // Check if there's a stash to pop
      const { stdout: stashList } = await deps.execAsync(`git -C ${workdir} stash list`);
      if (!stashList.trim()) {
        // No stash to pop
        return { workdir, stashed: false };
      }

      // Pop the stash
      await deps.execAsync(`git -C ${workdir} stash pop`);
      return { workdir, stashed: true };
    } catch (err) {
      throw new Error(`Failed to pop stash: ${getErrorMessage(err as any)}`);
    }
  }

  /**
   * Testable version of mergeBranch with dependency injection
   */
  async mergeBranchWithDependencies(
    workdir: string,
    branch: string,
    deps: BasicGitDependencies
  ): Promise<MergeResult> {
    try {
      // Get current commit hash
      const { stdout: beforeHash } = await deps.execAsync(`git -C ${workdir} rev-parse HEAD`);

      // Try to merge the branch using dependency-injected execution
      try {
        await deps.execAsync(`git -C ${workdir} merge ${branch}`);
      } catch (err) {
        // Check if the error indicates merge conflicts
        if (
          err instanceof Error &&
          (err.message.includes("Merge Conflicts Detected") || err.message.includes("CONFLICT"))
        ) {
          // The error message indicates conflicts
          return { workdir, merged: false, conflicts: true };
        }

        // Check if there are merge conflicts using traditional method as fallback
        const { stdout: status } = await deps.execAsync(`git -C ${workdir} status --porcelain`);
        if (status.includes("UU") || status.includes("AA") || status.includes("DD")) {
          // Abort the merge and report conflicts
          await deps.execAsync(`git -C ${workdir} merge --abort`);
          return { workdir, merged: false, conflicts: true };
        }
        throw err;
      }

      // Get new commit hash
      const { stdout: afterHash } = await deps.execAsync(`git -C ${workdir} rev-parse HEAD`);

      // Return whether any changes were merged
      return {
        workdir,
        merged: beforeHash.trim() !== afterHash.trim(),
        conflicts: false,
      };
    } catch (err) {
      throw new Error(`Failed to merge branch ${branch}: ${getErrorMessage(err as any)}`);
    }
  }

  /**
   * Testable version of stageAll with dependency injection
   */
  async stageAllWithDependencies(workdir: string, deps: BasicGitDependencies): Promise<void> {
    await deps.execAsync(`git -C ${workdir} add -A`);
  }

  /**
   * Testable version of stageModified with dependency injection
   */
  async stageModifiedWithDependencies(workdir: string, deps: BasicGitDependencies): Promise<void> {
    await deps.execAsync(`git -C ${workdir} add .`);
  }

  /**
   * Testable version of pullLatest with dependency injection
   */
  async pullLatestWithDependencies(
    workdir: string,
    deps: BasicGitDependencies,
    remote: string = "origin"
  ): Promise<PullResult> {
    try {
      // Get current commit hash before fetch
      const { stdout: beforeHash } = await deps.execAsync(`git -C ${workdir} rev-parse HEAD`);

      // Fetch latest changes from remote using dependency-injected execution
      await deps.execAsync(`git -C ${workdir} fetch ${remote}`);

      // Get commit hash after fetch (should be the same since we only fetched)
      const { stdout: afterHash } = await deps.execAsync(`git -C ${workdir} rev-parse HEAD`);

      // Return whether local working directory changed (should be false for fetch-only)
      // The 'updated' flag indicates if remote refs were updated, but we can't easily detect that
      // For session updates, the subsequent merge step will show if changes were applied
      return { workdir, updated: beforeHash.trim() !== afterHash.trim() };
    } catch (err) {
      throw new Error(`Failed to pull latest changes: ${getErrorMessage(err as any)}`);
    }
  }

  /**
   * Testable version of branch with dependency injection
   */
  async branchWithDependencies(
    options: BranchOptions,
    deps: PrDependencies
  ): Promise<BranchResult> {
    const record = await deps.getSession(options.session);
    if (!record) {
      throw new Error(`Session '${options.session}' not found.`);
    }

    const workdir = deps.getSessionWorkdir(options.session);

    await deps.execAsync(`git -C ${workdir} checkout -b ${options.branch}`);
    return {
      workdir,
      branch: options.branch,
    };
  }

  /**
   * Get the current branch name
   */
  async getCurrentBranch(repoPath: string): Promise<string> {
    const { stdout } = await execAsync(`git -C ${repoPath} rev-parse --abbrev-ref HEAD`);
    return stdout.trim();
  }

  /**
   * Check if repository has uncommitted changes
   */
  async hasUncommittedChanges(repoPath: string): Promise<boolean> {
    const { stdout } = await execAsync(`git -C ${repoPath} status --porcelain`);
    return stdout.trim().length > 0;
  }

  /**
   * Predict conflicts before performing merge operations
   */
  async predictMergeConflicts(
    repoPath: string,
    sourceBranch: string,
    targetBranch: string
  ): Promise<ConflictPrediction> {
    return ConflictDetectionService.predictConflicts(repoPath, sourceBranch, targetBranch);
  }

  /**
   * Analyze branch divergence between session and base branches
   */
  async analyzeBranchDivergence(
    repoPath: string,
    sessionBranch: string,
    baseBranch: string
  ): Promise<BranchDivergenceAnalysis> {
    return ConflictDetectionService.analyzeBranchDivergence(repoPath, sessionBranch, baseBranch);
  }

  /**
   * Enhanced merge with conflict prediction and better handling
   */
  async mergeWithConflictPrevention(
    repoPath: string,
    sourceBranch: string,
    targetBranch: string,
    options?: {
      skipConflictCheck?: boolean;
      autoResolveDeleteConflicts?: boolean;
      dryRun?: boolean;
    }
  ): Promise<EnhancedMergeResult> {
    return ConflictDetectionService.mergeWithConflictPrevention(
      repoPath,
      sourceBranch,
      targetBranch,
      options as unknown
    );
  }

  /**
   * Smart session update that detects already-merged changes
   */
  async smartSessionUpdate(
    repoPath: string,
    sessionBranch: string,
    baseBranch: string,
    options?: {
      skipIfAlreadyMerged?: boolean;
      autoResolveConflicts?: boolean;
    }
  ): Promise<SmartUpdateResult> {
    return ConflictDetectionService.smartSessionUpdate(
      repoPath,
      sessionBranch,
      baseBranch,
      options as unknown
    );
  }
}

/**
 * Interface-agnostic function to create a pull request
 * MODULARIZED: Delegates to modular operation
 */
export async function createPullRequestFromParams(params: {
  session?: string;
  repo?: string;
  branch?: string;
  taskId?: string;
  debug?: boolean;
  noStatusUpdate?: boolean;
}): Promise<{ markdown: string; statusUpdateResult?: any }> {
  return await modularGitCommandsManager.createPullRequestFromParams(params);
}

/**
 * Interface-agnostic function to commit changes
 * MODULARIZED: Delegates to modular operation
 */
export async function commitChangesFromParams(params: {
  message: string;
  session?: string;
  repo?: string;
  all?: boolean;
  amend?: boolean;
  noStage?: boolean;
}): Promise<{ commitHash: string; message: string }> {
  return await modularGitCommandsManager.commitChangesFromParams(params);
}

/**
 * Interface-agnostic function to prepare a PR branch
 * MODULARIZED: Delegates to modular operation
 */
export async function preparePrFromParams(params: {
  session?: string;
  repo?: string;
  baseBranch?: string;
  title?: string;
  body?: string;
  branchName?: string;
  debug?: boolean;
}): Promise<PreparePrResult> {
  return await modularGitCommandsManager.preparePrFromParams(params);
}

/**
 * Interface-agnostic function to merge a PR branch
 * MODULARIZED: Delegates to modular operation
 */
export async function mergePrFromParams(params: {
  prBranch: string;
  repo?: string;
  baseBranch?: string;
  session?: string;
}): Promise<MergePrResult> {
  const { modularGitCommandsManager } = await import("./git/git-commands-modular");
  return await modularGitCommandsManager.mergePrFromParams(params);
}

/**
 * Interface-agnostic function to clone a repository
 * MODULARIZED: Delegates to modular operation
 */
export async function cloneFromParams(params: {
  url: string;
  workdir: string; // Explicit workdir path
  session?: string;
  branch?: string;
}): Promise<CloneResult> {
  return await modularGitCommandsManager.cloneFromParams(params);
}

/**
 * Interface-agnostic function to create a branch
 * MODULARIZED: Delegates to modular operation
 */
export async function branchFromParams(params: {
  session: string;
  name: string;
}): Promise<BranchResult> {
  const { modularGitCommandsManager } = await import("./git/git-commands-modular");
  return await modularGitCommandsManager.branchFromParams(params);
}

/**
 * Interface-agnostic function to push changes to a remote repository
 * MODULARIZED: Delegates to modular operation
 */
export async function pushFromParams(params: {
  session?: string;
  repo?: string;
  remote?: string;
  force?: boolean;
  debug?: boolean;
}): Promise<PushResult> {
  const { modularGitCommandsManager } = await import("./git/git-commands-modular");
  return await modularGitCommandsManager.pushFromParams(params);
}

/**
 * Creates a default GitService implementation
 * This factory function provides a consistent way to get a git service with optional customization
 *
 * @param options Optional configuration options for the git service
 * @returns A GitServiceInterface implementation
 */
export function createGitService(options?: { baseDir?: string }): GitServiceInterface {
  return new GitService(options?.baseDir);
}

/**
 * Interface-agnostic function to merge branches with conflict detection
 * MODULARIZED: Delegates to modular operation
 */
export async function mergeFromParams(params: {
  sourceBranch: string;
  targetBranch?: string;
  session?: string;
  repo?: string;
  preview?: boolean;
  autoResolve?: boolean;
  conflictStrategy?: string;
}): Promise<EnhancedMergeResult> {
  const { modularGitCommandsManager } = await import("./git/git-commands-modular");
  return await modularGitCommandsManager.mergeFromParams(params);
}

/**
 * Interface-agnostic function to checkout/switch branches with conflict detection
 * MODULARIZED: Delegates to modular operation
 */
export async function checkoutFromParams(params: {
  branch: string;
  session?: string;
  repo?: string;
  preview?: boolean;
  autoResolve?: boolean;
  conflictStrategy?: string;
}): Promise<{
  workdir: string;
  switched: boolean;
  conflicts: boolean;
  conflictDetails?: string;
  warning?: { wouldLoseChanges: boolean; recommendedAction: string };
}> {
  const { modularGitCommandsManager } = await import("./git/git-commands-modular");
  return await modularGitCommandsManager.checkoutFromParams(params);
}

/**
 * Interface-agnostic function to rebase branches with conflict detection
 * MODULARIZED: Delegates to modular operation
 */
export async function rebaseFromParams(params: {
  baseBranch: string;
  featureBranch?: string;
  session?: string;
  repo?: string;
  preview?: boolean;
  autoResolve?: boolean;
  conflictStrategy?: string;
}): Promise<{
  workdir: string;
  rebased: boolean;
  conflicts: boolean;
  conflictDetails?: string;
  prediction?: {
    canAutoResolve: boolean;
    recommendations: string[];
    overallComplexity: string;
  };
}> {
  const { modularGitCommandsManager } = await import("./git/git-commands-modular");
  return await modularGitCommandsManager.rebaseFromParams(params);
}<|MERGE_RESOLUTION|>--- conflicted
+++ resolved
@@ -576,16 +576,6 @@
         command,
         workdir,
       });
-<<<<<<< HEAD
-      
-      // Extract clean error message - avoid verbose output from hooks/linting
-      const fullError = getErrorMessage(error as any);
-      const cleanError = this.extractCleanGitError(fullError, command);
-      
-      throw new MinskyError(
-        `Failed to execute command in repository: ${cleanError}`
-      );
-=======
 
       // Extract clean error message - avoid verbose output from hooks/linting
       const fullError = getErrorMessage(error as any);
@@ -616,7 +606,6 @@
       if (commandMatch) {
         return commandMatch[1];
       }
->>>>>>> e9aecc17
     }
 
     // Fallback: return first line that's not hook/linting output
@@ -637,53 +626,6 @@
       }
     }
 
-    // Ultimate fallback
-    return `Command "${command}" failed`;
-  }
-
-  /**
-   * Extract a clean, concise error message from git command failures
-   * Filters out verbose linting/hook output
-   */
-  private extractCleanGitError(fullError: string, command: string): string {
-    // Look for common git error patterns first
-    const gitErrorPatterns = [
-      /fatal: (.+)/i,
-      /error: (.+)/i,
-      /Command failed: (.+?)(?:\n|$)/i,
-    ];
-    
-    for (const pattern of gitErrorPatterns) {
-      const match = fullError.match(pattern);
-      if (match && match[1]) {
-        return match[1].trim();
-      }
-    }
-    
-    // If no pattern matches, extract just the command that failed
-    if (fullError.includes("Command failed:")) {
-      const commandMatch = fullError.match(/Command failed: (.+?)(?:\s|$)/);
-      if (commandMatch) {
-        return commandMatch[1];
-      }
-    }
-    
-    // Fallback: return first line that's not hook/linting output
-    const lines = fullError.split('\n');
-    for (const line of lines) {
-      const trimmed = line.trim();
-      if (trimmed && 
-          !trimmed.includes('husky') && 
-          !trimmed.includes('eslint') && 
-          !trimmed.includes('prettier') &&
-          !trimmed.includes('gitleaks') &&
-          !trimmed.includes('🔍') &&
-          !trimmed.includes('✅') &&
-          !trimmed.includes('❌')) {
-        return trimmed;
-      }
-    }
-    
     // Ultimate fallback
     return `Command "${command}" failed`;
   }
