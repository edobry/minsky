import { existsSync, rmSync } from "fs";
import { readFile, writeFile, mkdir, access, rename } from "fs/promises";
import { join } from "path";
<<<<<<< HEAD
import { 
  MinskyError, 
  ResourceNotFoundError, 
  ValidationError,
  getErrorMessage,
  createCommandFailureMessage,
  createErrorContext
} from "../errors/index.js";
=======
import { getMinskyStateDir, getSessionDbPath } from "../utils/paths.js";
import { MinskyError, ResourceNotFoundError, ValidationError } from "../errors/index.js";
>>>>>>> f039790d
import { taskIdSchema } from "../schemas/common.js";
import type {
  SessionListParams,
  SessionGetParams,
  SessionStartParams,
  SessionDeleteParams,
  SessionDirParams,
  SessionUpdateParams,
  SessionPrParams,
} from "../schemas/session.js";
import { log } from "../utils/logger.js";
import { installDependencies } from "../utils/package-manager.js";
import { type GitServiceInterface, preparePrFromParams } from "./git.js";
import { createGitService } from "./git.js";
import { ConflictDetectionService } from "./git/conflict-detection.js";
import { normalizeRepoName, resolveRepoPath } from "./repo-utils.js";
import { TaskService, TASK_STATUS, type TaskServiceInterface } from "./tasks.js";
import {
  type WorkspaceUtilsInterface,
  getCurrentSession,
  getCurrentSessionContext,
} from "./workspace.js";
import * as WorkspaceUtils from "./workspace.js";
import { SessionDbAdapter } from "./session/session-db-adapter.js";

export interface SessionRecord {
  session: string;
  repoName: string;
  repoUrl: string;
  createdAt: string;
  taskId?: string;
  backendType?: "local" | "remote" | "github"; // Added for repository backend support
  github?: {
    owner?: string;
    repo?: string;
    token?: string;
  };
  remote?: {
    authMethod?: "ssh" | "https" | "token";
    depth?: number;
  };
  branch?: string; // Branch property is already part of the interface
}

export interface Session {
  session: string;
  repoUrl?: string;
  repoName?: string;
  branch?: string;
  createdAt?: string;
  taskId?: string;
  backendType?: "local" | "remote" | "github";
  github?: {
    owner?: string;
    repo?: string;
    token?: string;
  };
  remote?: {
    authMethod?: "ssh" | "https" | "token";
    depth?: number;
  };
}

/**
 * Interface for session database operations
 * This defines the contract for session management functionality
 */
export interface SessionProviderInterface {
  /**
   * Get all available sessions
   */
  listSessions(): Promise<SessionRecord[]>;

  /**
   * Get a specific session by name
   */
  getSession(session: string): Promise<SessionRecord | null>;

  /**
   * Get a specific session by task ID
   */
  getSessionByTaskId(taskId: string): Promise<SessionRecord | null>;

  /**
   * Add a new session to the database
   */
  addSession(record: SessionRecord): Promise<void>;

  /**
   * Update an existing session
   */
  updateSession(session: string, updates: Partial<Omit<SessionRecord, "session">>): Promise<void>;

  /**
   * Delete a session by name
   */
  deleteSession(session: string): Promise<boolean>;

  /**
   * Get the repository path for a session
   */
  getRepoPath(record: SessionRecord | any): Promise<string>;

  /**
   * Get the working directory for a session
   */
  getSessionWorkdir(sessionName: string): Promise<string>;
}

/**
<<<<<<< HEAD
 * Session database operations
 */
export class SessionDB implements SessionProviderInterface {
  private readonly dbPath: string;
  private readonly baseDir: string; // Add baseDir property

  constructor(dbPath?: string) {
    const xdgStateHome = process.env.XDG_STATE_HOME || join(process.env.HOME || "", ".local/state");

    if (dbPath) {
      this.dbPath = dbPath;
      // For custom dbPath, set baseDir based on a parallel directory structure
      this.baseDir = join(dbPath, "..", "..", "git");
    } else {
      this.dbPath = join(xdgStateHome, "minsky", "session-db.json");
      this.baseDir = join(xdgStateHome, "minsky", "git");
    }
  }

  private async ensureDbDir(): Promise<void> {
    const dbDir = join(this.dbPath, "..");
    await mkdir(dbDir, { recursive: true });
  }

  private async readDb(): Promise<SessionRecord[]> {
    try {
      if (!existsSync(this.dbPath)) {
        return [];
      }
      const data = await readFile(this.dbPath, "utf8");
      const sessions = JSON.parse(data);

      // Migrate existing sessions to include repoName
      return sessions.map((session: SessionRecord) => {
        if (!session.repoName && session.repoUrl) {
          session.repoName = normalizeRepoName(session.repoUrl);
        }
        return session;
      });
    } catch (e) {
      return [];
    }
  }

  // Alias for readDb to maintain backward compatibility with tests
  async getSessions(): Promise<SessionRecord[]> {
    return this.readDb();
  }

  private async writeDb(sessions: SessionRecord[]): Promise<void> {
    try {
      await this.ensureDbDir();
      await writeFile(this.dbPath, JSON.stringify(sessions, null, 2));
    } catch (error) {
      log.error(getErrorMessage(error));
    }
  }

  // Alias for writeDb to maintain backward compatibility with tests
  async saveSessions(sessions: SessionRecord[]): Promise<void> {
    return this.writeDb(sessions);
  }

  async addSession(record: SessionRecord): Promise<void> {
    const sessions = await this.readDb();
    sessions.push(record);
    await this.writeDb(sessions);
  }

  async listSessions(): Promise<SessionRecord[]> {
    return this.readDb();
  }

  async getSession(session: string): Promise<SessionRecord | null> {
    const sessions = await this.readDb();
    return sessions.find((s) => s.session === session) || null;
  }

  async updateSession(
    session: string,
    updates: Partial<Omit<SessionRecord, "session">>
  ): Promise<void> {
    const sessions = await this.readDb();
    const index = sessions.findIndex((s) => s.session === session);
    if (index !== -1) {
      const { session: _, ...safeUpdates } = updates as any;
      sessions[index] = { ...sessions[index], ...safeUpdates };
      await this.writeDb(sessions);
    }
  }

  async getSessionByTaskId(taskId: string): Promise<SessionRecord | null> {
    try {
      // Normalize both stored and input task IDs to allow matching with or without #
      const normalize = (id: string | undefined) => {
        if (!id) return undefined;
        return id.startsWith("#") ? id : `#${id}`;
      };
      const sessions = await this.readDb();
      const normalizedInput = normalize(taskId);
      const found = sessions.find((s) => normalize(s.taskId) === normalizedInput);
      return found || null; // Ensure we return null, not undefined
    } catch (error) {
      log.error(getErrorMessage(error));
      return null;
    }
  }

  async deleteSession(session: string): Promise<boolean> {
    try {
      const sessions = await this.readDb();
      const index = sessions.findIndex((s) => s.session === session);
      if (index === -1) {
        return false;
      }
      sessions.splice(index, 1);
      await this.writeDb(sessions);
      return true;
    } catch (error) {
      log.error(getErrorMessage(error));
      return false;
    }
  }

  /**
   * Gets the repository path for a session, checking both legacy and new paths
   * @param record The session record or session result
   * @returns The repository path
   */
  async getRepoPath(record: SessionRecord | any): Promise<string> {
    // Add defensive checks for the input to avoid paths[1] error
    if (!record) {
      throw new Error("Session record is required");
    }

    // Special handling for SessionResult type returned by startSessionFromParams
    if (record.sessionRecord) {
      return this.getRepoPath(record.sessionRecord);
    }

    // Special handling for CloneResult
    if (record.cloneResult?.workdir) {
      return record.cloneResult.workdir;
    }

    // Handle case when repoName or session is missing
    if (!record.repoName || !record.session) {
      // If we have repoPath, use it directly
      if (record.repoPath) {
        return record.repoPath;
      }
      // For workdir in some objects
      if (record.workdir) {
        return record.workdir;
      }
      throw new Error("Invalid session record: missing repoName or session");
    }

    // If the record already has a repoPath, use that
    if (record.repoPath) {
      return record.repoPath;
    }

    // Fix for local repository paths: handle the case where repoName contains slashes
    // GitService.clone normalizes slashes to dashes, so we need to do the same here
    let normalizedRepoName = record.repoName;
    if (normalizedRepoName.startsWith("local/")) {
      // Replace slashes with dashes in the path segments after "local/"
      const parts = normalizedRepoName.split("/");
      if (parts.length > 1) {
        // Keep "local" as is, but normalize the rest
        normalizedRepoName = `${parts[0]}-${parts.slice(1).join("-")}`;
      }
    }

    // Check for new path first (with sessions subdirectory)
    const newPath = join(this.baseDir, normalizedRepoName, "sessions", record.session);
    if (await this.repoExists(newPath)) {
      return newPath;
    }

    // Try another common pattern for local repos
    const altPath = join(
      this.baseDir,
      normalizedRepoName.replace(/\//g, "-"),
      "sessions",
      record.session
    );
    if (await this.repoExists(altPath)) {
      return altPath;
    }

    // Fall back to legacy path
    const legacyPath = join(this.baseDir, normalizedRepoName, record.session);
    if (await this.repoExists(legacyPath)) {
      return legacyPath;
    }

    // Default to new path structure even if it"s not exist yet
    try {
      // If the directory doesn't exist, try to create it
      // This ensures session directories are created even if git clone encounters issues
      await mkdir(join(this.baseDir, normalizedRepoName, "sessions"), { recursive: true });
      return newPath;
    } catch (error) {
      // If we can't create the directory, fall back to the original path
      log.error(`Warning: Failed to create session directory: ${getErrorMessage(error)}`);
      return newPath;
    }
  }

  /**
   * Check if a repository exists at the given path
   * @param path The repository path to check
   * @returns true if the repository exists
   */
  private async repoExists(path: string): Promise<boolean> {
    try {
      await access(path);
      return true;
    } catch (err) {
      return false;
    }
  }

  /**
   * Get the new repository path with sessions subdirectory for a session
   * @param repoName The repository name
   * @param sessionId The session ID
   * @returns The new repository path
   */
  getNewSessionRepoPath(repoName: string, sessionId: string): string {
    return join(this.baseDir, repoName, "sessions", sessionId);
  }

  /**
   * Get the working directory for a session
   * For backward compatibility with tests
   * @param sessionName The session name
   * @returns The working directory path
   */
  async getSessionWorkdir(sessionName: string): Promise<string> {
    const session = await this.getSession(sessionName);
    if (!session) {
      throw new Error(`Session "${sessionName}" not found.`);
    }
    return this.getRepoPath(session);
  }

  /**
   * Migrate all sessions to use the sessions subdirectory structure
   * This is called once to migrate existing repositories
   */
  async migrateSessionsToSubdirectory(): Promise<void> {
    const sessions = await this.readDb();
    let modified = false;

    for (const session of sessions) {
      // Skip sessions that already have a repoPath
      if (session.repoPath?.includes("/sessions/")) {
        continue;
      }

      const legacyPath = join(this.baseDir, session.repoName, session.session);
      const newPath = join(this.baseDir, session.repoName, "sessions", session.session);

      // Check if legacy path exists
      if (await this.repoExists(legacyPath)) {
        // Create new path directory structure
        await mkdir(join(this.baseDir, session.repoName, "sessions"), { recursive: true });

        // Move repository to new location
        try {
          await rename(legacyPath, newPath);
          // Update session record
          session.repoPath = newPath;
          modified = true;
        } catch (err) {
          log.error(`Failed to migrate session ${session.session}:`, { error: err });
        }
      }
    }

    // Save changes
    if (modified) {
      await this.writeDb(sessions);
    }
  }
}

/**
=======
>>>>>>> f039790d
 * Gets session details based on parameters
 * Using proper dependency injection for better testability
 */
export async function getSessionFromParams(
  params: SessionGetParams,
  depsInput?: {
    sessionDB?: SessionProviderInterface;
  }
): Promise<Session | null> {
  const { name, task } = params;

  // Set up dependencies with defaults
  const deps = {
    sessionDB: depsInput?.sessionDB || createSessionProvider(),
  };

  // If task is provided but no name, find session by task ID
  if (task && !name) {
    const normalizedTaskId = taskIdSchema.parse(task);
    return deps.sessionDB.getSessionByTaskId(normalizedTaskId);
  }

  // If name is provided, get by name
  if (name) {
    return deps.sessionDB.getSession(name);
  }

  // No name or task - error case
  throw new ResourceNotFoundError("You must provide either a session name or task ID");
}

/**
 * Lists all sessions based on parameters
 * Using proper dependency injection for better testability
 */
export async function listSessionsFromParams(
  params: SessionListParams,
  depsInput?: {
    sessionDB?: SessionProviderInterface;
  }
): Promise<Session[]> {
  // Set up dependencies with defaults
  const deps = {
    sessionDB: depsInput?.sessionDB || createSessionProvider(),
  };

  return deps.sessionDB.listSessions();
}

/**
 * Starts a new session based on parameters
 * Using proper dependency injection for better testability
 */
export async function startSessionFromParams(
  params: SessionStartParams,
  depsInput?: {
    sessionDB?: SessionProviderInterface;
    gitService?: GitServiceInterface;
    taskService?: TaskServiceInterface;
    workspaceUtils?: WorkspaceUtilsInterface;
    resolveRepoPath?: typeof resolveRepoPath;
  }
): Promise<Session> {
  // Validate parameters using Zod schema (already done by type)
  const { name, repo, task, branch, noStatusUpdate, quiet, json, skipInstall, packageManager } =
    params;

  // Create dependencies with defaults
  const deps = {
    sessionDB: depsInput?.sessionDB || createSessionProvider(),
    gitService: depsInput?.gitService || createGitService(),
    taskService:
      depsInput?.taskService ||
      new TaskService({
        workspacePath: process.cwd(),
        backend: "markdown",
      }),
    workspaceUtils: depsInput?.workspaceUtils || WorkspaceUtils.createWorkspaceUtils(),
    resolveRepoPath: depsInput?.resolveRepoPath || resolveRepoPath,
  };

  try {
    log.debug("Starting session with params", {
      name,
      task,
      inputBranch: branch,
      noStatusUpdate,
      quiet,
      json,
      skipInstall,
      packageManager,
    });

    const currentDir = process.env.PWD || process.cwd();
    const isInSession = await deps.workspaceUtils.isSessionWorkspace(currentDir);
    if (isInSession) {
      throw new MinskyError(
        "Cannot create a new session while inside a session workspace. Please return to the main workspace first."
      );
    }

    // Determine repo URL or path first
    let repoUrl = repo;
    if (!repoUrl) {
      try {
        repoUrl = await deps.resolveRepoPath({});
      } catch (err) {
        const error = err instanceof Error ? err : new Error(String(err));
        throw new MinskyError(
          `--repo is required (not in a git repo and no --repo provided): ${error.message}`
        );
      }
    }

    // Determine the session name using task ID if provided
    let sessionName = name;
    let taskId: string | undefined = task;

    if (taskId && !sessionName) {
      // Normalize the task ID format using Zod validation
      const normalizedTaskId = taskIdSchema.parse(taskId);
      taskId = normalizedTaskId;

      // Verify the task exists
      const taskObj = await deps.taskService.getTask(normalizedTaskId);
      if (!taskObj) {
        throw new ResourceNotFoundError(`Task ${taskId} not found`, "task", taskId);
      }

      // Use the task ID as the session name
      sessionName = `task${taskId}`;
    }

    if (!sessionName) {
      throw new ValidationError("Either session name or task ID must be provided");
    }

    // Check if session already exists
    const existingSession = await deps.sessionDB.getSession(sessionName);
    if (existingSession) {
      throw new MinskyError(`Session '${sessionName}' already exists`);
    }

    // Check if a session already exists for this task
    if (taskId) {
      const existingSessions = await deps.sessionDB.listSessions();
      const taskSession = existingSessions.find((s: SessionRecord) => {
        const normalizedSessionTaskId = s.taskId?.startsWith("#") ? s.taskId : `#${s.taskId}`;
        const normalizedInputTaskId = taskId?.startsWith("#") ? taskId : `#${taskId}`;
        return normalizedSessionTaskId === normalizedInputTaskId;
      });

      if (taskSession) {
        throw new MinskyError(
          `A session for task ${taskId} already exists: '${taskSession.session}'`
        );
      }
    }

    // Extract the repository name
    const repoName = normalizeRepoName(repoUrl);

    // Normalize the repo name for local repositories to ensure path consistency
    let normalizedRepoName = repoName;
    if (repoName.startsWith("local/")) {
      // Replace slashes with dashes in the path segments after "local/"
      const parts = repoName.split("/");
      if (parts.length > 1) {
        // Keep "local" as is, but normalize the rest
        normalizedRepoName = `${parts[0]}-${parts.slice(1).join("-")}`;
      }
    } else {
      // For other repository types, normalize as usual
      normalizedRepoName = repoName.replace(/[^a-zA-Z0-9-_]/g, "-");
    }

    // Generate the expected repository path using simplified session-ID-based structure
    const sessionBaseDir =
      process.env.XDG_STATE_HOME || join(process.env.HOME || "", ".local/state");
    const sessionDir = join(sessionBaseDir, "minsky", "sessions", sessionName);

    // Check if session directory already exists and clean it up
    if (existsSync(sessionDir)) {
      try {
        rmSync(sessionDir, { recursive: true, force: true });
      } catch (error) {
        throw new MinskyError(
          `Failed to clean up existing session directory: ${getErrorMessage(error)}`
        );
      }
    }

    // Prepare session record but don't add to DB yet
    const sessionRecord: SessionRecord = {
      session: sessionName,
      repoUrl,
      repoName,
      createdAt: new Date().toISOString(),
      taskId,
      branch: branch || sessionName,
    };

    let sessionAdded = false;
    // Define branchName outside try block so it's available in return statement
    const branchName = branch || sessionName;

    try {
      // First clone the repo
      const gitCloneResult = await deps.gitService.clone({
        repoUrl,
        session: sessionName,
        workdir: sessionDir, // Explicit workdir path computed by SessionDB
      });

      // Create a branch based on the session name - use branchWithoutSession
      // since session record hasn't been added to DB yet
      const branchResult = await deps.gitService.branchWithoutSession({
        repoName: normalizedRepoName,
        session: sessionName,
        branch: branchName,
      });

      // Only add session to DB after git operations succeed
      await deps.sessionDB.addSession(sessionRecord);
      sessionAdded = true;
    } catch (gitError) {
      // Clean up session record if it was added but git operations failed
      if (sessionAdded) {
        try {
          await deps.sessionDB.deleteSession(sessionName);
        } catch (cleanupError) {
          log.error("Failed to cleanup session record after git error", {
            sessionName,
            gitError: getErrorMessage(gitError),
            cleanupError:
              getErrorMessage(cleanupError),
          });
        }
      }

      // Clean up the directory if it was created
      if (existsSync(sessionDir)) {
        try {
          rmSync(sessionDir, { recursive: true, force: true });
        } catch (cleanupError) {
          log.error("Failed to cleanup session directory after git error", {
            sessionDir,
            gitError: getErrorMessage(gitError),
            cleanupError:
              getErrorMessage(cleanupError),
          });
        }
      }

      throw gitError;
    }

    // Install dependencies if not skipped
    if (!skipInstall) {
      try {
        const { success, error } = await installDependencies(sessionDir, {
          packageManager: packageManager,
          quiet: quiet,
        });

        if (!success && !quiet) {
          log.cliWarn(`Warning: Dependency installation failed. You may need to run install manually.
Error: ${error}`);
        }
      } catch (installError) {
        // Log but don't fail session creation
        if (!quiet) {
          log.cliWarn(
            `Warning: Dependency installation failed. You may need to run install manually.
Error: ${getErrorMessage(installError)}`
          );
        }
      }
    }

    // Update task status to IN-PROGRESS if requested and if we have a task ID
    if (taskId && !noStatusUpdate) {
      try {
        // Get the current status first
        const previousStatus = await deps.taskService.getTaskStatus(taskId);

        // Update the status to IN-PROGRESS
        await deps.taskService.setTaskStatus(taskId, TASK_STATUS.IN_PROGRESS);
      } catch (error) {
        // Log the error but don't fail the session creation
        log.cliWarn(
          `Warning: Failed to update status for task ${taskId}: ${getErrorMessage(error)}`
        );
      }
    }

    if (!quiet) {
      log.debug(`Started session for task ${taskId}`, { session: sessionName });
    }

    return {
      session: sessionName,
      repoUrl,
      repoName: normalizedRepoName,
      branch: branchName,
      taskId,
    };
  } catch (error) {
    if (error instanceof MinskyError) {
      throw error;
    } else {
      throw new MinskyError(
        `Failed to start session: ${getErrorMessage(error)}`,
        error
      );
    }
  }
}

/**
 * Deletes a session based on parameters
 * Using proper dependency injection for better testability
 */
export async function deleteSessionFromParams(
  params: SessionDeleteParams,
  depsInput?: {
    sessionDB?: SessionProviderInterface;
  }
): Promise<boolean> {
  const { name, task } = params;

  // Set up dependencies with defaults
  const deps = {
    sessionDB: depsInput?.sessionDB || createSessionProvider(),
  };

  if (task && !name) {
    // Find session by task ID
    const normalizedTaskId = taskIdSchema.parse(task);
    const session = await deps.sessionDB.getSessionByTaskId(normalizedTaskId);

    if (!session) {
      throw new ResourceNotFoundError(`No session found for task ID "${normalizedTaskId}"`);
    }

    // Delete by name
    return deps.sessionDB.deleteSession(session.session);
  }

  if (!name) {
    throw new ResourceNotFoundError("You must provide either a session name or task ID");
  }

  return deps.sessionDB.deleteSession(name);
}

/**
 * Gets session directory based on parameters
 * Using proper dependency injection for better testability
 */
export async function getSessionDirFromParams(
  params: SessionDirParams,
  depsInput?: {
    sessionDB?: SessionProviderInterface;
  }
): Promise<string> {
  // Set up dependencies with defaults
  const deps = {
    sessionDB: depsInput?.sessionDB || createSessionProvider(),
  };

  let sessionName: string;

  if (params.task && !params.name) {
    // Find session by task ID
    const normalizedTaskId = taskIdSchema.parse(params.task);
    const session = await deps.sessionDB.getSessionByTaskId(normalizedTaskId);

    if (!session) {
      throw new ResourceNotFoundError(`No session found for task ID "${normalizedTaskId}"`);
    }

    sessionName = session.session;
  } else if (params.name) {
    sessionName = params.name;
  } else {
    throw new ResourceNotFoundError("You must provide either a session name or task ID");
  }

  const session = await deps.sessionDB.getSession(sessionName);

  if (!session) {
    throw new ResourceNotFoundError(`Session "${sessionName}" not found`);
  }

  // Get repo path from session using the getRepoPath method which has fallback logic
  const repoPath = await deps.sessionDB.getRepoPath(session);

  return repoPath;
}

/**
 * Interface-agnostic function for updating a session
 */
export async function updateSessionFromParams(
  params: SessionUpdateParams,
  depsInput?: {
    sessionDB?: SessionProviderInterface;
    gitService?: GitServiceInterface;
    getCurrentSession?: typeof getCurrentSession;
  }
): Promise<Session> {
  let { name, branch, remote, noStash, noPush, force, skipConflictCheck, autoResolveDeleteConflicts, dryRun, skipIfAlreadyMerged } = params;

  log.debug("updateSessionFromParams called", { params });

  // Set up dependencies with defaults
  const deps = {
    gitService: depsInput?.gitService || createGitService(),
    sessionDB: depsInput?.sessionDB || createSessionProvider(),
    getCurrentSession: depsInput?.getCurrentSession || getCurrentSession,
  };

  // Auto-detect session name if not provided
  let sessionName: string;
  if (!name) {
    log.debug("Session name not provided, attempting auto-detection from current directory");
    const currentDir = process.cwd();
    try {
      const detectedSession = await deps.getCurrentSession(currentDir);
      if (detectedSession) {
        sessionName = detectedSession;
        log.debug("Auto-detected session name", { sessionName, currentDir });
      } else {
        throw new ValidationError(
          "Session name is required. Either provide a session name or run this command from within a session workspace."
        );
      }
    } catch (error) {
      log.debug("Failed to auto-detect session", { error, currentDir });
      throw new ValidationError(
        "Session name is required. Either provide a session name or run this command from within a session workspace."
      );
    }
  } else {
    sessionName = name;
  }

  log.debug("Dependencies set up", {
    hasGitService: !!deps.gitService,
    hasSessionDB: !!deps.sessionDB,
  });

  log.debug("Session update requested", {
    sessionName,
    branch,
    remote,
    noStash,
    noPush,
    force,
  });

  try {
    // Get session record
    log.debug("Getting session record", { name: sessionName });
    let sessionRecord = await deps.sessionDB.getSession(sessionName);

    // TASK #168 FIX: Self-repair logic for orphaned sessions
    if (!sessionRecord && sessionName) {
      log.debug("Session not found in database, attempting self-repair", { sessionName });
      const currentDir = process.cwd();

      // Check if we're in a session workspace
      if (currentDir.includes("/sessions/") && currentDir.includes(sessionName)) {
        log.debug("Detected orphaned session workspace, attempting to register", {
          sessionName,
          currentDir,
        });

        try {
          // Get repository URL from git remote
          const remoteOutput = await deps.gitService.execInRepository(
            currentDir,
            "git remote get-url origin"
          );
          const repoUrl = remoteOutput.trim();

          // Extract repo name from URL or path
          const repoName = repoUrl.includes("/")
            ? repoUrl.split("/").pop()?.replace(".git", "") || "unknown"
            : "local-minsky";

          // Extract task ID from session name - simpler and more reliable approach
          const taskId = sessionName.startsWith("task#") ? sessionName : undefined;

          // Create session record
          const newSessionRecord: SessionRecord = {
            session: sessionName,
            repoName,
            repoUrl,
            createdAt: new Date().toISOString(),
            taskId,
            branch: sessionName,
          };

          await deps.sessionDB.addSession(newSessionRecord);
          sessionRecord = newSessionRecord;

          log.cli(`🔧 Self-repair: Registered orphaned session '${sessionName}' in database`);
        } catch (repairError) {
          log.warn("Failed to self-repair orphaned session", {
            sessionName,
            error: repairError instanceof Error ? repairError.message : String(repairError),
          });
        }
      }
    }

    if (!sessionRecord) {
      throw new ResourceNotFoundError(`Session '${sessionName}' not found`, "session", sessionName);
    }

    log.debug("Session record found", { sessionRecord });

    // Get session workdir
    const workdir = await deps.sessionDB.getSessionWorkdir(sessionName);
    log.debug("Session workdir resolved", { workdir });

    // Get current branch
    const currentBranch = await deps.gitService.getCurrentBranch(workdir);
    log.debug("Current branch", { currentBranch });

    // Validate current state if not forced
    if (!force) {
      const hasUncommittedChanges = await deps.gitService.hasUncommittedChanges(workdir);
      if (hasUncommittedChanges && !noStash) {
        log.debug("Stashing uncommitted changes", { workdir });
        await deps.gitService.stashChanges(workdir);
        log.debug("Changes stashed");
      }
    }

    try {
      // Pull latest changes
      log.debug("Pulling latest changes", { workdir, remote: remote || "origin" });
      await deps.gitService.pullLatest(workdir, remote || "origin");
      log.debug("Latest changes pulled");

      // Determine target branch for merge
      const branchToMerge = branch || "main";
      const remoteBranchToMerge = `${remote || "origin"}/${branchToMerge}`;
      
      // Enhanced conflict detection and smart merge handling
      if (dryRun) {
        log.cli("🔍 Performing dry run conflict check...");
        
        const conflictPrediction = await ConflictDetectionService.predictConflicts(
          workdir, currentBranch, remoteBranchToMerge
        );
        
        if (conflictPrediction.hasConflicts) {
          log.cli("⚠️  Conflicts detected during dry run:");
          log.cli(conflictPrediction.userGuidance);
          log.cli("\n🛠️  Recovery commands:");
          conflictPrediction.recoveryCommands.forEach(cmd => log.cli(`   ${cmd}`));
          
          throw new MinskyError("Dry run detected conflicts. Use the guidance above to resolve them.");
        } else {
          log.cli("✅ No conflicts detected. Safe to proceed with update.");
          return {
            session: sessionName,
            repoName: sessionRecord.repoName || "unknown",
            repoUrl: sessionRecord.repoUrl,
            branch: currentBranch,
            createdAt: sessionRecord.createdAt,
            taskId: sessionRecord.taskId,
          };
        }
      }

      // Use smart session update for enhanced conflict handling
      const updateResult = await ConflictDetectionService.smartSessionUpdate(
        workdir, 
        currentBranch, 
        remoteBranchToMerge,
        {
          skipIfAlreadyMerged,
          autoResolveConflicts: autoResolveDeleteConflicts
        }
      );

      if (!updateResult.updated && updateResult.skipped) {
        log.cli(`✅ ${updateResult.reason}`);
        
        if (updateResult.reason?.includes("already in base")) {
          log.cli("\n💡 Your session changes are already merged. You can create a PR with --skip-update:");
          log.cli("   minsky session pr --title \"Your PR title\" --skip-update");
        }
        
        return {
          session: sessionName,
          repoName: sessionRecord.repoName || "unknown", 
          repoUrl: sessionRecord.repoUrl,
          branch: currentBranch,
          createdAt: sessionRecord.createdAt,
          taskId: sessionRecord.taskId,
        };
      }

      if (!updateResult.updated && updateResult.conflictDetails) {
        // Enhanced conflict guidance
        log.cli("🚫 Update failed due to merge conflicts:");
        log.cli(updateResult.conflictDetails);
        
        if (updateResult.divergenceAnalysis) {
          const analysis = updateResult.divergenceAnalysis;
          log.cli("\n📊 Branch Analysis:");
          log.cli(`   • Session ahead: ${analysis.aheadCommits} commits`);
          log.cli(`   • Session behind: ${analysis.behindCommits} commits`);
          log.cli(`   • Recommended action: ${analysis.recommendedAction}`);
          
          if (analysis.sessionChangesInBase) {
            log.cli(`\n💡 Your changes appear to already be in ${branchToMerge}. Try:`);
            log.cli("   minsky session pr --title \"Your PR title\" --skip-update");
          }
        }
        
        throw new MinskyError(updateResult.conflictDetails);
      }

      log.debug("Enhanced merge completed successfully", { updateResult });

      // Push changes if needed
      if (!noPush) {
        log.debug("Pushing changes to remote", { workdir, remote: remote || "origin" });
        await deps.gitService.push({
          repoPath: workdir,
          remote: remote || "origin",
        });
        log.debug("Changes pushed to remote");
      }

      // Restore stashed changes if we stashed them
      if (!noStash) {
        try {
          log.debug("Restoring stashed changes", { workdir });
          await deps.gitService.popStash(workdir);
          log.debug("Stashed changes restored");
        } catch (error) {
          log.warn("Failed to restore stashed changes", {
            error: error instanceof Error ? error.message : String(error),
            workdir,
          });
          // Don't fail the entire operation if stash pop fails
        }
      }

      log.cli(`Session '${sessionName}' updated successfully`);

      return {
        session: sessionName,
        repoName: sessionRecord.repoName || "unknown",
        repoUrl: sessionRecord.repoUrl,
        branch: currentBranch,
        createdAt: sessionRecord.createdAt,
        taskId: sessionRecord.taskId,
      };
    } catch (error) {
      // If there's an error during update, try to clean up any stashed changes
      if (!noStash) {
        try {
          await deps.gitService.popStash(workdir);
          log.debug("Restored stashed changes after error");
        } catch (stashError) {
          log.warn("Failed to restore stashed changes after error", {
            stashError: stashError instanceof Error ? stashError.message : String(stashError),
          });
        }
      }
      throw error;
    }
  } catch (error) {
    log.error("Session update failed", {
<<<<<<< HEAD
      error: getErrorMessage(error),
      name,
    });
    if (error instanceof MinskyError) {
      throw error;
    } else {
      throw new MinskyError(
        `Failed to update session: ${getErrorMessage(error)}`,
        error
      );
    }
=======
      error: error instanceof Error ? error.message : String(error),
      name: sessionName,
    });
    throw error;
>>>>>>> f039790d
  }
}

/**
 * Interface-agnostic function for creating a PR for a session
 */
export async function sessionPrFromParams(params: SessionPrParams): Promise<{
  prBranch: string;
  baseBranch: string;
  title?: string;
  body?: string;
}> {
  // STEP 0: Validate parameters using schema
  try {
    // Import schema here to avoid circular dependency issues
    const { sessionPrParamsSchema } = await import("../schemas/session.js");
    sessionPrParamsSchema.parse(params);
  } catch (error) {
    if (error instanceof Error && error.name === "ZodError") {
      // Extract the validation error message
      const zodError = error as any;
      const message = zodError.errors?.[0]?.message || "Invalid parameters";
      throw new ValidationError(message);
    }
    throw error;
  }

  try {
    // STEP 1: Validate we're in a session workspace and on a session branch
    const currentDir = process.cwd();
    const isSessionWorkspace = currentDir.includes("/sessions/");
    if (!isSessionWorkspace) {
      throw new MinskyError(
        "session pr command must be run from within a session workspace. Use 'minsky session start' first."
      );
    }

    // Get current git branch
    const gitService = createGitService();
    const currentBranch = await gitService.getCurrentBranch(currentDir);

    // STEP 2: Ensure we're NOT on a PR branch (should fail if on pr/* branch)
    if (currentBranch.startsWith("pr/")) {
      throw new MinskyError(
        `Cannot run session pr from PR branch '${currentBranch}'. Switch to your session branch first.`
      );
    }

    // STEP 3: Verify we're in a session directory (no branch format restriction)
    // The session name will be detected from the directory path or provided explicitly
    // Both task#XXX and named sessions are supported

    // STEP 4: Check for uncommitted changes
    const hasUncommittedChanges = await gitService.hasUncommittedChanges(currentDir);
    if (hasUncommittedChanges) {
      // Get the status of uncommitted changes to show in the error
      let statusInfo = "";
      try {
        const status = await gitService.getStatus(currentDir);
        const changes = [];

        if (status.modified.length > 0) {
          changes.push(`📝 Modified files (${status.modified.length}):`);
          status.modified.forEach((file) => changes.push(`   ${file}`));
        }

        if (status.untracked.length > 0) {
          changes.push(`📄 New files (${status.untracked.length}):`);
          status.untracked.forEach((file) => changes.push(`   ${file}`));
        }

        if (status.deleted.length > 0) {
          changes.push(`🗑️  Deleted files (${status.deleted.length}):`);
          status.deleted.forEach((file) => changes.push(`   ${file}`));
        }

        statusInfo = changes.length > 0 ? changes.join("\n") : "No detailed changes available";
      } catch (statusError) {
        statusInfo = "Unable to get detailed status.";
      }

      throw new MinskyError(
        `
🚫 Cannot create PR with uncommitted changes

You have uncommitted changes in your session workspace that need to be committed first.

Current changes:
${statusInfo}

To fix this, run one of the following:

📝 Commit your changes:
   git add .
   git commit -m "Your commit message"

📦 Or stash your changes temporarily:
   git stash

💡 Then try creating the PR again:
   minsky session pr --title "your title"

Need help? Run 'git status' to see what files have changed.
      `.trim()
      );
    }

    // Handle body content - read from file if bodyPath is provided
    let bodyContent = params.body;
    if (params.bodyPath) {
      try {
        // Resolve relative paths relative to current working directory
        const filePath = require("path").resolve(params.bodyPath);
        bodyContent = await readFile(filePath, "utf-8");

        if (!bodyContent.trim()) {
          throw new ValidationError(`Body file is empty: ${params.bodyPath}`);
        }

        log.debug(`Read PR body from file: ${filePath}`, {
          fileSize: bodyContent.length,
          bodyPath: params.bodyPath,
        });
      } catch (error) {
        if (error instanceof ValidationError) {
          throw error;
        }

        const errorMessage = getErrorMessage(error);
        if (errorMessage.includes("ENOENT") || errorMessage.includes("no such file")) {
          throw new ValidationError(`Body file not found: ${params.bodyPath}`);
        } else if (errorMessage.includes("EACCES") || errorMessage.includes("permission denied")) {
          throw new ValidationError(`Permission denied reading body file: ${params.bodyPath}`);
        } else {
          throw new ValidationError(
            `Failed to read body file: ${params.bodyPath}. ${errorMessage}`
          );
        }
      }
    }

    // Determine the session name
    let sessionName = params.session;
    const sessionDb = createSessionProvider();

    // If no session name provided but task ID is, try to find the session by task ID
    if (!sessionName && params.task) {
      const taskId = params.task;
      const sessionRecord = await sessionDb.getSessionByTaskId(taskId);
      if (sessionRecord) {
        sessionName = sessionRecord.session;
      } else {
        throw new MinskyError(`No session found for task ID ${taskId}`);
      }
    }

    // If still no session name, try to detect from current directory
    if (!sessionName) {
      try {
        // Extract session name from path - assuming standard path format
        const pathParts = currentDir.split("/");
        const sessionsIndex = pathParts.indexOf("sessions");
        if (sessionsIndex >= 0 && sessionsIndex < pathParts.length - 1) {
          sessionName = pathParts[sessionsIndex + 1];
        }
      } catch (error) {
        // If detection fails, throw error
        throw new MinskyError(
          "Could not detect session from current directory. Please specify a session name or task ID."
        );
      }

      if (!sessionName) {
        throw new MinskyError(
          "Could not detect session from current directory. Please specify a session name or task ID."
        );
      }
    }

    log.debug(`Creating PR for session: ${sessionName}`, {
      session: sessionName,
      title: params.title,
      hasBody: !!bodyContent,
      bodySource: params.bodyPath ? "file" : "parameter",
      baseBranch: params.baseBranch,
    });

    // STEP 5: Enhanced session update with conflict detection (unless --skip-update is specified)
    if (!params.skipUpdate) {
      log.cli("🔍 Checking for conflicts before PR creation...");
      
      try {
        // Use enhanced update with conflict detection options
        await updateSessionFromParams({
          name: sessionName,
          repo: params.repo,
          json: false,
          skipConflictCheck: params.skipConflictCheck,
          autoResolveDeleteConflicts: params.autoResolveDeleteConflicts,
          skipIfAlreadyMerged: true, // Skip update if changes already merged
        });
        log.cli("✅ Session updated successfully");
      } catch (error) {
<<<<<<< HEAD
        throw new MinskyError(
          `Failed to update session before creating PR: ${getErrorMessage(error)}`
        );
=======
        const errorMessage = error instanceof Error ? error.message : String(error);
        
        // Enhanced error handling for common conflict scenarios
        if (errorMessage.includes("already in base") || errorMessage.includes("already merged")) {
          log.cli("💡 Your session changes are already in the base branch. Proceeding with PR creation...");
        } else if (errorMessage.includes("conflicts")) {
          log.cli("⚠️  Merge conflicts detected. Consider using conflict resolution options:");
          log.cli("   • --auto-resolve-delete-conflicts: Auto-resolve delete/modify conflicts");
          log.cli("   • --skip-update: Skip update entirely if changes are already merged");
          throw new MinskyError(`Failed to update session before creating PR: ${errorMessage}`);
        } else {
          throw new MinskyError(`Failed to update session before creating PR: ${errorMessage}`);
        }
>>>>>>> f039790d
      }
    } else {
      log.cli("⏭️  Skipping session update (--skip-update specified)");
    }

    // STEP 6: Now proceed with PR creation
    const result = await preparePrFromParams({
      session: sessionName,
      title: params.title,
      body: bodyContent,
      baseBranch: params.baseBranch,
      debug: params.debug,
    });

    // Update task status to IN-REVIEW if associated with a task
    if (!params.noStatusUpdate) {
      const sessionRecord = await sessionDb.getSession(sessionName);
      if (sessionRecord?.taskId) {
        try {
          const taskService = new TaskService({
            workspacePath: process.cwd(),
            backend: "markdown",
          });
          await taskService.setTaskStatus(sessionRecord.taskId, TASK_STATUS.IN_REVIEW);
          log.cli(`Updated task #${sessionRecord.taskId} status to IN-REVIEW`);
        } catch (error) {
          log.warn(
            `Failed to update task status: ${getErrorMessage(error)}`
          );
        }
      }
    }

    return result;
  } catch (error) {
    log.error("Error creating PR for session", {
      session: params.session,
      task: params.task,
      bodyPath: params.bodyPath,
      error: getErrorMessage(error),
      stack: error instanceof Error ? error.stack : undefined,
    });
    throw error;
  }
}

/**
 * Approves and merges a session PR branch
 */
export async function approveSessionFromParams(
  params: {
    session?: string;
    task?: string;
    repo?: string;
    json?: boolean;
  },
  depsInput?: {
    sessionDB?: SessionProviderInterface;
    gitService?: GitServiceInterface;
    taskService?: {
      setTaskStatus?: (taskId: string, status: string) => Promise<any>;
      getBackendForTask?: (taskId: string) => Promise<any>;
    };
    workspaceUtils?: any;
    getCurrentSession?: (repoPath: string) => Promise<string | null>;
  }
): Promise<{
  session: string;
  commitHash: string;
  mergeDate: string;
  mergedBy: string;
  baseBranch: string;
  prBranch: string;
  taskId?: string;
}> {
  let sessionNameToUse = params.session;
  let taskId: string | undefined;

  // Set up session provider (use injected one or create default)
  const sessionDB = depsInput?.sessionDB || createSessionProvider();

  // Try to get session from task ID if provided
  if (params.task && !sessionNameToUse) {
    const taskIdToUse = taskIdSchema.parse(params.task);
    taskId = taskIdToUse;

    // Get session by task ID
    const session = await sessionDB.getSessionByTaskId(taskIdToUse);
    if (!session) {
      throw new ResourceNotFoundError(
        `No session found for task ${taskIdToUse}`,
        "task",
        taskIdToUse
      );
    }
    sessionNameToUse = session.session;
  }

  // Try to auto-detect session from repo path if no session name or task is provided
  if (!sessionNameToUse && params.repo) {
    const getCurrentSessionFunc = depsInput?.getCurrentSession || getCurrentSession;
    const detectedSession = await getCurrentSessionFunc(params.repo);
    if (detectedSession) {
      sessionNameToUse = detectedSession;
    }
  }

  // Validate that we have a session to work with
  if (!sessionNameToUse) {
    throw new ValidationError("No session detected. Please provide a session name or task ID");
  }

  // Get the session record
  const sessionRecord = await sessionDB.getSession(sessionNameToUse);
  if (!sessionRecord) {
    throw new ResourceNotFoundError(
      `Session "${sessionNameToUse}" not found`,
      "session",
      sessionNameToUse
    );
  }

  // BUG FIX: Use the original repo URL/path for task updates, not session workspace
  const originalRepoPath = params.repo || sessionRecord.repoUrl || process.cwd();

  // Set up default dependencies with the correct repo path
  const deps = {
    sessionDB: depsInput?.sessionDB || sessionDB,
    gitService: depsInput?.gitService || createGitService(),
    taskService:
      depsInput?.taskService ||
      new TaskService({
        workspacePath: originalRepoPath,
        backend: "markdown",
      }),
    workspaceUtils: depsInput?.workspaceUtils || WorkspaceUtils,
    getCurrentSession: depsInput?.getCurrentSession || getCurrentSession,
  };

  // If no taskId from params, use the one from session record
  if (!taskId && sessionRecord.taskId) {
    taskId = sessionRecord.taskId;
  }

  // BUG FIX: Use originalRepoPath for all git operations instead of session workspace
  // This ensures approval operations happen in the main repository, not the session workspace
  // The session workspace state becomes irrelevant for approval
  const workingDirectory = originalRepoPath;

  // Determine PR branch name (pr/<session-name>)
  const featureBranch = sessionNameToUse;
  const prBranch = `pr/${featureBranch}`;
  const baseBranch = "main"; // Default base branch, could be made configurable

  try {
    // Execute git commands to merge the PR branch in the main repository
    // First, check out the base branch
    await deps.gitService.execInRepository(workingDirectory, `git checkout ${baseBranch}`);
    // Fetch latest changes
    await deps.gitService.execInRepository(workingDirectory, "git fetch origin");
    // Perform the fast-forward merge from local PR branch
    await deps.gitService.execInRepository(workingDirectory, `git merge --ff-only ${prBranch}`);

    // Get commit hash and date
    const commitHash = (
      await deps.gitService.execInRepository(workingDirectory, "git rev-parse HEAD")
    ).trim();
    const mergeDate = new Date().toISOString();
    const mergedBy = (
      await deps.gitService.execInRepository(workingDirectory, "git config user.name")
    ).trim();

    // Push the changes
    await deps.gitService.execInRepository(workingDirectory, `git push origin ${baseBranch}`);

    // Delete the PR branch from remote only if it exists there
    try {
      // Check if remote branch exists first
      await deps.gitService.execInRepository(
        workingDirectory,
        `git show-ref --verify --quiet refs/remotes/origin/${prBranch}`
      );
      // If it exists, delete it
      await deps.gitService.execInRepository(
        workingDirectory,
        `git push origin --delete ${prBranch}`
      );
    } catch (error) {
      // Remote branch doesn't exist, which is fine - just log it
      log.debug(`Remote PR branch ${prBranch} doesn't exist, skipping deletion`);
    }

    // Create merge info
    const mergeInfo = {
      session: sessionNameToUse,
      commitHash,
      mergeDate,
      mergedBy,
      baseBranch,
      prBranch,
      taskId,
    };

    // Update task status to DONE if we have a task ID
    if (taskId && deps.taskService.setTaskStatus) {
      try {
        await deps.taskService.setTaskStatus(taskId, TASK_STATUS.DONE);
        log.cli(`Updated task ${taskId} status to DONE`);
      } catch (error) {
        // BUG FIX: Use proper logging instead of console.error and make error visible
        const errorMsg = `Failed to update task status: ${getErrorMessage(error)}`;
        log.error(errorMsg, { taskId, error });
        log.cli(`Warning: ${errorMsg}`);
        // Still don't fail the whole operation, but now errors are visible
      }
    }

    return mergeInfo;
  } catch (error) {
    if (error instanceof MinskyError) {
      throw error;
    } else {
      throw new MinskyError(
        `Failed to approve session: ${getErrorMessage(error)}`
      );
    }
  }
}

/**
 * Creates a default SessionProvider implementation
 * This factory function provides a consistent way to get a session provider with optional customization
 */
export function createSessionProvider(options?: {
  dbPath?: string;
  useNewBackend?: boolean;
}): SessionProviderInterface {
  // Always use the new configuration-based backend
  return new SessionDbAdapter();
}

/**
 * Inspects current session based on workspace location
 */
export async function inspectSessionFromParams(params: {
  json?: boolean;
}): Promise<Session | null> {
  // Auto-detect the current session from the workspace
  const context = await getCurrentSessionContext(process.cwd());

  if (!context?.sessionId) {
    throw new ResourceNotFoundError("No session detected for the current workspace");
  }

  const session = await createSessionProvider().getSession(context.sessionId);

  return session;
}

/**
 * Interface for session review parameters
 */
export interface SessionReviewParams {
  session?: string;
  task?: string;
  repo?: string;
  output?: string;
  json?: boolean;
  prBranch?: string;
}

/**
 * Interface for session review result
 */
export interface SessionReviewResult {
  session: string;
  taskId?: string;
  taskSpec?: string;
  prDescription?: string;
  prBranch: string;
  baseBranch: string;
  diff?: string;
  diffStats?: {
    filesChanged: number;
    insertions: number;
    deletions: number;
  };
}

/**
 * Reviews a session PR by gathering and displaying relevant information
 */
export async function sessionReviewFromParams(
  params: SessionReviewParams,
  depsInput?: {
    sessionDB?: SessionProviderInterface;
    gitService?: GitServiceInterface;
    taskService?: TaskServiceInterface & {
      getTaskSpecData?: (taskId: string) => Promise<string>;
    };
    workspaceUtils?: WorkspaceUtilsInterface;
    getCurrentSession?: typeof getCurrentSession;
  }
): Promise<SessionReviewResult> {
  // Set up default dependencies if not provided
  const deps = {
    sessionDB: depsInput?.sessionDB || createSessionProvider(),
    gitService: depsInput?.gitService || createGitService(),
    taskService:
      depsInput?.taskService ||
      new TaskService({
        workspacePath: params.repo || process.cwd(),
        backend: "markdown",
      }),
    workspaceUtils: depsInput?.workspaceUtils || WorkspaceUtils,
    getCurrentSession: depsInput?.getCurrentSession || getCurrentSession,
  };

  let sessionNameToUse = params.session;
  let taskId: string | undefined;

  // Try to get session from task ID if provided
  if (params.task && !sessionNameToUse) {
    const taskIdToUse = taskIdSchema.parse(params.task);
    taskId = taskIdToUse;

    // Get session by task ID
    const session = await deps.sessionDB.getSessionByTaskId(taskIdToUse);
    if (!session) {
      throw new ResourceNotFoundError(
        `No session found for task ${taskIdToUse}`,
        "task",
        taskIdToUse
      );
    }
    sessionNameToUse = session.session;
  }

  // If session is still not set, try to detect it from repo path
  if (!sessionNameToUse && params.repo) {
    try {
      const sessionContext = await deps.getCurrentSession(params.repo);
      if (sessionContext) {
        sessionNameToUse = sessionContext;
      }
    } catch (error) {
      // Just log and continue - session detection is optional
      log.debug("Failed to detect session from repo path", {
        error: getErrorMessage(error),
        repoPath: params.repo,
      });
    }
  }

  // If session is still not set, try to detect from current directory
  if (!sessionNameToUse) {
    try {
      const currentDir = process.cwd();
      const sessionContext = await deps.getCurrentSession(currentDir);
      if (sessionContext) {
        sessionNameToUse = sessionContext;
      }
    } catch (error) {
      // Just log and continue - session detection is optional
      log.debug("Failed to detect session from current directory", {
        error: getErrorMessage(error),
        currentDir: process.cwd(),
      });
    }
  }

  // Validate that we have a session to work with
  if (!sessionNameToUse) {
    throw new ValidationError("No session detected. Please provide a session name or task ID");
  }

  // Get the session record
  const sessionRecord = await deps.sessionDB.getSession(sessionNameToUse);
  if (!sessionRecord) {
    throw new ResourceNotFoundError(
      `Session "${sessionNameToUse}" not found`,
      "session",
      sessionNameToUse
    );
  }

  // If no taskId from params, use the one from session record
  if (!taskId && sessionRecord.taskId) {
    taskId = sessionRecord.taskId;
  }

  // Get session workdir
  const sessionWorkdir = await deps.sessionDB.getSessionWorkdir(sessionNameToUse);

  // Determine PR branch name (pr/<session-name>)
  const prBranchToUse = params.prBranch || `pr/${sessionNameToUse}`;
  const baseBranch = "main"; // Default base branch, could be made configurable

  // Initialize result
  const result: SessionReviewResult = {
    session: sessionNameToUse,
    taskId,
    prBranch: prBranchToUse,
    baseBranch,
  };

  // 1. Get task specification if available
  if (taskId) {
    try {
      const taskService = deps.taskService;

      // Check if taskService has getTaskSpecData method dynamically
      if (
        "getTaskSpecData" in taskService &&
        typeof (taskService as any).getTaskSpecData === "function"
      ) {
        const taskSpec = await (taskService as any).getTaskSpecData(taskId);
        result.taskSpec = taskSpec;
      } else {
        log.debug("Task service does not support getTaskSpecData method");
      }
    } catch (error) {
      log.debug("Error getting task specification", {
        error: getErrorMessage(error),
        taskId,
      });
    }
  }

  // 2. Get PR description (from git log of the PR branch)
  try {
    // First check if the branch exists remotely
    const remoteBranchOutput = await deps.gitService.execInRepository(
      sessionWorkdir,
      `git ls-remote --heads origin ${prBranchToUse}`
    );
    const remoteBranchExists = remoteBranchOutput.trim().length > 0;

    if (remoteBranchExists) {
      // Fetch the PR branch to ensure we have latest
      await deps.gitService.execInRepository(sessionWorkdir, `git fetch origin ${prBranchToUse}`);

      // Get the PR description from the remote branch's last commit
      const prDescription = await deps.gitService.execInRepository(
        sessionWorkdir,
        `git log -1 --pretty=format:%B origin/${prBranchToUse}`
      );

      result.prDescription = prDescription;
    } else {
      // Check if branch exists locally
      const localBranchOutput = await deps.gitService.execInRepository(
        sessionWorkdir,
        `git show-ref --verify --quiet refs/heads/${prBranchToUse} || echo 'not-exists'`
      );
      const localBranchExists = localBranchOutput.trim() !== "not-exists";

      if (localBranchExists) {
        // Get the PR description from the local branch's last commit
        const prDescription = await deps.gitService.execInRepository(
          sessionWorkdir,
          `git log -1 --pretty=format:%B ${prBranchToUse}`
        );

        result.prDescription = prDescription;
      }
    }
  } catch (error) {
    log.debug("Error getting PR description", {
      error: getErrorMessage(error),
      prBranch: prBranchToUse,
    });
  }

  // 3. Get diff stats and full diff
  try {
    // Fetch latest changes
    await deps.gitService.execInRepository(sessionWorkdir, "git fetch origin");

    // Get diff stats
    const diffStatsOutput = await deps.gitService.execInRepository(
      sessionWorkdir,
      `git diff --stat origin/${baseBranch}...origin/${prBranchToUse}`
    );

    // Parse diff stats
    const statsMatch = diffStatsOutput.match(
      /(\d+) files? changed(?:, (\d+) insertions?\(\+\))?(?:, (\d+) deletions?\(-\))?/
    );
    if (statsMatch) {
      result.diffStats = {
        filesChanged: parseInt(statsMatch[1] || "0", 10),
        insertions: parseInt(statsMatch[2] || "0", 10),
        deletions: parseInt(statsMatch[3] || "0", 10),
      };
    }

    // Get full diff
    const diffOutput = await deps.gitService.execInRepository(
      sessionWorkdir,
      `git diff origin/${baseBranch}...origin/${prBranchToUse}`
    );

    result.diff = diffOutput;
  } catch (error) {
    log.debug("Error getting diff information", {
      error: getErrorMessage(error),
      baseBranch,
      prBranch: prBranchToUse,
    });
  }

  return result;
}

// Re-export types from session-db module for convenience
export type { SessionRecord, SessionDbState } from "./session/session-db";

// Re-export the SessionDbAdapter class
export { SessionDbAdapter } from "./session/session-db-adapter";

// Export SessionDB as function for backward compatibility with existing imports
// This replaces the old class-based compatibility layer with a cleaner function-based approach
export const SessionDB = createSessionProvider;<|MERGE_RESOLUTION|>--- conflicted
+++ resolved
@@ -1,7 +1,7 @@
 import { existsSync, rmSync } from "fs";
 import { readFile, writeFile, mkdir, access, rename } from "fs/promises";
 import { join } from "path";
-<<<<<<< HEAD
+import { getMinskyStateDir, getSessionDbPath } from "../utils/paths.js";
 import { 
   MinskyError, 
   ResourceNotFoundError, 
@@ -10,10 +10,6 @@
   createCommandFailureMessage,
   createErrorContext
 } from "../errors/index.js";
-=======
-import { getMinskyStateDir, getSessionDbPath } from "../utils/paths.js";
-import { MinskyError, ResourceNotFoundError, ValidationError } from "../errors/index.js";
->>>>>>> f039790d
 import { taskIdSchema } from "../schemas/common.js";
 import type {
   SessionListParams,
@@ -124,300 +120,6 @@
 }
 
 /**
-<<<<<<< HEAD
- * Session database operations
- */
-export class SessionDB implements SessionProviderInterface {
-  private readonly dbPath: string;
-  private readonly baseDir: string; // Add baseDir property
-
-  constructor(dbPath?: string) {
-    const xdgStateHome = process.env.XDG_STATE_HOME || join(process.env.HOME || "", ".local/state");
-
-    if (dbPath) {
-      this.dbPath = dbPath;
-      // For custom dbPath, set baseDir based on a parallel directory structure
-      this.baseDir = join(dbPath, "..", "..", "git");
-    } else {
-      this.dbPath = join(xdgStateHome, "minsky", "session-db.json");
-      this.baseDir = join(xdgStateHome, "minsky", "git");
-    }
-  }
-
-  private async ensureDbDir(): Promise<void> {
-    const dbDir = join(this.dbPath, "..");
-    await mkdir(dbDir, { recursive: true });
-  }
-
-  private async readDb(): Promise<SessionRecord[]> {
-    try {
-      if (!existsSync(this.dbPath)) {
-        return [];
-      }
-      const data = await readFile(this.dbPath, "utf8");
-      const sessions = JSON.parse(data);
-
-      // Migrate existing sessions to include repoName
-      return sessions.map((session: SessionRecord) => {
-        if (!session.repoName && session.repoUrl) {
-          session.repoName = normalizeRepoName(session.repoUrl);
-        }
-        return session;
-      });
-    } catch (e) {
-      return [];
-    }
-  }
-
-  // Alias for readDb to maintain backward compatibility with tests
-  async getSessions(): Promise<SessionRecord[]> {
-    return this.readDb();
-  }
-
-  private async writeDb(sessions: SessionRecord[]): Promise<void> {
-    try {
-      await this.ensureDbDir();
-      await writeFile(this.dbPath, JSON.stringify(sessions, null, 2));
-    } catch (error) {
-      log.error(getErrorMessage(error));
-    }
-  }
-
-  // Alias for writeDb to maintain backward compatibility with tests
-  async saveSessions(sessions: SessionRecord[]): Promise<void> {
-    return this.writeDb(sessions);
-  }
-
-  async addSession(record: SessionRecord): Promise<void> {
-    const sessions = await this.readDb();
-    sessions.push(record);
-    await this.writeDb(sessions);
-  }
-
-  async listSessions(): Promise<SessionRecord[]> {
-    return this.readDb();
-  }
-
-  async getSession(session: string): Promise<SessionRecord | null> {
-    const sessions = await this.readDb();
-    return sessions.find((s) => s.session === session) || null;
-  }
-
-  async updateSession(
-    session: string,
-    updates: Partial<Omit<SessionRecord, "session">>
-  ): Promise<void> {
-    const sessions = await this.readDb();
-    const index = sessions.findIndex((s) => s.session === session);
-    if (index !== -1) {
-      const { session: _, ...safeUpdates } = updates as any;
-      sessions[index] = { ...sessions[index], ...safeUpdates };
-      await this.writeDb(sessions);
-    }
-  }
-
-  async getSessionByTaskId(taskId: string): Promise<SessionRecord | null> {
-    try {
-      // Normalize both stored and input task IDs to allow matching with or without #
-      const normalize = (id: string | undefined) => {
-        if (!id) return undefined;
-        return id.startsWith("#") ? id : `#${id}`;
-      };
-      const sessions = await this.readDb();
-      const normalizedInput = normalize(taskId);
-      const found = sessions.find((s) => normalize(s.taskId) === normalizedInput);
-      return found || null; // Ensure we return null, not undefined
-    } catch (error) {
-      log.error(getErrorMessage(error));
-      return null;
-    }
-  }
-
-  async deleteSession(session: string): Promise<boolean> {
-    try {
-      const sessions = await this.readDb();
-      const index = sessions.findIndex((s) => s.session === session);
-      if (index === -1) {
-        return false;
-      }
-      sessions.splice(index, 1);
-      await this.writeDb(sessions);
-      return true;
-    } catch (error) {
-      log.error(getErrorMessage(error));
-      return false;
-    }
-  }
-
-  /**
-   * Gets the repository path for a session, checking both legacy and new paths
-   * @param record The session record or session result
-   * @returns The repository path
-   */
-  async getRepoPath(record: SessionRecord | any): Promise<string> {
-    // Add defensive checks for the input to avoid paths[1] error
-    if (!record) {
-      throw new Error("Session record is required");
-    }
-
-    // Special handling for SessionResult type returned by startSessionFromParams
-    if (record.sessionRecord) {
-      return this.getRepoPath(record.sessionRecord);
-    }
-
-    // Special handling for CloneResult
-    if (record.cloneResult?.workdir) {
-      return record.cloneResult.workdir;
-    }
-
-    // Handle case when repoName or session is missing
-    if (!record.repoName || !record.session) {
-      // If we have repoPath, use it directly
-      if (record.repoPath) {
-        return record.repoPath;
-      }
-      // For workdir in some objects
-      if (record.workdir) {
-        return record.workdir;
-      }
-      throw new Error("Invalid session record: missing repoName or session");
-    }
-
-    // If the record already has a repoPath, use that
-    if (record.repoPath) {
-      return record.repoPath;
-    }
-
-    // Fix for local repository paths: handle the case where repoName contains slashes
-    // GitService.clone normalizes slashes to dashes, so we need to do the same here
-    let normalizedRepoName = record.repoName;
-    if (normalizedRepoName.startsWith("local/")) {
-      // Replace slashes with dashes in the path segments after "local/"
-      const parts = normalizedRepoName.split("/");
-      if (parts.length > 1) {
-        // Keep "local" as is, but normalize the rest
-        normalizedRepoName = `${parts[0]}-${parts.slice(1).join("-")}`;
-      }
-    }
-
-    // Check for new path first (with sessions subdirectory)
-    const newPath = join(this.baseDir, normalizedRepoName, "sessions", record.session);
-    if (await this.repoExists(newPath)) {
-      return newPath;
-    }
-
-    // Try another common pattern for local repos
-    const altPath = join(
-      this.baseDir,
-      normalizedRepoName.replace(/\//g, "-"),
-      "sessions",
-      record.session
-    );
-    if (await this.repoExists(altPath)) {
-      return altPath;
-    }
-
-    // Fall back to legacy path
-    const legacyPath = join(this.baseDir, normalizedRepoName, record.session);
-    if (await this.repoExists(legacyPath)) {
-      return legacyPath;
-    }
-
-    // Default to new path structure even if it"s not exist yet
-    try {
-      // If the directory doesn't exist, try to create it
-      // This ensures session directories are created even if git clone encounters issues
-      await mkdir(join(this.baseDir, normalizedRepoName, "sessions"), { recursive: true });
-      return newPath;
-    } catch (error) {
-      // If we can't create the directory, fall back to the original path
-      log.error(`Warning: Failed to create session directory: ${getErrorMessage(error)}`);
-      return newPath;
-    }
-  }
-
-  /**
-   * Check if a repository exists at the given path
-   * @param path The repository path to check
-   * @returns true if the repository exists
-   */
-  private async repoExists(path: string): Promise<boolean> {
-    try {
-      await access(path);
-      return true;
-    } catch (err) {
-      return false;
-    }
-  }
-
-  /**
-   * Get the new repository path with sessions subdirectory for a session
-   * @param repoName The repository name
-   * @param sessionId The session ID
-   * @returns The new repository path
-   */
-  getNewSessionRepoPath(repoName: string, sessionId: string): string {
-    return join(this.baseDir, repoName, "sessions", sessionId);
-  }
-
-  /**
-   * Get the working directory for a session
-   * For backward compatibility with tests
-   * @param sessionName The session name
-   * @returns The working directory path
-   */
-  async getSessionWorkdir(sessionName: string): Promise<string> {
-    const session = await this.getSession(sessionName);
-    if (!session) {
-      throw new Error(`Session "${sessionName}" not found.`);
-    }
-    return this.getRepoPath(session);
-  }
-
-  /**
-   * Migrate all sessions to use the sessions subdirectory structure
-   * This is called once to migrate existing repositories
-   */
-  async migrateSessionsToSubdirectory(): Promise<void> {
-    const sessions = await this.readDb();
-    let modified = false;
-
-    for (const session of sessions) {
-      // Skip sessions that already have a repoPath
-      if (session.repoPath?.includes("/sessions/")) {
-        continue;
-      }
-
-      const legacyPath = join(this.baseDir, session.repoName, session.session);
-      const newPath = join(this.baseDir, session.repoName, "sessions", session.session);
-
-      // Check if legacy path exists
-      if (await this.repoExists(legacyPath)) {
-        // Create new path directory structure
-        await mkdir(join(this.baseDir, session.repoName, "sessions"), { recursive: true });
-
-        // Move repository to new location
-        try {
-          await rename(legacyPath, newPath);
-          // Update session record
-          session.repoPath = newPath;
-          modified = true;
-        } catch (err) {
-          log.error(`Failed to migrate session ${session.session}:`, { error: err });
-        }
-      }
-    }
-
-    // Save changes
-    if (modified) {
-      await this.writeDb(sessions);
-    }
-  }
-}
-
-/**
-=======
->>>>>>> f039790d
  * Gets session details based on parameters
  * Using proper dependency injection for better testability
  */
@@ -1101,9 +803,8 @@
     }
   } catch (error) {
     log.error("Session update failed", {
-<<<<<<< HEAD
       error: getErrorMessage(error),
-      name,
+      name: sessionName,
     });
     if (error instanceof MinskyError) {
       throw error;
@@ -1113,12 +814,6 @@
         error
       );
     }
-=======
-      error: error instanceof Error ? error.message : String(error),
-      name: sessionName,
-    });
-    throw error;
->>>>>>> f039790d
   }
 }
 
@@ -1322,12 +1017,7 @@
         });
         log.cli("✅ Session updated successfully");
       } catch (error) {
-<<<<<<< HEAD
-        throw new MinskyError(
-          `Failed to update session before creating PR: ${getErrorMessage(error)}`
-        );
-=======
-        const errorMessage = error instanceof Error ? error.message : String(error);
+        const errorMessage = getErrorMessage(error);
         
         // Enhanced error handling for common conflict scenarios
         if (errorMessage.includes("already in base") || errorMessage.includes("already merged")) {
@@ -1340,7 +1030,6 @@
         } else {
           throw new MinskyError(`Failed to update session before creating PR: ${errorMessage}`);
         }
->>>>>>> f039790d
       }
     } else {
       log.cli("⏭️  Skipping session update (--skip-update specified)");
