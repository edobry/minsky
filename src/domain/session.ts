// Domain Session - Lightweight Orchestration Layer
// Delegates to extracted command and operation modules

// Re-export all types from the extracted types module
export * from "./session/types";

// Import command implementations from extracted modules
import { sessionList } from "./session/commands/list-command";
import { sessionGet } from "./session/commands/get-command";
import { sessionStart } from "./session/commands/start-command";
import { sessionDelete } from "./session/commands/delete-command";
import { getSessionDirFromParams } from "./session/commands/dir-command";
import { sessionUpdate } from "./session/commands/update-command";
import { sessionPr } from "./session/commands/pr-command";
import { sessionApprove } from "./session/commands/approve-command";
import { sessionReview } from "./session/commands/review-command";
import { sessionInspect } from "./session/commands/inspect-command";

// Import operation implementations from extracted modules
import { createSessionProvider } from "./session/session-db-adapter";

// Import types for function signatures
import type {
  SessionListParams,
  SessionGetParams,
  SessionStartParams,
  SessionDeleteParams,
  SessionDirParams,
  SessionUpdateParams,
  SessionPrParams,
} from "../schemas/session";

<<<<<<< HEAD
export interface SessionRecord {
  session: string;
  repoName: string;
  repoUrl: string;
  createdAt: string;
  taskId?: string;
  backendType?: "local" | "remote" | "github"; // Added for repository backend support
  github?: {
    owner?: string;
    repo?: string;
    token?: string;
  };
  remote?: {
    authMethod?: "ssh" | "https" | "token";
    depth?: number;
  };
  branch?: string; // Branch property is already part of the interface
  prState?: {
    branchName: string;
    exists: boolean;
    lastChecked: string; // ISO timestamp
    createdAt?: string;   // When PR branch was created
    mergedAt?: string;    // When merged (for cleanup)
  };
}

export interface Session {
  session: string;
  repoUrl?: string;
  repoName?: string;
  branch?: string;
  createdAt?: string;
  taskId?: string;
  backendType?: "local" | "remote" | "github";
  github?: {
    owner?: string;
    repo?: string;
    token?: string;
  };
  remote?: {
    authMethod?: "ssh" | "https" | "token";
    depth?: number;
  };
}

/**
 * Interface for session database operations
 * This defines the contract for session management functionality
 */
export interface SessionProviderInterface {
  /**
   * Get all available sessions
   */
  listSessions(): Promise<SessionRecord[]>;

  /**
   * Get a specific session by name
   */
  getSession(session: string): Promise<SessionRecord | null>;

  /**
   * Get a specific session by task ID
   */
  getSessionByTaskId(taskId: string): Promise<SessionRecord | null>;

  /**
   * Add a new session to the database
   */
  addSession(record: SessionRecord): Promise<void>;

  /**
   * Update an existing session
   */
  updateSession(session: string, updates: Partial<Omit<SessionRecord, "session">>): Promise<void>;

  /**
   * Delete a session by name
   */
  deleteSession(session: string): Promise<boolean>;

  /**
   * Get the repository path for a session
   */
  getRepoPath(record: SessionRecord | any): Promise<string>;

  /**
   * Get the working directory for a session
   */
  getSessionWorkdir(sessionName: string): Promise<string>;
}

/**
 * Gets session details based on parameters
 * Using proper dependency injection for better testability
 * Now includes auto-detection capabilities via unified session context resolver
 */
export async function getSessionFromParams(
  params: SessionGetParams,
  depsInput?: {
    sessionDB?: SessionProviderInterface;
  }
): Promise<Session | null> {
  const { name, task, repo } = params;

  // Set up dependencies with defaults
  const deps = {
    sessionDB: depsInput?.sessionDB || createSessionProvider(),
  };

  try {
    // Use unified session context resolver with auto-detection support
    const resolvedContext = await resolveSessionContextWithFeedback({
      session: name,
      task: task,
      repo: repo,
      sessionProvider: deps.sessionDB,
      allowAutoDetection: true,
    });

    // Get the session details using the resolved session name
    return deps.sessionDB.getSession(resolvedContext.sessionName);
  } catch (error) {
    // If error is about missing session requirements, provide better user guidance
    if (error instanceof ValidationError) {
      throw new ResourceNotFoundError(
        "No session detected. Please provide a session name (--name), task ID (--task), or run this command from within a session workspace."
      );
    }
    throw error;
  }
}

/**
 * Lists all sessions based on parameters
 * Using proper dependency injection for better testability
 */
export async function listSessionsFromParams(
  params: SessionListParams,
  depsInput?: {
    sessionDB?: SessionProviderInterface;
  }
): Promise<Session[]> {
  // Set up dependencies with defaults
  const deps = {
    sessionDB: depsInput?.sessionDB || createSessionProvider(),
  };

  return deps.sessionDB.listSessions();
}

/**
 * Starts a new session based on parameters
 * Using proper dependency injection for better testability
 */
export async function startSessionFromParams(
  params: SessionStartParams,
  depsInput?: {
    sessionDB?: SessionProviderInterface;
    gitService?: GitServiceInterface;
    taskService?: TaskServiceInterface;
    workspaceUtils?: WorkspaceUtilsInterface;
    resolveRepoPath?: typeof resolveRepoPath;
  }
): Promise<Session> {
  // Validate parameters using Zod schema (already done by type)
  const { name, repo, task, description, branch, noStatusUpdate, quiet, json, skipInstall, packageManager } =
    params;

  // Create dependencies with defaults
  const deps = {
    sessionDB: depsInput?.sessionDB || createSessionProvider(),
    gitService: depsInput?.gitService || createGitService(),
    taskService:
      depsInput?.taskService ||
      new TaskService({
        workspacePath: process.cwd(),
        backend: "markdown",
      }),
    workspaceUtils: depsInput?.workspaceUtils || WorkspaceUtils.createWorkspaceUtils(),
    resolveRepoPath: depsInput?.resolveRepoPath || resolveRepoPath,
  };

  try {
    log.debug("Starting session with params", {
      name,
      task,
      inputBranch: branch,
      noStatusUpdate,
      quiet,
      json,
      skipInstall,
      packageManager,
    });

    const currentDir = process.env.PWD || process.cwd();
    const isInSession = await deps.workspaceUtils.isSessionWorkspace(currentDir);
    if (isInSession) {
      throw new MinskyError(`🚫 Cannot Start Session from Within Another Session

You're currently inside a session workspace, but sessions can only be created from the main workspace.

📍 Current location: ${currentDir}

🔄 How to exit this session workspace:

1️⃣ Navigate to your main workspace:
   cd /path/to/your/main/project

2️⃣ Or use the session directory command to find your way:
   minsky session dir

3️⃣ Then try creating your session again:
   minsky session start --task <id> [session-name]
   minsky session start --description "<description>" [session-name]

💡 Why this restriction exists:
Sessions are isolated workspaces for specific tasks. Creating nested sessions would cause conflicts and confusion.

Need help? Run 'minsky sessions list' to see all available sessions.`);
    }

    // Determine repo URL or path first
    let repoUrl = repo;
    if (!repoUrl) {
      try {
        repoUrl = await deps.resolveRepoPath({});
      } catch (err) {
        const error = err instanceof Error ? err : new Error(String(err));
        throw new MinskyError(
          `--repo is required (not in a git repo and no --repo provided): ${error.message}`
        );
      }
    }

    // Determine the session name using task ID if provided
    let sessionName = name;
    let taskId: string | undefined = task;

    // Auto-create task if description is provided but no task ID
    if (description && !taskId) {
      const taskSpec = createTaskFromDescription(description);
      const createdTask = await deps.taskService.createTaskFromTitleAndDescription(
        taskSpec.title,
        taskSpec.description
      );
      taskId = createdTask.id;
      if (!quiet) {
        log.cli(`Created task ${taskId}: ${taskSpec.title}`);
      }
    }



    if (taskId && !sessionName) {
      // Normalize the task ID format using Zod validation
      const normalizedTaskId = taskIdSchema.parse(taskId);
      taskId = normalizedTaskId;

      // Verify the task exists
      const taskObj = await deps.taskService.getTask(normalizedTaskId);
      if (!taskObj) {
        throw new ResourceNotFoundError(`Task ${taskId} not found`, "task", taskId);
      }

      // Use the task ID as the session name
      sessionName = `task${taskId}`;
    }

    if (!sessionName) {
      throw new ValidationError("Session name could not be determined from task ID");
    }

    // Check if session already exists
    const existingSession = await deps.sessionDB.getSession(sessionName);
    if (existingSession) {
      throw new MinskyError(`Session '${sessionName}' already exists`);
    }

    // Check if a session already exists for this task
    if (taskId) {
      const existingSessions = await deps.sessionDB.listSessions();
      const taskSession = existingSessions.find((s: SessionRecord) => {
        const normalizedSessionTaskId = s.taskId?.startsWith("#") ? s.taskId : `#${s.taskId}`;
        const normalizedInputTaskId = taskId?.startsWith("#") ? taskId : `#${taskId}`;
        return normalizedSessionTaskId === normalizedInputTaskId;
      });

      if (taskSession) {
        throw new MinskyError(
          `A session for task ${taskId} already exists: '${taskSession.session}'`
        );
      }
    }

    // Extract the repository name
    const repoName = normalizeRepoName(repoUrl);

    // Normalize the repo name for local repositories to ensure path consistency
    let normalizedRepoName = repoName;
    if (repoName.startsWith("local/")) {
      // Replace slashes with dashes in the path segments after "local/"
      const parts = repoName.split("/");
      if (parts.length > 1) {
        // Keep "local" as is, but normalize the rest
        normalizedRepoName = `${parts[0]}-${parts.slice(1).join("-")}`;
      }
    } else {
      // For other repository types, normalize as usual
      normalizedRepoName = repoName.replace(/[^a-zA-Z0-9-_]/g, "-");
    }

    // Generate the expected repository path using simplified session-ID-based structure
    const sessionDir = getSessionDir(sessionName);

    // Check if session directory already exists and clean it up
    if (existsSync(sessionDir)) {
      try {
        rmSync(sessionDir, { recursive: true, force: true });
      } catch (error) {
        throw new MinskyError(
          `Failed to clean up existing session directory: ${getErrorMessage(error)}`
        );
      }
    }

    // Prepare session record but don't add to DB yet
    const sessionRecord: SessionRecord = {
      session: sessionName,
      repoUrl,
      repoName,
      createdAt: new Date().toISOString(),
      taskId,
      branch: branch || sessionName,
    };

    let sessionAdded = false;
    // Define branchName outside try block so it's available in return statement
    const branchName = branch || sessionName;

    try {
      // First clone the repo
      const gitCloneResult = await deps.gitService.clone({
        repoUrl,
        session: sessionName,
        workdir: sessionDir, // Explicit workdir path computed by SessionDB
      });

      // Create a branch based on the session name - use branchWithoutSession
      // since session record hasn't been added to DB yet
      const branchResult = await deps.gitService.branchWithoutSession({
        repoName: normalizedRepoName,
        session: sessionName,
        branch: branchName,
      });

      // Only add session to DB after git operations succeed
      await deps.sessionDB.addSession(sessionRecord);
      sessionAdded = true;
    } catch (gitError) {
      // Clean up session record if it was added but git operations failed
      if (sessionAdded) {
        try {
          await deps.sessionDB.deleteSession(sessionName);
        } catch (cleanupError) {
          log.error("Failed to cleanup session record after git error", {
            sessionName,
            gitError: getErrorMessage(gitError),
            cleanupError:
              getErrorMessage(cleanupError),
          });
        }
      }

      // Clean up the directory if it was created
      if (existsSync(sessionDir)) {
        try {
          rmSync(sessionDir, { recursive: true, force: true });
        } catch (cleanupError) {
          log.error("Failed to cleanup session directory after git error", {
            sessionDir,
            gitError: getErrorMessage(gitError),
            cleanupError:
              getErrorMessage(cleanupError),
          });
        }
      }

      throw gitError;
    }

    // Install dependencies if not skipped
    if (!skipInstall) {
      try {
        const { success, error } = await installDependencies(sessionDir, {
          packageManager: packageManager,
          quiet: quiet,
        });

        if (!success && !quiet) {
          log.cliWarn(`Warning: Dependency installation failed. You may need to run install manually.
Error: ${error}`);
        }
      } catch (installError) {
        // Log but don't fail session creation
        if (!quiet) {
          log.cliWarn(
            `Warning: Dependency installation failed. You may need to run install manually.
Error: ${getErrorMessage(installError)}`
          );
        }
      }
    }

    // Update task status to IN-PROGRESS if requested and if we have a task ID
    if (taskId && !noStatusUpdate) {
      try {
        // Get the current status first
        const previousStatus = await deps.taskService.getTaskStatus(taskId);

        // Update the status to IN-PROGRESS
        await deps.taskService.setTaskStatus(taskId, TASK_STATUS.IN_PROGRESS);
      } catch (error) {
        // Log the error but don't fail the session creation
        log.cliWarn(
          `Warning: Failed to update status for task ${taskId}: ${getErrorMessage(error)}`
        );
      }
    }

    if (!quiet) {
      log.debug(`Started session for task ${taskId}`, { session: sessionName });
    }

    return {
      session: sessionName,
      repoUrl,
      repoName: normalizedRepoName,
      branch: branchName,
      taskId,
    };
  } catch (error) {
    if (error instanceof MinskyError) {
      throw error;
    } else {
      throw new MinskyError(
        `Failed to start session: ${getErrorMessage(error)}`,
        error
      );
    }
  }
}

/**
 * Deletes a session based on parameters
 * Using proper dependency injection for better testability
 */
export async function deleteSessionFromParams(
  params: SessionDeleteParams,
  depsInput?: {
    sessionDB?: SessionProviderInterface;
  }
): Promise<boolean> {
  const { name, task, repo } = params;

  // Set up dependencies with defaults
  const deps = {
    sessionDB: depsInput?.sessionDB || createSessionProvider(),
  };

  try {
    // Use unified session context resolver with auto-detection support
    const resolvedContext = await resolveSessionContextWithFeedback({
      session: name,
      task: task,
      repo: repo,
      sessionProvider: deps.sessionDB,
      allowAutoDetection: true,
    });

    // Delete the session using the resolved session name
    return deps.sessionDB.deleteSession(resolvedContext.sessionName);
  } catch (error) {
    // If error is about missing session requirements, provide better user guidance
    if (error instanceof ValidationError) {
      throw new ResourceNotFoundError(
        "No session detected. Please provide a session name (--name), task ID (--task), or run this command from within a session workspace."
      );
    }
    throw error;
  }
}

/**
 * Gets session directory based on parameters
 * Using proper dependency injection for better testability
 */
export async function getSessionDirFromParams(
  params: SessionDirParams,
  depsInput?: {
    sessionDB?: SessionProviderInterface;
  }
): Promise<string> {
  // Set up dependencies with defaults
  const deps = {
    sessionDB: depsInput?.sessionDB || createSessionProvider(),
  };

  let sessionName: string;

  if (params.task && !params.name) {
    // Find session by task ID
    const normalizedTaskId = taskIdSchema.parse(params.task);
    const session = await deps.sessionDB.getSessionByTaskId(normalizedTaskId);

    if (!session) {
      throw new ResourceNotFoundError(`No session found for task ID "${normalizedTaskId}"`);
    }

    sessionName = session.session;
  } else if (params.name) {
    sessionName = params.name;
  } else {
    throw new ResourceNotFoundError(`🚫 Session Directory: Missing Required Parameter

You must provide either a session name or task ID to get the session directory.

📖 Usage Examples:

  # Get directory by session name
  minsky session dir <session-name>

  # Get directory by task ID
  minsky session dir --task <task-id>
  minsky session dir -t <task-id>

💡 Tips:
  • List available sessions: minsky session list
  • Get session by task ID: minsky session get --task <task-id>
  • Check current session: minsky session inspect`);
  }

  const session = await deps.sessionDB.getSession(sessionName);

  if (!session) {
    throw new ResourceNotFoundError(`Session "${sessionName}" not found`);
  }

  // Get repo path from session using the getRepoPath method which has fallback logic
  const repoPath = await deps.sessionDB.getRepoPath(session);

  return repoPath;
}



/**
 * Interface-agnostic function for updating a session
 */
export async function updateSessionFromParams(
  params: SessionUpdateParams,
  depsInput?: {
    sessionDB?: SessionProviderInterface;
    gitService?: GitServiceInterface;
    getCurrentSession?: typeof getCurrentSession;
  }
): Promise<Session> {
  let { name, branch, remote, noStash, noPush, force, skipConflictCheck, autoResolveDeleteConflicts, dryRun, skipIfAlreadyMerged } = params;

  log.debug("updateSessionFromParams called", { params });

  // Set up dependencies with defaults
  const deps = {
    gitService: depsInput?.gitService || createGitService(),
    sessionDB: depsInput?.sessionDB || createSessionProvider(),
    getCurrentSession: depsInput?.getCurrentSession || getCurrentSession,
  };

  // Use unified session context resolver for consistent auto-detection
  let sessionName: string;
  try {
    const resolvedContext = await resolveSessionContextWithFeedback({
      session: name,
      task: params.task,
      repo: params.repo,
      sessionProvider: deps.sessionDB,
      allowAutoDetection: !name, // Only allow auto-detection if no name provided
    });
    sessionName = resolvedContext.sessionName;
    log.debug("Session resolved", { sessionName, resolvedBy: resolvedContext.resolvedBy });
  } catch (error) {
    log.debug("Failed to resolve session", { error, name, task: params.task });
    if (error instanceof ValidationError) {
      throw new ValidationError(
        "Session name is required. Either provide a session name (--name), task ID (--task), or run this command from within a session workspace."
      );
    }
    throw error;
  }

  log.debug("Dependencies set up", {
    hasGitService: !!deps.gitService,
    hasSessionDB: !!deps.sessionDB,
  });

  log.debug("Session update requested", {
    sessionName,
    branch,
    remote,
    noStash,
    noPush,
    force,
  });

  try {
    // Get session record
    log.debug("Getting session record", { name: sessionName });
    let sessionRecord = await deps.sessionDB.getSession(sessionName);

    // TASK #168 FIX: Self-repair logic for orphaned sessions
    if (!sessionRecord && sessionName) {
      log.debug("Session not found in database, attempting self-repair", { sessionName });
      const currentDir = process.cwd();

      // Check if we're in a session workspace
      if (currentDir.includes("/sessions/") && currentDir.includes(sessionName)) {
        log.debug("Detected orphaned session workspace, attempting to register", {
          sessionName,
          currentDir,
        });

        try {
          // Get repository URL from git remote
          const remoteOutput = await deps.gitService.execInRepository(
            currentDir,
            "git remote get-url origin"
          );
          const repoUrl = remoteOutput.trim();

          // Extract repo name from URL or path
          const repoName = repoUrl.includes("/")
            ? repoUrl.split("/").pop()?.replace(".git", "") || "unknown"
            : "local-minsky";

          // Extract task ID from session name - simpler and more reliable approach
          const taskId = sessionName.startsWith("task#") ? sessionName : undefined;

          // Create session record
          const newSessionRecord: SessionRecord = {
            session: sessionName,
            repoName,
            repoUrl,
            createdAt: new Date().toISOString(),
            taskId,
            branch: sessionName,
          };

          await deps.sessionDB.addSession(newSessionRecord);
          sessionRecord = newSessionRecord;

          log.cli(`🔧 Self-repair: Registered orphaned session '${sessionName}' in database`);
        } catch (repairError) {
          log.warn("Failed to self-repair orphaned session", {
            sessionName,
            error: repairError instanceof Error ? repairError.message : String(repairError),
          });
        }
      }
    }

    if (!sessionRecord) {
      throw new ResourceNotFoundError(`Session '${sessionName}' not found`, "session", sessionName);
    }

    log.debug("Session record found", { sessionRecord });

    // Get session workdir
    const workdir = await deps.sessionDB.getSessionWorkdir(sessionName);
    log.debug("Session workdir resolved", { workdir });

    // Get current branch
    const currentBranch = await deps.gitService.getCurrentBranch(workdir);
    log.debug("Current branch", { currentBranch });

    // Validate current state if not forced
    if (!force) {
      const hasUncommittedChanges = await deps.gitService.hasUncommittedChanges(workdir);
      if (hasUncommittedChanges && !noStash) {
        log.debug("Stashing uncommitted changes", { workdir });
        await deps.gitService.stashChanges(workdir);
        log.debug("Changes stashed");
      }
    }

    try {
      // Pull latest changes
      log.debug("Pulling latest changes", { workdir, remote: remote || "origin" });
      await deps.gitService.pullLatest(workdir, remote || "origin");
      log.debug("Latest changes pulled");

      // Determine target branch for merge - use actual default branch from repo instead of hardcoding "main"
      const branchToMerge = branch || await deps.gitService.fetchDefaultBranch(workdir);
      const remoteBranchToMerge = `${remote || "origin"}/${branchToMerge}`;

      // Enhanced conflict detection and smart merge handling
      if (dryRun) {
        log.cli("🔍 Performing dry run conflict check...");

        const conflictPrediction = await ConflictDetectionService.predictConflicts(
          workdir, currentBranch, remoteBranchToMerge
        );

        if (conflictPrediction.hasConflicts) {
          log.cli("⚠️  Conflicts detected during dry run:");
          log.cli(conflictPrediction.userGuidance);
          log.cli("\n🛠️  Recovery commands:");
          conflictPrediction.recoveryCommands.forEach(cmd => log.cli(`   ${cmd}`));

          throw new MinskyError("Dry run detected conflicts. Use the guidance above to resolve them.");
        } else {
          log.cli("✅ No conflicts detected. Safe to proceed with update.");
          return {
            session: sessionName,
            repoName: sessionRecord.repoName || "unknown",
            repoUrl: sessionRecord.repoUrl,
            branch: currentBranch,
            createdAt: sessionRecord.createdAt,
            taskId: sessionRecord.taskId,
          };
        }
      }

      // Fix for origin/origin/main bug: Pass base branch name without origin/ prefix
      // ConflictDetectionService expects plain branch names and adds origin/ internally
      const normalizedBaseBranch = branchToMerge;

      // Use smart session update for enhanced conflict handling (only if not forced)
      if (!force) {
        const updateResult = await ConflictDetectionService.smartSessionUpdate(
          workdir,
          currentBranch,
          normalizedBaseBranch,
          {
            skipIfAlreadyMerged,
            autoResolveConflicts: autoResolveDeleteConflicts
          }
        );

        if (!updateResult.updated && updateResult.skipped) {
          log.cli(`✅ ${updateResult.reason}`);

          if (updateResult.reason?.includes("already in base")) {
            log.cli("\n💡 Your session changes are already merged. You can create a PR with --skip-update:");
            log.cli("   minsky session pr --title \"Your PR title\" --skip-update");
          }

          return {
            session: sessionName,
            repoName: sessionRecord.repoName || "unknown",
            repoUrl: sessionRecord.repoUrl,
            branch: currentBranch,
            createdAt: sessionRecord.createdAt,
            taskId: sessionRecord.taskId,
          };
        }

        if (!updateResult.updated && updateResult.conflictDetails) {
          // Enhanced conflict guidance
          log.cli("🚫 Update failed due to merge conflicts:");
          log.cli(updateResult.conflictDetails);

          if (updateResult.divergenceAnalysis) {
            const analysis = updateResult.divergenceAnalysis;
            log.cli("\n📊 Branch Analysis:");
            log.cli(`   • Session ahead: ${analysis.aheadCommits} commits`);
            log.cli(`   • Session behind: ${analysis.behindCommits} commits`);
            log.cli(`   • Recommended action: ${analysis.recommendedAction}`);

            if (analysis.sessionChangesInBase) {
              log.cli(`\n💡 Your changes appear to already be in ${branchToMerge}. Try:`);
              log.cli("   minsky session pr --title \"Your PR title\" --skip-update");
            }
          }

          throw new MinskyError(updateResult.conflictDetails);
        }

        log.debug("Enhanced merge completed successfully", { updateResult });
      } else {
        log.debug("Skipping conflict detection due to force flag", { force });
        // When forced, perform a simple merge without conflict detection
        try {
          await deps.gitService.mergeBranch(workdir, normalizedBaseBranch);
          log.debug("Forced merge completed");
        } catch (mergeError) {
          log.debug("Forced merge failed, but continuing due to force flag", { error: getErrorMessage(mergeError) });
        }
      }

      // Push changes if needed
      if (!noPush) {
        log.debug("Pushing changes to remote", { workdir, remote: remote || "origin" });
        await deps.gitService.push({
          repoPath: workdir,
          remote: remote || "origin",
        });
        log.debug("Changes pushed to remote");
      }

      // Restore stashed changes if we stashed them
      if (!noStash) {
        try {
          log.debug("Restoring stashed changes", { workdir });
          await deps.gitService.popStash(workdir);
          log.debug("Stashed changes restored");
        } catch (error) {
          log.warn("Failed to restore stashed changes", {
            error: getErrorMessage(error),
            workdir,
          });
          // Don't fail the entire operation if stash pop fails
        }
      }

      log.cli(`Session '${sessionName}' updated successfully`);

      return {
        session: sessionName,
        repoName: sessionRecord.repoName || "unknown",
        repoUrl: sessionRecord.repoUrl,
        branch: currentBranch,
        createdAt: sessionRecord.createdAt,
        taskId: sessionRecord.taskId,
      };
    } catch (error) {
      // If there's an error during update, try to clean up any stashed changes
      if (!noStash) {
        try {
          await deps.gitService.popStash(workdir);
          log.debug("Restored stashed changes after error");
        } catch (stashError) {
          log.warn("Failed to restore stashed changes after error", {
            stashError: getErrorMessage(stashError),
          });
        }
      }
      throw error;
    }
  } catch (error) {
    log.error("Session update failed", {
      error: getErrorMessage(error),
      name: sessionName,
    });
    if (error instanceof MinskyError) {
      throw error;
    } else {
      throw new MinskyError(
        `Failed to update session: ${getErrorMessage(error)}`,
        error
      );
    }
  }
}

/**
 * Helper function to check if a PR branch exists for a session
 */
export async function checkPrBranchExists(
  sessionName: string,
  gitService: GitServiceInterface,
  currentDir: string
): Promise<boolean> {
  const prBranch = `pr/${sessionName}`;

  try {
    // Check if branch exists locally
    const localBranchOutput = await gitService.execInRepository(
      currentDir,
      `git show-ref --verify --quiet refs/heads/${prBranch} || echo "not-exists"`
    );
    const localBranchExists = localBranchOutput.trim() !== "not-exists";

    if (localBranchExists) {
      return true;
    }

    // Check if branch exists remotely
    const remoteBranchOutput = await gitService.execInRepository(
      currentDir,
      `git ls-remote --heads origin ${prBranch}`
    );
    const remoteBranchExists = remoteBranchOutput.trim().length > 0;

    return remoteBranchExists;
  } catch (error) {
    log.debug("Error checking PR branch existence", {
      error: getErrorMessage(error),
      prBranch,
      sessionName,
    });
    return false;
  }
}

/**
 * Check if PR state cache is stale (older than 5 minutes)
 */
function isPrStateStale(prState: { lastChecked: string }): boolean {
  const STALE_THRESHOLD_MS = 5 * 60 * 1000; // 5 minutes
  const lastChecked = new Date(prState.lastChecked).getTime();
  const now = Date.now();
  return (now - lastChecked) > STALE_THRESHOLD_MS;
}

/**
 * Optimized PR branch existence check using cached state
 */
export async function checkPrBranchExistsOptimized(
  sessionName: string,
  gitService: GitServiceInterface,
  currentDir: string,
  sessionDB: SessionProviderInterface
): Promise<boolean> {
  const sessionRecord = await sessionDB.getSession(sessionName);

  // If no session record, fall back to git operations
  if (!sessionRecord) {
    log.debug("No session record found, falling back to git operations", { sessionName });
    return checkPrBranchExists(sessionName, gitService, currentDir);
  }

  // Check if we have cached PR state and it's not stale
  if (sessionRecord.prState && !isPrStateStale(sessionRecord.prState)) {
    log.debug("Using cached PR state", {
      sessionName,
      exists: sessionRecord.prState.exists,
      lastChecked: sessionRecord.prState.lastChecked
    });
    return sessionRecord.prState.exists;
  }

  // Cache is stale or missing, perform git operations and update cache
  log.debug("PR state cache is stale or missing, refreshing", {
    sessionName,
    hasState: !!sessionRecord.prState,
    isStale: sessionRecord.prState ? isPrStateStale(sessionRecord.prState) : false
  });

  const exists = await checkPrBranchExists(sessionName, gitService, currentDir);

  // Update the session record with fresh PR state
  const prBranch = `pr/${sessionName}`;
  const updatedPrState = {
    branchName: prBranch,
    exists,
    lastChecked: new Date().toISOString(),
    createdAt: sessionRecord.prState?.createdAt || (exists ? new Date().toISOString() : undefined),
    mergedAt: sessionRecord.prState?.mergedAt
  };

  await sessionDB.updateSession(sessionName, { prState: updatedPrState });

  log.debug("Updated PR state cache", {
    sessionName,
    exists,
    lastChecked: updatedPrState.lastChecked
  });

  return exists;
}

/**
 * Update PR state when a PR branch is created
 */
export async function updatePrStateOnCreation(
  sessionName: string,
  sessionDB: SessionProviderInterface
): Promise<void> {
  const prBranch = `pr/${sessionName}`;
  const now = new Date().toISOString();

  const prState = {
    branchName: prBranch,
    exists: true,
    lastChecked: now,
    createdAt: now,
    mergedAt: undefined
  };

  await sessionDB.updateSession(sessionName, { prState });

  log.debug("Updated PR state on creation", {
    sessionName,
    prBranch,
    createdAt: now
  });
}

/**
 * Update PR state when a PR branch is merged
 */
export async function updatePrStateOnMerge(
  sessionName: string,
  sessionDB: SessionProviderInterface
): Promise<void> {
  const now = new Date().toISOString();

  const sessionRecord = await sessionDB.getSession(sessionName);
  if (!sessionRecord?.prState) {
    log.debug("No PR state found for session, cannot update merge state", { sessionName });
    return;
  }

  const updatedPrState = {
    ...sessionRecord.prState,
    exists: false,
    lastChecked: now,
    mergedAt: now
  };

  await sessionDB.updateSession(sessionName, { prState: updatedPrState });

  log.debug("Updated PR state on merge", {
    sessionName,
    mergedAt: now
  });
}

/**
 * Helper function to extract title and body from existing PR branch
 */
async function extractPrDescription(
  sessionName: string,
  gitService: GitServiceInterface,
  currentDir: string
): Promise<{ title: string; body: string } | null> {
  const prBranch = `pr/${sessionName}`;

  try {
    // Try to get from remote first
    const remoteBranchOutput = await gitService.execInRepository(
      currentDir,
      `git ls-remote --heads origin ${prBranch}`
    );
    const remoteBranchExists = remoteBranchOutput.trim().length > 0;

    let commitMessage = "";

    if (remoteBranchExists) {
      // Fetch the PR branch to ensure we have latest
      await gitService.execInRepository(currentDir, `git fetch origin ${prBranch}`);

      // Get the commit message from the remote branch's last commit
      commitMessage = await gitService.execInRepository(
        currentDir,
        `git log -1 --pretty=format:%B origin/${prBranch}`
      );
    } else {
      // Check if branch exists locally
      const localBranchOutput = await gitService.execInRepository(
        currentDir,
        `git show-ref --verify --quiet refs/heads/${prBranch} || echo "not-exists"`
      );
      const localBranchExists = localBranchOutput.trim() !== "not-exists";

      if (localBranchExists) {
        // Get the commit message from the local branch's last commit
        commitMessage = await gitService.execInRepository(
          currentDir,
          `git log -1 --pretty=format:%B ${prBranch}`
        );
      } else {
        return null;
      }
    }

    // Parse the commit message to extract title and body
    const lines = commitMessage.trim().split("\n");
    const title = lines[0] || "";
    const body = lines.slice(1).join("\n").trim();

    return { title, body };
  } catch (error) {
    log.debug("Error extracting PR description", {
      error: getErrorMessage(error),
      prBranch,
      sessionName,
    });
    return null;
  }
}

/**
 * Interface-agnostic function for creating a PR for a session
 */
export async function sessionPrFromParams(
  params: SessionPrParams,
  depsInput?: {
    sessionDB?: SessionProviderInterface;
    gitService?: GitServiceInterface;
  }
): Promise<{
  prBranch: string;
  baseBranch: string;
  title?: string;
  body?: string;
}> {
  // STEP 0: Validate parameters using schema
  try {
    // Import schema here to avoid circular dependency issues
    const { sessionPrParamsSchema } = await import("../schemas/session.js");
    sessionPrParamsSchema.parse(params);
  } catch (error) {
    if (error instanceof Error && error.name === "ZodError") {
      // Extract the validation error message
      const zodError = error as unknown;
      const message = zodError.errors?.[0]?.message || "Invalid parameters";
      throw new ValidationError(message);
    }
    throw error;
  }

  // STEP 1: Validate we're in a session workspace and on a session branch
  const currentDir = process.cwd();
  const isSessionWorkspace = currentDir.includes("/sessions/");
  if (!isSessionWorkspace) {
    throw new MinskyError(
      "session pr command must be run from within a session workspace. Use 'minsky session start' first."
    );
  }

  // Get current git branch
  const gitService = depsInput?.gitService || createGitService();
  const currentBranch = await gitService.getCurrentBranch(currentDir);

  // STEP 2: Ensure we're NOT on a PR branch (should fail if on pr/* branch)
  if (currentBranch.startsWith("pr/")) {
    throw new MinskyError(
      `Cannot run session pr from PR branch '${currentBranch}'. Switch to your session branch first.`
    );
  }

  // STEP 3: Verify we're in a session directory (no branch format restriction)
  // The session name will be detected from the directory path or provided explicitly
  // Both task#XXX and named sessions are supported

  // STEP 4: Check for uncommitted changes
  const hasUncommittedChanges = await gitService.hasUncommittedChanges(currentDir);
  if (hasUncommittedChanges) {
    // Get the status of uncommitted changes to show in the error
    let statusInfo = "";
    try {
      const status = await gitService.getStatus(currentDir);
      const changes = [];

      if (status.modified.length > 0) {
        changes.push(`📝 Modified files (${status.modified.length}):`);
        status.modified.forEach((file) => changes.push(`   ${file}`));
      }

      if (status.untracked.length > 0) {
        changes.push(`📄 New files (${status.untracked.length}):`);
        status.untracked.forEach((file) => changes.push(`   ${file}`));
      }

      if (status.deleted.length > 0) {
        changes.push(`🗑️  Deleted files (${status.deleted.length}):`);
        status.deleted.forEach((file) => changes.push(`   ${file}`));
      }

      statusInfo = changes.length > 0 ? changes.join("\n") : "No detailed changes available";
    } catch (statusError) {
      statusInfo = "Unable to get detailed status.";
    }

    throw new MinskyError(
      `
🚫 Cannot create PR with uncommitted changes

You have uncommitted changes in your session workspace that need to be committed first.

Current changes:
${statusInfo}

To fix this, run one of the following:

📝 Commit your changes:
   git add .
   git commit -m "Your commit message"

📦 Or stash your changes temporarily:
   git stash

💡 Then try creating the PR again:
   minsky session pr --title "your title"

Need help? Run 'git status' to see what files have changed.
      `.trim()
    );
  }

  // Handle body content - read from file if bodyPath is provided
  let bodyContent = params.body;
  if (params.bodyPath) {
    try {
      // Resolve relative paths relative to current working directory
      const filePath = require("path").resolve(params.bodyPath);
      bodyContent = await readFile(filePath, "utf-8");

      if (!bodyContent.trim()) {
        throw new ValidationError(`Body file is empty: ${params.bodyPath}`);
      }

      log.debug(`Read PR body from file: ${filePath}`, {
        fileSize: bodyContent.length,
        bodyPath: params.bodyPath,
      });
    } catch (error) {
      if (error instanceof ValidationError) {
        throw error;
      }

      const errorMessage = getErrorMessage(error);
      if (errorMessage.includes("ENOENT") || errorMessage.includes("no such file")) {
        throw new ValidationError(`Body file not found: ${params.bodyPath}`);
      } else if (errorMessage.includes("EACCES") || errorMessage.includes("permission denied")) {
        throw new ValidationError(`Permission denied reading body file: ${params.bodyPath}`);
      } else {
        throw new ValidationError(
          `Failed to read body file: ${params.bodyPath}. ${errorMessage}`
        );
      }
    }
  }

  // Determine the session name
  let sessionName = params.session;
  const sessionDb = depsInput?.sessionDB || createSessionProvider();

  // If no session name provided but task ID is, try to find the session by task ID
  if (!sessionName && params.task) {
    const taskId = params.task;
    const sessionRecord = await sessionDb.getSessionByTaskId(taskId);
    if (sessionRecord) {
      sessionName = sessionRecord.session;
    } else {
      throw new MinskyError(`No session found for task ID ${taskId}`);
    }
  }

  // If still no session name, try to detect from current directory
  if (!sessionName) {
    try {
      // Extract session name from path - assuming standard path format
      const pathParts = currentDir.split("/");
      const sessionsIndex = pathParts.indexOf("sessions");
      if (sessionsIndex >= 0 && sessionsIndex < pathParts.length - 1) {
        sessionName = pathParts[sessionsIndex + 1];
      }
    } catch (error) {
      // If detection fails, throw error
      throw new MinskyError(
        "Could not detect session from current directory. Please specify a session name or task ID."
      );
    }

    if (!sessionName) {
      throw new MinskyError(
        "Could not detect session from current directory. Please specify a session name or task ID."
      );
    }
  }

  log.debug(`Creating PR for session: ${sessionName}`, {
    session: sessionName,
    title: params.title,
    hasBody: !!bodyContent,
    bodySource: params.bodyPath ? "file" : "parameter",
    baseBranch: params.baseBranch,
  });

  // STEP 4.5: PR Branch Detection and Title/Body Handling
  // This implements the new refresh functionality
  const prBranchExists = await checkPrBranchExistsOptimized(sessionName, gitService, currentDir, sessionDb);

  let titleToUse = params.title;
  let bodyToUse = bodyContent;

  if (!titleToUse && prBranchExists) {
    // Case: Existing PR + no title → Auto-reuse existing title/body (refresh)
    log.cli("🔄 Refreshing existing PR (reusing title and body)...");

    const existingDescription = await extractPrDescription(sessionName, gitService, currentDir);
    if (existingDescription) {
      titleToUse = existingDescription.title;
      bodyToUse = existingDescription.body;
      log.cli(`📝 Reusing existing title: "${titleToUse}"`);
    } else {
      // Fallback if we can't extract description
      throw new MinskyError(
        `PR branch pr/${sessionName} exists but could not extract existing title/body. Please provide --title explicitly.`
      );
    }
  } else if (!titleToUse && !prBranchExists) {
    // Case: No PR + no title → Error (need title for first creation)
    throw new MinskyError(
      `PR branch pr/${sessionName} doesn't exist. Please provide --title for initial PR creation.`
    );
  } else if (titleToUse && prBranchExists) {
    // Case: Existing PR + new title → Use new title/body (update)
    log.cli("📝 Updating existing PR with new title/body...");
  } else if (titleToUse && !prBranchExists) {
    // Case: No PR + title → Normal creation flow
    log.cli("✨ Creating new PR...");
  }

  // STEP 4.6: Conditional body/bodyPath validation
  // For new PR creation, we need either body or bodyPath (unless we extracted from existing)
  if (!bodyToUse && !params.bodyPath && (!prBranchExists || !titleToUse)) {
    // Only require body/bodyPath when:
    // 1. No existing PR to reuse from (prBranchExists=false), OR
    // 2. Existing PR but new title provided (titleToUse=true) indicating update
    if (!prBranchExists) {
      log.cli("💡 Tip: For new PRs, consider providing --body or --body-path for a complete description");
      // Allow empty body for new PRs (user choice)
    }
  }

  // STEP 5: Enhanced session update with conflict detection (unless --skip-update is specified)
  if (!params.skipUpdate) {
    log.cli("🔍 Checking for conflicts before PR creation...");

    try {
      // Use enhanced update with conflict detection options
      await updateSessionFromParams({
        name: sessionName,
        repo: params.repo,
        json: false,
        force: false,
        noStash: false,
        noPush: false,
        dryRun: false,
        skipConflictCheck: params.skipConflictCheck,
        autoResolveDeleteConflicts: params.autoResolveDeleteConflicts,
        skipIfAlreadyMerged: true, // Skip update if changes already merged
      });
      log.cli("✅ Session updated successfully");
    } catch (error) {
      const errorMessage = getErrorMessage(error);

      // Enhanced error handling for common conflict scenarios
      if (errorMessage.includes("already in base") || errorMessage.includes("already merged")) {
        log.cli("💡 Your session changes are already in the base branch. Proceeding with PR creation...");
      } else if (errorMessage.includes("conflicts")) {
        log.cli("⚠️  Merge conflicts detected. Consider using conflict resolution options:");
        log.cli("   • --auto-resolve-delete-conflicts: Auto-resolve delete/modify conflicts");
        log.cli("   • --skip-update: Skip update entirely if changes are already merged");
        throw new MinskyError(`Failed to update session before creating PR: ${errorMessage}`);
      } else {
        throw new MinskyError(`Failed to update session before creating PR: ${errorMessage}`);
      }
    }
  } else {
    log.cli("⏭️  Skipping session update (--skip-update specified)");
  }

  // STEP 6: Now proceed with PR creation
  const result = await preparePrFromParams({
    session: sessionName,
    title: titleToUse,
    body: bodyToUse,
    baseBranch: params.baseBranch,
    debug: params.debug,
  });

  // Update PR state cache after successful creation
  await updatePrStateOnCreation(sessionName, sessionDb);

  // Update task status to IN-REVIEW if associated with a task
  if (!params.noStatusUpdate) {
    const sessionRecord = await sessionDb.getSession(sessionName);
    if (sessionRecord?.taskId) {
      try {
        const taskService = new TaskService({
          workspacePath: process.cwd(),
          backend: "markdown",
        });
        await taskService.setTaskStatus(sessionRecord.taskId, TASK_STATUS.IN_REVIEW);
        log.cli(`Updated task #${sessionRecord.taskId} status to IN-REVIEW`);
      } catch (error) {
        log.warn(
          `Failed to update task status: ${getErrorMessage(error)}`
        );
      }
    }
  }

  return result;
}

/**
 * Approves and merges a session PR branch
 */
export async function approveSessionFromParams(
  params: {
    session?: string;
    task?: string;
    repo?: string;
    json?: boolean;
  },
  depsInput?: {
    sessionDB?: SessionProviderInterface;
    gitService?: GitServiceInterface;
    taskService?: {
      setTaskStatus?: (taskId: string, status: string) => Promise<any>;
      getTaskStatus?: (taskId: string) => Promise<string | undefined>;
      getBackendForTask?: (taskId: string) => Promise<any>;
    };
    workspaceUtils?: any;
    getCurrentSession?: (repoPath: string) => Promise<string | null>;
  }
): Promise<{
  session: string;
  commitHash: string;
  mergeDate: string;
  mergedBy: string;
  baseBranch: string;
  prBranch: string;
  taskId?: string;
  isNewlyApproved: boolean;
}> {
  let sessionNameToUse = params.session;
  let taskId: string | undefined;

  // Set up session provider (use injected one or create default)
  const sessionDB = depsInput?.sessionDB || createSessionProvider();

  // Try to get session from task ID if provided
  if (params.task && !sessionNameToUse) {
    const taskIdToUse = taskIdSchema.parse(params.task);
    taskId = taskIdToUse;

    // Get session by task ID
    const session = await sessionDB.getSessionByTaskId(taskIdToUse);
    if (!session) {
      throw new ResourceNotFoundError(
        `No session found for task ${taskIdToUse}`,
        "task",
        taskIdToUse
      );
    }
    sessionNameToUse = session.session;
  }

  // Try to auto-detect session from repo path if no session name or task is provided
  if (!sessionNameToUse && params.repo) {
    const getCurrentSessionFunc = depsInput?.getCurrentSession || getCurrentSession;
    const detectedSession = await getCurrentSessionFunc(params.repo);
    if (detectedSession) {
      sessionNameToUse = detectedSession;
    }
  }

  // Validate that we have a session to work with
  if (!sessionNameToUse) {
    throw new ValidationError("No session detected. Please provide a session name or task ID");
  }

  // Get the session record
  const sessionRecord = await sessionDB.getSession(sessionNameToUse);
  if (!sessionRecord) {
    throw new ResourceNotFoundError(
      `Session "${sessionNameToUse}" not found`,
      "session",
      sessionNameToUse
    );
  }

  // BUG FIX: Use the original repo URL/path for task updates, not session workspace
  const originalRepoPath = params.repo || sessionRecord.repoUrl || process.cwd();

  // Set up default dependencies with the correct repo path
  const deps = {
    sessionDB: depsInput?.sessionDB || sessionDB,
    gitService: depsInput?.gitService || createGitService(),
    taskService:
      depsInput?.taskService ||
      new TaskService({
        workspacePath: originalRepoPath,
        backend: "markdown",
      }),
    workspaceUtils: depsInput?.workspaceUtils || WorkspaceUtils,
    getCurrentSession: depsInput?.getCurrentSession || getCurrentSession,
  };

  // If no taskId from params, use the one from session record
  if (!taskId && sessionRecord.taskId) {
    taskId = sessionRecord.taskId;
  }

  // BUG FIX: Use originalRepoPath for all git operations instead of session workspace
  // This ensures approval operations happen in the main repository, not the session workspace
  // The session workspace state becomes irrelevant for approval
  const workingDirectory = originalRepoPath;

  // Determine PR branch name (pr/<session-name>)
  const featureBranch = sessionNameToUse;
  const prBranch = `pr/${featureBranch}`;
  const baseBranch = "main"; // Default base branch, could be made configurable

  // Early exit check: If task is already DONE and PR branch doesn't exist, session is already complete
  if (taskId && deps.taskService.getTaskStatus) {
    try {
      const currentStatus = await deps.taskService.getTaskStatus(taskId);
      if (currentStatus === TASK_STATUS.DONE) {
        // Check if PR branch exists
        try {
          await deps.gitService.execInRepository(workingDirectory, `git show-ref --verify --quiet refs/heads/${prBranch}`);
          // PR branch exists, continue with normal flow
          log.debug(`PR branch ${prBranch} exists, continuing with normal flow`);
        } catch (branchError) {
          // PR branch doesn't exist and task is already DONE - session is complete
          log.debug(`Session ${sessionNameToUse} is already complete: task ${taskId} is DONE and PR branch ${prBranch} doesn't exist`);

          // Get current HEAD info for the response
          const commitHash = (
            await deps.gitService.execInRepository(workingDirectory, "git rev-parse HEAD")
          ).trim();
          const mergedBy = (
            await deps.gitService.execInRepository(workingDirectory, "git config user.name")
          ).trim();
          const mergeDate = new Date().toISOString();

          return {
            session: sessionNameToUse,
            commitHash,
            mergeDate,
            mergedBy,
            baseBranch,
            prBranch,
            taskId,
            isNewlyApproved: false,
          };
        }
      } else {
        log.debug(`Task ${taskId} is not DONE (status: ${currentStatus}), continuing with normal flow`);
      }
    } catch (statusError) {
      // If we can't check the status, continue with normal flow
      log.debug(`Could not check task status for ${taskId}, continuing with normal approval flow`);
    }
  }

  try {
    // Execute git commands to merge the PR branch in the main repository
    // First, check out the base branch
    await deps.gitService.execInRepository(workingDirectory, `git checkout ${baseBranch}`);
    // Fetch latest changes
    await deps.gitService.execInRepository(workingDirectory, "git fetch origin");

    // Check if the PR branch has already been merged
    let isNewlyApproved = true;
    let commitHash: string = "";
    let mergeDate: string = "";
    let mergedBy: string = "";

    try {
      // Check if the PR branch exists locally
      await deps.gitService.execInRepository(workingDirectory, `git show-ref --verify --quiet refs/heads/${prBranch}`);

      // Get the commit hash of the PR branch
      const prBranchCommitHash = (
        await deps.gitService.execInRepository(workingDirectory, `git rev-parse ${prBranch}`)
      ).trim();

      // REMOVED: Problematic race condition check
      // Instead of checking git merge-base --is-ancestor, let git merge handle it
      // This avoids the race condition where the check can fail during merge process

      // Attempt the merge - if it fails because already merged, git will tell us
      try {
        await deps.gitService.execInRepository(workingDirectory, `git merge --ff-only ${prBranch}`);

        // If merge succeeds, it's newly approved
        isNewlyApproved = true;

        // Get commit hash and date for the new merge
        commitHash = (
          await deps.gitService.execInRepository(workingDirectory, "git rev-parse HEAD")
        ).trim();
        mergeDate = new Date().toISOString();
        mergedBy = (
          await deps.gitService.execInRepository(workingDirectory, "git config user.name")
        ).trim();

        // Push the changes
        await deps.gitService.execInRepository(workingDirectory, `git push origin ${baseBranch}`);

        // Delete the PR branch from remote only if it exists there
        try {
          // Check if remote branch exists first using execAsync directly to avoid error logging
          // This is expected to fail if the branch doesn't exist, which is normal
          await execAsync(`git show-ref --verify --quiet refs/remotes/origin/${prBranch}`, {
            cwd: workingDirectory
          });
          // If it exists, delete it
          await deps.gitService.execInRepository(
            workingDirectory,
            `git push origin --delete ${prBranch}`
          );
        } catch (error) {
          // Remote branch doesn't exist, which is fine - just log it
          log.debug(`Remote PR branch ${prBranch} doesn't exist, skipping deletion`);
        }

        // Clean up local branches after successful merge
        await cleanupLocalBranches(deps.gitService, workingDirectory, prBranch, sessionNameToUse, taskId);

        // Update PR state to reflect merge
        await updatePrStateOnMerge(sessionNameToUse, deps.sessionDB);

      } catch (mergeError) {
        // Merge failed - check if it's because already merged
        const errorMessage = getErrorMessage(mergeError as Error);

        if (errorMessage.includes("Already up to date") || errorMessage.includes("nothing to commit")) {
          // PR branch has already been merged
          isNewlyApproved = false;
          log.debug(`PR branch ${prBranch} has already been merged`);

          // Update PR state to reflect it's already merged
          await updatePrStateOnMerge(sessionNameToUse, deps.sessionDB);

          // Get current HEAD info for already merged case
          commitHash = (
            await deps.gitService.execInRepository(workingDirectory, "git rev-parse HEAD")
          ).trim();

          // For already merged PRs, try to get the merge commit info
          try {
            const mergeCommitInfo = await deps.gitService.execInRepository(
              workingDirectory,
              `git log --merges --oneline --grep="Merge.*${prBranch}" -n 1 --format="%H|%ai|%an"`
            );
            if (mergeCommitInfo.trim()) {
              const parts = mergeCommitInfo.trim().split("|");
              if (parts.length >= 3 && parts[0] && parts[1] && parts[2]) {
                commitHash = parts[0];
                mergeDate = new Date(parts[1]).toISOString();
                mergedBy = parts[2];
              } else {
                // Fallback to current HEAD info if format is unexpected
                mergeDate = new Date().toISOString();
                mergedBy = (
                  await deps.gitService.execInRepository(workingDirectory, "git config user.name")
                ).trim();
              }
            } else {
              // Fallback to current HEAD info if we can't find the merge commit
              mergeDate = new Date().toISOString();
              mergedBy = (
                await deps.gitService.execInRepository(workingDirectory, "git config user.name")
              ).trim();
            }
          } catch (error) {
            // Fallback to current HEAD info
            mergeDate = new Date().toISOString();
            mergedBy = (
              await deps.gitService.execInRepository(workingDirectory, "git config user.name")
            ).trim();
          }
        } else {
          // Some other merge error - re-throw it
          throw mergeError;
        }
      }
    } catch (error) {
      // PR branch doesn't exist locally, it might have been already merged and cleaned up
      isNewlyApproved = false;
      log.debug(`PR branch ${prBranch} doesn't exist locally, assuming already merged`);

      // Get current HEAD info
      commitHash = (
        await deps.gitService.execInRepository(workingDirectory, "git rev-parse HEAD")
      ).trim();
      mergeDate = new Date().toISOString();
      mergedBy = (
        await deps.gitService.execInRepository(workingDirectory, "git config user.name")
      ).trim();
    }

    // The merge logic has been moved inside the try block above
    // No need for separate isNewlyApproved check here

    // Create merge info
    const mergeInfo = {
      session: sessionNameToUse,
      commitHash,
      mergeDate,
      mergedBy,
      baseBranch,
      prBranch,
      taskId,
      isNewlyApproved,
    };

    // Update task status to DONE if we have a task ID and it's not already DONE
    if (taskId && deps.taskService.setTaskStatus && deps.taskService.getTaskStatus) {
      try {
        // Check current status first to avoid unnecessary updates
        const currentStatus = await deps.taskService.getTaskStatus(taskId);

        if (currentStatus !== TASK_STATUS.DONE) {
          log.debug(`Updating task ${taskId} status from ${currentStatus} to DONE`);
          await deps.taskService.setTaskStatus(taskId, TASK_STATUS.DONE);

          // After updating task status, check if there are uncommitted changes that need to be committed
          try {
            const statusOutput = await deps.gitService.execInRepository(workingDirectory, "git status --porcelain");
            const hasUncommittedChanges = statusOutput.trim().length > 0;

            if (hasUncommittedChanges) {
              log.debug("Task status update created uncommitted changes, committing them");

              // Stage the tasks.md file (or any other changed files from task status update)
              await deps.gitService.execInRepository(workingDirectory, "git add process/tasks.md");

              // Commit the task status update
              await deps.gitService.execInRepository(workingDirectory, `git commit -m "Update task ${taskId} status to DONE"`);

              // Push the commit
              await deps.gitService.execInRepository(workingDirectory, "git push");

              log.debug(`Committed and pushed task ${taskId} status update`);
            } else {
              log.debug("No uncommitted changes from task status update");
            }
          } catch (commitError) {
            // Log the error but don't fail the whole operation
            const errorMsg = `Failed to commit task status update: ${getErrorMessage(commitError as Error)}`;
            log.error(errorMsg, { taskId, error: commitError });
            log.cli(`Warning: ${errorMsg}`);
          }
        } else {
          log.debug(`Task ${taskId} is already DONE, skipping status update`);
        }
      } catch (error) {
        // BUG FIX: Use proper logging instead of console.error and make error visible
        const errorMsg = `Failed to update task status: ${getErrorMessage(error)}`;
        log.error(errorMsg, { taskId, error });
        log.cli(`Warning: ${errorMsg}`);
        // Still don't fail the whole operation, but now errors are visible
      }
    }

    return mergeInfo;
  } catch (error) {
    if (error instanceof MinskyError) {
      throw error;
    } else {
      throw new MinskyError(
        `Failed to approve session: ${getErrorMessage(error)}`
      );
    }
  }
}

/**
 * Clean up local branches after successful merge
 * Handles failures gracefully to not break the overall approval process
 */
async function cleanupLocalBranches(
  gitService: GitServiceInterface,
  workingDirectory: string,
  prBranch: string,
  sessionName: string,
  taskId?: string
): Promise<void> {
  // Extract task ID from session name if not provided and session follows task# pattern
  const taskBranchName = taskId ? taskId.replace("#", "") : sessionName.replace("task#", "");

  // Clean up the PR branch (e.g., pr/task#265)
  try {
    await gitService.execInRepository(workingDirectory, `git branch -d ${prBranch}`);
    log.debug(`Successfully deleted local PR branch: ${prBranch}`);
  } catch (error) {
    // Log but don't fail the operation if branch cleanup fails
    log.debug(`Failed to delete local PR branch ${prBranch}: ${getErrorMessage(error)}`);
  }

  // Clean up the task branch (e.g., task#265 or 265)
  // Try various possible branch name formats
  const possibleTaskBranches = [];

  // Add sessionName if it looks like a task branch (task#265)
  if (sessionName && sessionName !== prBranch) {
    possibleTaskBranches.push(sessionName);
  }

  // Add numeric version if we have a task ID (265)
  if (taskBranchName && taskBranchName !== sessionName) {
    possibleTaskBranches.push(taskBranchName);
  }

  // Add task prefix version (task265, task#265)
  if (taskBranchName) {
    possibleTaskBranches.push(`task${taskBranchName}`);
    possibleTaskBranches.push(`task#${taskBranchName}`);
  }

  // Filter out duplicates, empty strings, PR branch, and invalid branch names
  const uniqueBranches = [...new Set(possibleTaskBranches)].filter(
    branch => branch && branch !== prBranch && !branch.startsWith("#")
  );

  for (const branch of uniqueBranches) {
    try {
      await gitService.execInRepository(workingDirectory, `git branch -d ${branch}`);
      log.debug(`Successfully deleted local task branch: ${branch}`);
      break; // Stop after first successful deletion
    } catch (error) {
      // Log but continue trying other branch names
      log.debug(`Failed to delete local task branch ${branch}: ${getErrorMessage(error)}`);
    }
  }
}

/**
 * Creates a default SessionProvider implementation
 * This factory function provides a consistent way to get a session provider with optional customization
 */
export function createSessionProvider(_options?: {
  dbPath?: string;
  useNewBackend?: boolean;
}): SessionProviderInterface {
  // Always use the new configuration-based backend
  return new SessionDbAdapter();
}

/**
 * Inspects current session based on workspace location
 */
export async function inspectSessionFromParams(params: {
  json?: boolean;
}): Promise<Session | null> {
  // Auto-detect the current session from the workspace
  const context = await getCurrentSessionContext(process.cwd());

  if (!context?.sessionId) {
    throw new ResourceNotFoundError("No session detected for the current workspace");
  }

  const session = await createSessionProvider().getSession(context.sessionId);

  return session;
}

/**
 * Interface for session review parameters
 */
export interface SessionReviewParams {
  session?: string;
  task?: string;
  repo?: string;
  output?: string;
  json?: boolean;
  prBranch?: string;
}

/**
 * Interface for session review result
 */
export interface SessionReviewResult {
  session: string;
  taskId?: string;
  taskSpec?: string;
  prDescription?: string;
  prBranch: string;
  baseBranch: string;
  diff?: string;
  diffStats?: {
    filesChanged: number;
    insertions: number;
    deletions: number;
  };
}

/**
 * Reviews a session PR by gathering and displaying relevant information
 */
export async function sessionReviewFromParams(
  params: SessionReviewParams,
  depsInput?: {
    sessionDB?: SessionProviderInterface;
    gitService?: GitServiceInterface;
    taskService?: TaskServiceInterface & {
      getTaskSpecData?: (taskId: string) => Promise<string>;
    };
    workspaceUtils?: WorkspaceUtilsInterface;
    getCurrentSession?: typeof getCurrentSession;
  }
): Promise<SessionReviewResult> {
  // Set up default dependencies if not provided
  const deps = {
    sessionDB: depsInput?.sessionDB || createSessionProvider(),
    gitService: depsInput?.gitService || createGitService(),
    taskService:
      depsInput?.taskService ||
      new TaskService({
        workspacePath: params.repo || process.cwd(),
        backend: "markdown",
      }),
    workspaceUtils: depsInput?.workspaceUtils || WorkspaceUtils,
    getCurrentSession: depsInput?.getCurrentSession || getCurrentSession,
  };

  let sessionNameToUse = params.session;
  let taskId: string | undefined;

  // Try to get session from task ID if provided
  if (params.task && !sessionNameToUse) {
    const taskIdToUse = taskIdSchema.parse(params.task);
    taskId = taskIdToUse;

    // Get session by task ID
    const session = await deps.sessionDB.getSessionByTaskId(taskIdToUse);
    if (!session) {
      throw new ResourceNotFoundError(
        `No session found for task ${taskIdToUse}`,
        "task",
        taskIdToUse
      );
    }
    sessionNameToUse = session.session;
  }

  // If session is still not set, try to detect it from repo path
  if (!sessionNameToUse && params.repo) {
    try {
      const sessionContext = await deps.getCurrentSession(params.repo);
      if (sessionContext) {
        sessionNameToUse = sessionContext;
      }
    } catch (error) {
      // Just log and continue - session detection is optional
      log.debug("Failed to detect session from repo path", {
        error: getErrorMessage(error),
        repoPath: params.repo,
      });
    }
  }

  // If session is still not set, try to detect from current directory
  if (!sessionNameToUse) {
    try {
      const currentDir = process.cwd();
      const sessionContext = await deps.getCurrentSession(currentDir);
      if (sessionContext) {
        sessionNameToUse = sessionContext;
      }
    } catch (error) {
      // Just log and continue - session detection is optional
      log.debug("Failed to detect session from current directory", {
        error: getErrorMessage(error),
        currentDir: process.cwd(),
      });
    }
  }

  // Validate that we have a session to work with
  if (!sessionNameToUse) {
    throw new ValidationError("No session detected. Please provide a session name or task ID");
  }

  // Get the session record
  const sessionRecord = await deps.sessionDB.getSession(sessionNameToUse);
  if (!sessionRecord) {
    throw new ResourceNotFoundError(
      `Session "${sessionNameToUse}" not found`,
      "session",
      sessionNameToUse
    );
  }

  // If no taskId from params, use the one from session record
  if (!taskId && sessionRecord.taskId) {
    taskId = sessionRecord.taskId;
  }

  // Get session workdir
  const sessionWorkdir = await deps.sessionDB.getSessionWorkdir(sessionNameToUse);

  // Determine PR branch name (pr/<session-name>)
  const prBranchToUse = params.prBranch || `pr/${sessionNameToUse}`;
  const baseBranch = "main"; // Default base branch, could be made configurable

  // Initialize result
  const result: SessionReviewResult = {
    session: sessionNameToUse,
    taskId,
    prBranch: prBranchToUse,
    baseBranch,
  };

  // 1. Get task specification if available
  if (taskId) {
    try {
      const taskService = deps.taskService;

      // Check if taskService has getTaskSpecData method dynamically
      if (
        "getTaskSpecData" in taskService &&
        typeof taskService.getTaskSpecData === "function"
      ) {
        const taskSpec = await taskService.getTaskSpecData(taskId);
        result.taskSpec = taskSpec;
      } else {
        log.debug("Task service does not support getTaskSpecData method");
      }
    } catch (error) {
      log.debug("Error getting task specification", {
        error: getErrorMessage(error),
        taskId,
      });
    }
  }

  // 2. Get PR description (from git log of the PR branch)
  try {
    // First check if the branch exists remotely
    const remoteBranchOutput = await deps.gitService.execInRepository(
      sessionWorkdir,
      `git ls-remote --heads origin ${prBranchToUse}`
    );
    const remoteBranchExists = remoteBranchOutput.trim().length > 0;

    if (remoteBranchExists) {
      // Fetch the PR branch to ensure we have latest
      await deps.gitService.execInRepository(sessionWorkdir, `git fetch origin ${prBranchToUse}`);

      // Get the PR description from the remote branch's last commit
      const prDescription = await deps.gitService.execInRepository(
        sessionWorkdir,
        `git log -1 --pretty=format:%B origin/${prBranchToUse}`
      );

      result.prDescription = prDescription;
    } else {
      // Check if branch exists locally
      const localBranchOutput = await deps.gitService.execInRepository(
        sessionWorkdir,
        `git show-ref --verify --quiet refs/heads/${prBranchToUse} || echo "not-exists"`
      );
      const localBranchExists = localBranchOutput.trim() !== "not-exists";

      if (localBranchExists) {
        // Get the PR description from the local branch's last commit
        const prDescription = await deps.gitService.execInRepository(
          sessionWorkdir,
          `git log -1 --pretty=format:%B ${prBranchToUse}`
        );

        result.prDescription = prDescription;
      }
    }
  } catch (error) {
    log.debug("Error getting PR description", {
      error: getErrorMessage(error),
      prBranch: prBranchToUse,
    });
  }

  // 3. Get diff stats and full diff
  try {
    // Fetch latest changes
    await deps.gitService.execInRepository(sessionWorkdir, "git fetch origin");

    // Get diff stats
    const diffStatsOutput = await deps.gitService.execInRepository(
      sessionWorkdir,
      `git diff --stat origin/${baseBranch}...origin/${prBranchToUse}`
    );

    // Parse diff stats
    const statsMatch = diffStatsOutput.match(
      /(\d+) files? changed(?:, (\d+) insertions?\(\+\))?(?:, (\d+) deletions?\(-\))?/
    );
    if (statsMatch) {
      result.diffStats = {
        filesChanged: parseInt(statsMatch[1] || "0", 10),
        insertions: parseInt(statsMatch[2] || "0", 10),
        deletions: parseInt(statsMatch[3] || "0", 10),
      };
    }

    // Get full diff
    const diffOutput = await deps.gitService.execInRepository(
      sessionWorkdir,
      `git diff origin/${baseBranch}...origin/${prBranchToUse}`
    );

    result.diff = diffOutput;
  } catch (error) {
    log.debug("Error getting diff information", {
      error: getErrorMessage(error),
      baseBranch,
      prBranch: prBranchToUse,
    });
  }

  return result;
}

// Re-export types from session-db module for convenience
export type { SessionRecord, SessionDbState } from "./session/session-db";

// Re-export the SessionDbAdapter class
=======
// Re-export command functions (delegating to extracted implementations)
export { sessionList };
export { sessionGet };
export { sessionStart };
export { sessionDelete };
export { getSessionDirFromParams as sessionDir };
export { sessionUpdate };
export { sessionPr };
export { sessionApprove };
export { sessionReview };
export { sessionInspect };

// Re-export provider factory
export { createSessionProvider };

// Re-export utility functions and classes from their extracted modules
>>>>>>> 067b2f65
export { SessionDbAdapter } from "./session/session-db-adapter";
export { resolveSessionContextWithFeedback } from "./session/session-context-resolver";

// Legacy compatibility - ensure all existing imports continue to work
export type { Session, SessionRecord, SessionListItem } from "./session/types";<|MERGE_RESOLUTION|>--- conflicted
+++ resolved
@@ -30,2124 +30,6 @@
   SessionPrParams,
 } from "../schemas/session";
 
-<<<<<<< HEAD
-export interface SessionRecord {
-  session: string;
-  repoName: string;
-  repoUrl: string;
-  createdAt: string;
-  taskId?: string;
-  backendType?: "local" | "remote" | "github"; // Added for repository backend support
-  github?: {
-    owner?: string;
-    repo?: string;
-    token?: string;
-  };
-  remote?: {
-    authMethod?: "ssh" | "https" | "token";
-    depth?: number;
-  };
-  branch?: string; // Branch property is already part of the interface
-  prState?: {
-    branchName: string;
-    exists: boolean;
-    lastChecked: string; // ISO timestamp
-    createdAt?: string;   // When PR branch was created
-    mergedAt?: string;    // When merged (for cleanup)
-  };
-}
-
-export interface Session {
-  session: string;
-  repoUrl?: string;
-  repoName?: string;
-  branch?: string;
-  createdAt?: string;
-  taskId?: string;
-  backendType?: "local" | "remote" | "github";
-  github?: {
-    owner?: string;
-    repo?: string;
-    token?: string;
-  };
-  remote?: {
-    authMethod?: "ssh" | "https" | "token";
-    depth?: number;
-  };
-}
-
-/**
- * Interface for session database operations
- * This defines the contract for session management functionality
- */
-export interface SessionProviderInterface {
-  /**
-   * Get all available sessions
-   */
-  listSessions(): Promise<SessionRecord[]>;
-
-  /**
-   * Get a specific session by name
-   */
-  getSession(session: string): Promise<SessionRecord | null>;
-
-  /**
-   * Get a specific session by task ID
-   */
-  getSessionByTaskId(taskId: string): Promise<SessionRecord | null>;
-
-  /**
-   * Add a new session to the database
-   */
-  addSession(record: SessionRecord): Promise<void>;
-
-  /**
-   * Update an existing session
-   */
-  updateSession(session: string, updates: Partial<Omit<SessionRecord, "session">>): Promise<void>;
-
-  /**
-   * Delete a session by name
-   */
-  deleteSession(session: string): Promise<boolean>;
-
-  /**
-   * Get the repository path for a session
-   */
-  getRepoPath(record: SessionRecord | any): Promise<string>;
-
-  /**
-   * Get the working directory for a session
-   */
-  getSessionWorkdir(sessionName: string): Promise<string>;
-}
-
-/**
- * Gets session details based on parameters
- * Using proper dependency injection for better testability
- * Now includes auto-detection capabilities via unified session context resolver
- */
-export async function getSessionFromParams(
-  params: SessionGetParams,
-  depsInput?: {
-    sessionDB?: SessionProviderInterface;
-  }
-): Promise<Session | null> {
-  const { name, task, repo } = params;
-
-  // Set up dependencies with defaults
-  const deps = {
-    sessionDB: depsInput?.sessionDB || createSessionProvider(),
-  };
-
-  try {
-    // Use unified session context resolver with auto-detection support
-    const resolvedContext = await resolveSessionContextWithFeedback({
-      session: name,
-      task: task,
-      repo: repo,
-      sessionProvider: deps.sessionDB,
-      allowAutoDetection: true,
-    });
-
-    // Get the session details using the resolved session name
-    return deps.sessionDB.getSession(resolvedContext.sessionName);
-  } catch (error) {
-    // If error is about missing session requirements, provide better user guidance
-    if (error instanceof ValidationError) {
-      throw new ResourceNotFoundError(
-        "No session detected. Please provide a session name (--name), task ID (--task), or run this command from within a session workspace."
-      );
-    }
-    throw error;
-  }
-}
-
-/**
- * Lists all sessions based on parameters
- * Using proper dependency injection for better testability
- */
-export async function listSessionsFromParams(
-  params: SessionListParams,
-  depsInput?: {
-    sessionDB?: SessionProviderInterface;
-  }
-): Promise<Session[]> {
-  // Set up dependencies with defaults
-  const deps = {
-    sessionDB: depsInput?.sessionDB || createSessionProvider(),
-  };
-
-  return deps.sessionDB.listSessions();
-}
-
-/**
- * Starts a new session based on parameters
- * Using proper dependency injection for better testability
- */
-export async function startSessionFromParams(
-  params: SessionStartParams,
-  depsInput?: {
-    sessionDB?: SessionProviderInterface;
-    gitService?: GitServiceInterface;
-    taskService?: TaskServiceInterface;
-    workspaceUtils?: WorkspaceUtilsInterface;
-    resolveRepoPath?: typeof resolveRepoPath;
-  }
-): Promise<Session> {
-  // Validate parameters using Zod schema (already done by type)
-  const { name, repo, task, description, branch, noStatusUpdate, quiet, json, skipInstall, packageManager } =
-    params;
-
-  // Create dependencies with defaults
-  const deps = {
-    sessionDB: depsInput?.sessionDB || createSessionProvider(),
-    gitService: depsInput?.gitService || createGitService(),
-    taskService:
-      depsInput?.taskService ||
-      new TaskService({
-        workspacePath: process.cwd(),
-        backend: "markdown",
-      }),
-    workspaceUtils: depsInput?.workspaceUtils || WorkspaceUtils.createWorkspaceUtils(),
-    resolveRepoPath: depsInput?.resolveRepoPath || resolveRepoPath,
-  };
-
-  try {
-    log.debug("Starting session with params", {
-      name,
-      task,
-      inputBranch: branch,
-      noStatusUpdate,
-      quiet,
-      json,
-      skipInstall,
-      packageManager,
-    });
-
-    const currentDir = process.env.PWD || process.cwd();
-    const isInSession = await deps.workspaceUtils.isSessionWorkspace(currentDir);
-    if (isInSession) {
-      throw new MinskyError(`🚫 Cannot Start Session from Within Another Session
-
-You're currently inside a session workspace, but sessions can only be created from the main workspace.
-
-📍 Current location: ${currentDir}
-
-🔄 How to exit this session workspace:
-
-1️⃣ Navigate to your main workspace:
-   cd /path/to/your/main/project
-
-2️⃣ Or use the session directory command to find your way:
-   minsky session dir
-
-3️⃣ Then try creating your session again:
-   minsky session start --task <id> [session-name]
-   minsky session start --description "<description>" [session-name]
-
-💡 Why this restriction exists:
-Sessions are isolated workspaces for specific tasks. Creating nested sessions would cause conflicts and confusion.
-
-Need help? Run 'minsky sessions list' to see all available sessions.`);
-    }
-
-    // Determine repo URL or path first
-    let repoUrl = repo;
-    if (!repoUrl) {
-      try {
-        repoUrl = await deps.resolveRepoPath({});
-      } catch (err) {
-        const error = err instanceof Error ? err : new Error(String(err));
-        throw new MinskyError(
-          `--repo is required (not in a git repo and no --repo provided): ${error.message}`
-        );
-      }
-    }
-
-    // Determine the session name using task ID if provided
-    let sessionName = name;
-    let taskId: string | undefined = task;
-
-    // Auto-create task if description is provided but no task ID
-    if (description && !taskId) {
-      const taskSpec = createTaskFromDescription(description);
-      const createdTask = await deps.taskService.createTaskFromTitleAndDescription(
-        taskSpec.title,
-        taskSpec.description
-      );
-      taskId = createdTask.id;
-      if (!quiet) {
-        log.cli(`Created task ${taskId}: ${taskSpec.title}`);
-      }
-    }
-
-
-
-    if (taskId && !sessionName) {
-      // Normalize the task ID format using Zod validation
-      const normalizedTaskId = taskIdSchema.parse(taskId);
-      taskId = normalizedTaskId;
-
-      // Verify the task exists
-      const taskObj = await deps.taskService.getTask(normalizedTaskId);
-      if (!taskObj) {
-        throw new ResourceNotFoundError(`Task ${taskId} not found`, "task", taskId);
-      }
-
-      // Use the task ID as the session name
-      sessionName = `task${taskId}`;
-    }
-
-    if (!sessionName) {
-      throw new ValidationError("Session name could not be determined from task ID");
-    }
-
-    // Check if session already exists
-    const existingSession = await deps.sessionDB.getSession(sessionName);
-    if (existingSession) {
-      throw new MinskyError(`Session '${sessionName}' already exists`);
-    }
-
-    // Check if a session already exists for this task
-    if (taskId) {
-      const existingSessions = await deps.sessionDB.listSessions();
-      const taskSession = existingSessions.find((s: SessionRecord) => {
-        const normalizedSessionTaskId = s.taskId?.startsWith("#") ? s.taskId : `#${s.taskId}`;
-        const normalizedInputTaskId = taskId?.startsWith("#") ? taskId : `#${taskId}`;
-        return normalizedSessionTaskId === normalizedInputTaskId;
-      });
-
-      if (taskSession) {
-        throw new MinskyError(
-          `A session for task ${taskId} already exists: '${taskSession.session}'`
-        );
-      }
-    }
-
-    // Extract the repository name
-    const repoName = normalizeRepoName(repoUrl);
-
-    // Normalize the repo name for local repositories to ensure path consistency
-    let normalizedRepoName = repoName;
-    if (repoName.startsWith("local/")) {
-      // Replace slashes with dashes in the path segments after "local/"
-      const parts = repoName.split("/");
-      if (parts.length > 1) {
-        // Keep "local" as is, but normalize the rest
-        normalizedRepoName = `${parts[0]}-${parts.slice(1).join("-")}`;
-      }
-    } else {
-      // For other repository types, normalize as usual
-      normalizedRepoName = repoName.replace(/[^a-zA-Z0-9-_]/g, "-");
-    }
-
-    // Generate the expected repository path using simplified session-ID-based structure
-    const sessionDir = getSessionDir(sessionName);
-
-    // Check if session directory already exists and clean it up
-    if (existsSync(sessionDir)) {
-      try {
-        rmSync(sessionDir, { recursive: true, force: true });
-      } catch (error) {
-        throw new MinskyError(
-          `Failed to clean up existing session directory: ${getErrorMessage(error)}`
-        );
-      }
-    }
-
-    // Prepare session record but don't add to DB yet
-    const sessionRecord: SessionRecord = {
-      session: sessionName,
-      repoUrl,
-      repoName,
-      createdAt: new Date().toISOString(),
-      taskId,
-      branch: branch || sessionName,
-    };
-
-    let sessionAdded = false;
-    // Define branchName outside try block so it's available in return statement
-    const branchName = branch || sessionName;
-
-    try {
-      // First clone the repo
-      const gitCloneResult = await deps.gitService.clone({
-        repoUrl,
-        session: sessionName,
-        workdir: sessionDir, // Explicit workdir path computed by SessionDB
-      });
-
-      // Create a branch based on the session name - use branchWithoutSession
-      // since session record hasn't been added to DB yet
-      const branchResult = await deps.gitService.branchWithoutSession({
-        repoName: normalizedRepoName,
-        session: sessionName,
-        branch: branchName,
-      });
-
-      // Only add session to DB after git operations succeed
-      await deps.sessionDB.addSession(sessionRecord);
-      sessionAdded = true;
-    } catch (gitError) {
-      // Clean up session record if it was added but git operations failed
-      if (sessionAdded) {
-        try {
-          await deps.sessionDB.deleteSession(sessionName);
-        } catch (cleanupError) {
-          log.error("Failed to cleanup session record after git error", {
-            sessionName,
-            gitError: getErrorMessage(gitError),
-            cleanupError:
-              getErrorMessage(cleanupError),
-          });
-        }
-      }
-
-      // Clean up the directory if it was created
-      if (existsSync(sessionDir)) {
-        try {
-          rmSync(sessionDir, { recursive: true, force: true });
-        } catch (cleanupError) {
-          log.error("Failed to cleanup session directory after git error", {
-            sessionDir,
-            gitError: getErrorMessage(gitError),
-            cleanupError:
-              getErrorMessage(cleanupError),
-          });
-        }
-      }
-
-      throw gitError;
-    }
-
-    // Install dependencies if not skipped
-    if (!skipInstall) {
-      try {
-        const { success, error } = await installDependencies(sessionDir, {
-          packageManager: packageManager,
-          quiet: quiet,
-        });
-
-        if (!success && !quiet) {
-          log.cliWarn(`Warning: Dependency installation failed. You may need to run install manually.
-Error: ${error}`);
-        }
-      } catch (installError) {
-        // Log but don't fail session creation
-        if (!quiet) {
-          log.cliWarn(
-            `Warning: Dependency installation failed. You may need to run install manually.
-Error: ${getErrorMessage(installError)}`
-          );
-        }
-      }
-    }
-
-    // Update task status to IN-PROGRESS if requested and if we have a task ID
-    if (taskId && !noStatusUpdate) {
-      try {
-        // Get the current status first
-        const previousStatus = await deps.taskService.getTaskStatus(taskId);
-
-        // Update the status to IN-PROGRESS
-        await deps.taskService.setTaskStatus(taskId, TASK_STATUS.IN_PROGRESS);
-      } catch (error) {
-        // Log the error but don't fail the session creation
-        log.cliWarn(
-          `Warning: Failed to update status for task ${taskId}: ${getErrorMessage(error)}`
-        );
-      }
-    }
-
-    if (!quiet) {
-      log.debug(`Started session for task ${taskId}`, { session: sessionName });
-    }
-
-    return {
-      session: sessionName,
-      repoUrl,
-      repoName: normalizedRepoName,
-      branch: branchName,
-      taskId,
-    };
-  } catch (error) {
-    if (error instanceof MinskyError) {
-      throw error;
-    } else {
-      throw new MinskyError(
-        `Failed to start session: ${getErrorMessage(error)}`,
-        error
-      );
-    }
-  }
-}
-
-/**
- * Deletes a session based on parameters
- * Using proper dependency injection for better testability
- */
-export async function deleteSessionFromParams(
-  params: SessionDeleteParams,
-  depsInput?: {
-    sessionDB?: SessionProviderInterface;
-  }
-): Promise<boolean> {
-  const { name, task, repo } = params;
-
-  // Set up dependencies with defaults
-  const deps = {
-    sessionDB: depsInput?.sessionDB || createSessionProvider(),
-  };
-
-  try {
-    // Use unified session context resolver with auto-detection support
-    const resolvedContext = await resolveSessionContextWithFeedback({
-      session: name,
-      task: task,
-      repo: repo,
-      sessionProvider: deps.sessionDB,
-      allowAutoDetection: true,
-    });
-
-    // Delete the session using the resolved session name
-    return deps.sessionDB.deleteSession(resolvedContext.sessionName);
-  } catch (error) {
-    // If error is about missing session requirements, provide better user guidance
-    if (error instanceof ValidationError) {
-      throw new ResourceNotFoundError(
-        "No session detected. Please provide a session name (--name), task ID (--task), or run this command from within a session workspace."
-      );
-    }
-    throw error;
-  }
-}
-
-/**
- * Gets session directory based on parameters
- * Using proper dependency injection for better testability
- */
-export async function getSessionDirFromParams(
-  params: SessionDirParams,
-  depsInput?: {
-    sessionDB?: SessionProviderInterface;
-  }
-): Promise<string> {
-  // Set up dependencies with defaults
-  const deps = {
-    sessionDB: depsInput?.sessionDB || createSessionProvider(),
-  };
-
-  let sessionName: string;
-
-  if (params.task && !params.name) {
-    // Find session by task ID
-    const normalizedTaskId = taskIdSchema.parse(params.task);
-    const session = await deps.sessionDB.getSessionByTaskId(normalizedTaskId);
-
-    if (!session) {
-      throw new ResourceNotFoundError(`No session found for task ID "${normalizedTaskId}"`);
-    }
-
-    sessionName = session.session;
-  } else if (params.name) {
-    sessionName = params.name;
-  } else {
-    throw new ResourceNotFoundError(`🚫 Session Directory: Missing Required Parameter
-
-You must provide either a session name or task ID to get the session directory.
-
-📖 Usage Examples:
-
-  # Get directory by session name
-  minsky session dir <session-name>
-
-  # Get directory by task ID
-  minsky session dir --task <task-id>
-  minsky session dir -t <task-id>
-
-💡 Tips:
-  • List available sessions: minsky session list
-  • Get session by task ID: minsky session get --task <task-id>
-  • Check current session: minsky session inspect`);
-  }
-
-  const session = await deps.sessionDB.getSession(sessionName);
-
-  if (!session) {
-    throw new ResourceNotFoundError(`Session "${sessionName}" not found`);
-  }
-
-  // Get repo path from session using the getRepoPath method which has fallback logic
-  const repoPath = await deps.sessionDB.getRepoPath(session);
-
-  return repoPath;
-}
-
-
-
-/**
- * Interface-agnostic function for updating a session
- */
-export async function updateSessionFromParams(
-  params: SessionUpdateParams,
-  depsInput?: {
-    sessionDB?: SessionProviderInterface;
-    gitService?: GitServiceInterface;
-    getCurrentSession?: typeof getCurrentSession;
-  }
-): Promise<Session> {
-  let { name, branch, remote, noStash, noPush, force, skipConflictCheck, autoResolveDeleteConflicts, dryRun, skipIfAlreadyMerged } = params;
-
-  log.debug("updateSessionFromParams called", { params });
-
-  // Set up dependencies with defaults
-  const deps = {
-    gitService: depsInput?.gitService || createGitService(),
-    sessionDB: depsInput?.sessionDB || createSessionProvider(),
-    getCurrentSession: depsInput?.getCurrentSession || getCurrentSession,
-  };
-
-  // Use unified session context resolver for consistent auto-detection
-  let sessionName: string;
-  try {
-    const resolvedContext = await resolveSessionContextWithFeedback({
-      session: name,
-      task: params.task,
-      repo: params.repo,
-      sessionProvider: deps.sessionDB,
-      allowAutoDetection: !name, // Only allow auto-detection if no name provided
-    });
-    sessionName = resolvedContext.sessionName;
-    log.debug("Session resolved", { sessionName, resolvedBy: resolvedContext.resolvedBy });
-  } catch (error) {
-    log.debug("Failed to resolve session", { error, name, task: params.task });
-    if (error instanceof ValidationError) {
-      throw new ValidationError(
-        "Session name is required. Either provide a session name (--name), task ID (--task), or run this command from within a session workspace."
-      );
-    }
-    throw error;
-  }
-
-  log.debug("Dependencies set up", {
-    hasGitService: !!deps.gitService,
-    hasSessionDB: !!deps.sessionDB,
-  });
-
-  log.debug("Session update requested", {
-    sessionName,
-    branch,
-    remote,
-    noStash,
-    noPush,
-    force,
-  });
-
-  try {
-    // Get session record
-    log.debug("Getting session record", { name: sessionName });
-    let sessionRecord = await deps.sessionDB.getSession(sessionName);
-
-    // TASK #168 FIX: Self-repair logic for orphaned sessions
-    if (!sessionRecord && sessionName) {
-      log.debug("Session not found in database, attempting self-repair", { sessionName });
-      const currentDir = process.cwd();
-
-      // Check if we're in a session workspace
-      if (currentDir.includes("/sessions/") && currentDir.includes(sessionName)) {
-        log.debug("Detected orphaned session workspace, attempting to register", {
-          sessionName,
-          currentDir,
-        });
-
-        try {
-          // Get repository URL from git remote
-          const remoteOutput = await deps.gitService.execInRepository(
-            currentDir,
-            "git remote get-url origin"
-          );
-          const repoUrl = remoteOutput.trim();
-
-          // Extract repo name from URL or path
-          const repoName = repoUrl.includes("/")
-            ? repoUrl.split("/").pop()?.replace(".git", "") || "unknown"
-            : "local-minsky";
-
-          // Extract task ID from session name - simpler and more reliable approach
-          const taskId = sessionName.startsWith("task#") ? sessionName : undefined;
-
-          // Create session record
-          const newSessionRecord: SessionRecord = {
-            session: sessionName,
-            repoName,
-            repoUrl,
-            createdAt: new Date().toISOString(),
-            taskId,
-            branch: sessionName,
-          };
-
-          await deps.sessionDB.addSession(newSessionRecord);
-          sessionRecord = newSessionRecord;
-
-          log.cli(`🔧 Self-repair: Registered orphaned session '${sessionName}' in database`);
-        } catch (repairError) {
-          log.warn("Failed to self-repair orphaned session", {
-            sessionName,
-            error: repairError instanceof Error ? repairError.message : String(repairError),
-          });
-        }
-      }
-    }
-
-    if (!sessionRecord) {
-      throw new ResourceNotFoundError(`Session '${sessionName}' not found`, "session", sessionName);
-    }
-
-    log.debug("Session record found", { sessionRecord });
-
-    // Get session workdir
-    const workdir = await deps.sessionDB.getSessionWorkdir(sessionName);
-    log.debug("Session workdir resolved", { workdir });
-
-    // Get current branch
-    const currentBranch = await deps.gitService.getCurrentBranch(workdir);
-    log.debug("Current branch", { currentBranch });
-
-    // Validate current state if not forced
-    if (!force) {
-      const hasUncommittedChanges = await deps.gitService.hasUncommittedChanges(workdir);
-      if (hasUncommittedChanges && !noStash) {
-        log.debug("Stashing uncommitted changes", { workdir });
-        await deps.gitService.stashChanges(workdir);
-        log.debug("Changes stashed");
-      }
-    }
-
-    try {
-      // Pull latest changes
-      log.debug("Pulling latest changes", { workdir, remote: remote || "origin" });
-      await deps.gitService.pullLatest(workdir, remote || "origin");
-      log.debug("Latest changes pulled");
-
-      // Determine target branch for merge - use actual default branch from repo instead of hardcoding "main"
-      const branchToMerge = branch || await deps.gitService.fetchDefaultBranch(workdir);
-      const remoteBranchToMerge = `${remote || "origin"}/${branchToMerge}`;
-
-      // Enhanced conflict detection and smart merge handling
-      if (dryRun) {
-        log.cli("🔍 Performing dry run conflict check...");
-
-        const conflictPrediction = await ConflictDetectionService.predictConflicts(
-          workdir, currentBranch, remoteBranchToMerge
-        );
-
-        if (conflictPrediction.hasConflicts) {
-          log.cli("⚠️  Conflicts detected during dry run:");
-          log.cli(conflictPrediction.userGuidance);
-          log.cli("\n🛠️  Recovery commands:");
-          conflictPrediction.recoveryCommands.forEach(cmd => log.cli(`   ${cmd}`));
-
-          throw new MinskyError("Dry run detected conflicts. Use the guidance above to resolve them.");
-        } else {
-          log.cli("✅ No conflicts detected. Safe to proceed with update.");
-          return {
-            session: sessionName,
-            repoName: sessionRecord.repoName || "unknown",
-            repoUrl: sessionRecord.repoUrl,
-            branch: currentBranch,
-            createdAt: sessionRecord.createdAt,
-            taskId: sessionRecord.taskId,
-          };
-        }
-      }
-
-      // Fix for origin/origin/main bug: Pass base branch name without origin/ prefix
-      // ConflictDetectionService expects plain branch names and adds origin/ internally
-      const normalizedBaseBranch = branchToMerge;
-
-      // Use smart session update for enhanced conflict handling (only if not forced)
-      if (!force) {
-        const updateResult = await ConflictDetectionService.smartSessionUpdate(
-          workdir,
-          currentBranch,
-          normalizedBaseBranch,
-          {
-            skipIfAlreadyMerged,
-            autoResolveConflicts: autoResolveDeleteConflicts
-          }
-        );
-
-        if (!updateResult.updated && updateResult.skipped) {
-          log.cli(`✅ ${updateResult.reason}`);
-
-          if (updateResult.reason?.includes("already in base")) {
-            log.cli("\n💡 Your session changes are already merged. You can create a PR with --skip-update:");
-            log.cli("   minsky session pr --title \"Your PR title\" --skip-update");
-          }
-
-          return {
-            session: sessionName,
-            repoName: sessionRecord.repoName || "unknown",
-            repoUrl: sessionRecord.repoUrl,
-            branch: currentBranch,
-            createdAt: sessionRecord.createdAt,
-            taskId: sessionRecord.taskId,
-          };
-        }
-
-        if (!updateResult.updated && updateResult.conflictDetails) {
-          // Enhanced conflict guidance
-          log.cli("🚫 Update failed due to merge conflicts:");
-          log.cli(updateResult.conflictDetails);
-
-          if (updateResult.divergenceAnalysis) {
-            const analysis = updateResult.divergenceAnalysis;
-            log.cli("\n📊 Branch Analysis:");
-            log.cli(`   • Session ahead: ${analysis.aheadCommits} commits`);
-            log.cli(`   • Session behind: ${analysis.behindCommits} commits`);
-            log.cli(`   • Recommended action: ${analysis.recommendedAction}`);
-
-            if (analysis.sessionChangesInBase) {
-              log.cli(`\n💡 Your changes appear to already be in ${branchToMerge}. Try:`);
-              log.cli("   minsky session pr --title \"Your PR title\" --skip-update");
-            }
-          }
-
-          throw new MinskyError(updateResult.conflictDetails);
-        }
-
-        log.debug("Enhanced merge completed successfully", { updateResult });
-      } else {
-        log.debug("Skipping conflict detection due to force flag", { force });
-        // When forced, perform a simple merge without conflict detection
-        try {
-          await deps.gitService.mergeBranch(workdir, normalizedBaseBranch);
-          log.debug("Forced merge completed");
-        } catch (mergeError) {
-          log.debug("Forced merge failed, but continuing due to force flag", { error: getErrorMessage(mergeError) });
-        }
-      }
-
-      // Push changes if needed
-      if (!noPush) {
-        log.debug("Pushing changes to remote", { workdir, remote: remote || "origin" });
-        await deps.gitService.push({
-          repoPath: workdir,
-          remote: remote || "origin",
-        });
-        log.debug("Changes pushed to remote");
-      }
-
-      // Restore stashed changes if we stashed them
-      if (!noStash) {
-        try {
-          log.debug("Restoring stashed changes", { workdir });
-          await deps.gitService.popStash(workdir);
-          log.debug("Stashed changes restored");
-        } catch (error) {
-          log.warn("Failed to restore stashed changes", {
-            error: getErrorMessage(error),
-            workdir,
-          });
-          // Don't fail the entire operation if stash pop fails
-        }
-      }
-
-      log.cli(`Session '${sessionName}' updated successfully`);
-
-      return {
-        session: sessionName,
-        repoName: sessionRecord.repoName || "unknown",
-        repoUrl: sessionRecord.repoUrl,
-        branch: currentBranch,
-        createdAt: sessionRecord.createdAt,
-        taskId: sessionRecord.taskId,
-      };
-    } catch (error) {
-      // If there's an error during update, try to clean up any stashed changes
-      if (!noStash) {
-        try {
-          await deps.gitService.popStash(workdir);
-          log.debug("Restored stashed changes after error");
-        } catch (stashError) {
-          log.warn("Failed to restore stashed changes after error", {
-            stashError: getErrorMessage(stashError),
-          });
-        }
-      }
-      throw error;
-    }
-  } catch (error) {
-    log.error("Session update failed", {
-      error: getErrorMessage(error),
-      name: sessionName,
-    });
-    if (error instanceof MinskyError) {
-      throw error;
-    } else {
-      throw new MinskyError(
-        `Failed to update session: ${getErrorMessage(error)}`,
-        error
-      );
-    }
-  }
-}
-
-/**
- * Helper function to check if a PR branch exists for a session
- */
-export async function checkPrBranchExists(
-  sessionName: string,
-  gitService: GitServiceInterface,
-  currentDir: string
-): Promise<boolean> {
-  const prBranch = `pr/${sessionName}`;
-
-  try {
-    // Check if branch exists locally
-    const localBranchOutput = await gitService.execInRepository(
-      currentDir,
-      `git show-ref --verify --quiet refs/heads/${prBranch} || echo "not-exists"`
-    );
-    const localBranchExists = localBranchOutput.trim() !== "not-exists";
-
-    if (localBranchExists) {
-      return true;
-    }
-
-    // Check if branch exists remotely
-    const remoteBranchOutput = await gitService.execInRepository(
-      currentDir,
-      `git ls-remote --heads origin ${prBranch}`
-    );
-    const remoteBranchExists = remoteBranchOutput.trim().length > 0;
-
-    return remoteBranchExists;
-  } catch (error) {
-    log.debug("Error checking PR branch existence", {
-      error: getErrorMessage(error),
-      prBranch,
-      sessionName,
-    });
-    return false;
-  }
-}
-
-/**
- * Check if PR state cache is stale (older than 5 minutes)
- */
-function isPrStateStale(prState: { lastChecked: string }): boolean {
-  const STALE_THRESHOLD_MS = 5 * 60 * 1000; // 5 minutes
-  const lastChecked = new Date(prState.lastChecked).getTime();
-  const now = Date.now();
-  return (now - lastChecked) > STALE_THRESHOLD_MS;
-}
-
-/**
- * Optimized PR branch existence check using cached state
- */
-export async function checkPrBranchExistsOptimized(
-  sessionName: string,
-  gitService: GitServiceInterface,
-  currentDir: string,
-  sessionDB: SessionProviderInterface
-): Promise<boolean> {
-  const sessionRecord = await sessionDB.getSession(sessionName);
-
-  // If no session record, fall back to git operations
-  if (!sessionRecord) {
-    log.debug("No session record found, falling back to git operations", { sessionName });
-    return checkPrBranchExists(sessionName, gitService, currentDir);
-  }
-
-  // Check if we have cached PR state and it's not stale
-  if (sessionRecord.prState && !isPrStateStale(sessionRecord.prState)) {
-    log.debug("Using cached PR state", {
-      sessionName,
-      exists: sessionRecord.prState.exists,
-      lastChecked: sessionRecord.prState.lastChecked
-    });
-    return sessionRecord.prState.exists;
-  }
-
-  // Cache is stale or missing, perform git operations and update cache
-  log.debug("PR state cache is stale or missing, refreshing", {
-    sessionName,
-    hasState: !!sessionRecord.prState,
-    isStale: sessionRecord.prState ? isPrStateStale(sessionRecord.prState) : false
-  });
-
-  const exists = await checkPrBranchExists(sessionName, gitService, currentDir);
-
-  // Update the session record with fresh PR state
-  const prBranch = `pr/${sessionName}`;
-  const updatedPrState = {
-    branchName: prBranch,
-    exists,
-    lastChecked: new Date().toISOString(),
-    createdAt: sessionRecord.prState?.createdAt || (exists ? new Date().toISOString() : undefined),
-    mergedAt: sessionRecord.prState?.mergedAt
-  };
-
-  await sessionDB.updateSession(sessionName, { prState: updatedPrState });
-
-  log.debug("Updated PR state cache", {
-    sessionName,
-    exists,
-    lastChecked: updatedPrState.lastChecked
-  });
-
-  return exists;
-}
-
-/**
- * Update PR state when a PR branch is created
- */
-export async function updatePrStateOnCreation(
-  sessionName: string,
-  sessionDB: SessionProviderInterface
-): Promise<void> {
-  const prBranch = `pr/${sessionName}`;
-  const now = new Date().toISOString();
-
-  const prState = {
-    branchName: prBranch,
-    exists: true,
-    lastChecked: now,
-    createdAt: now,
-    mergedAt: undefined
-  };
-
-  await sessionDB.updateSession(sessionName, { prState });
-
-  log.debug("Updated PR state on creation", {
-    sessionName,
-    prBranch,
-    createdAt: now
-  });
-}
-
-/**
- * Update PR state when a PR branch is merged
- */
-export async function updatePrStateOnMerge(
-  sessionName: string,
-  sessionDB: SessionProviderInterface
-): Promise<void> {
-  const now = new Date().toISOString();
-
-  const sessionRecord = await sessionDB.getSession(sessionName);
-  if (!sessionRecord?.prState) {
-    log.debug("No PR state found for session, cannot update merge state", { sessionName });
-    return;
-  }
-
-  const updatedPrState = {
-    ...sessionRecord.prState,
-    exists: false,
-    lastChecked: now,
-    mergedAt: now
-  };
-
-  await sessionDB.updateSession(sessionName, { prState: updatedPrState });
-
-  log.debug("Updated PR state on merge", {
-    sessionName,
-    mergedAt: now
-  });
-}
-
-/**
- * Helper function to extract title and body from existing PR branch
- */
-async function extractPrDescription(
-  sessionName: string,
-  gitService: GitServiceInterface,
-  currentDir: string
-): Promise<{ title: string; body: string } | null> {
-  const prBranch = `pr/${sessionName}`;
-
-  try {
-    // Try to get from remote first
-    const remoteBranchOutput = await gitService.execInRepository(
-      currentDir,
-      `git ls-remote --heads origin ${prBranch}`
-    );
-    const remoteBranchExists = remoteBranchOutput.trim().length > 0;
-
-    let commitMessage = "";
-
-    if (remoteBranchExists) {
-      // Fetch the PR branch to ensure we have latest
-      await gitService.execInRepository(currentDir, `git fetch origin ${prBranch}`);
-
-      // Get the commit message from the remote branch's last commit
-      commitMessage = await gitService.execInRepository(
-        currentDir,
-        `git log -1 --pretty=format:%B origin/${prBranch}`
-      );
-    } else {
-      // Check if branch exists locally
-      const localBranchOutput = await gitService.execInRepository(
-        currentDir,
-        `git show-ref --verify --quiet refs/heads/${prBranch} || echo "not-exists"`
-      );
-      const localBranchExists = localBranchOutput.trim() !== "not-exists";
-
-      if (localBranchExists) {
-        // Get the commit message from the local branch's last commit
-        commitMessage = await gitService.execInRepository(
-          currentDir,
-          `git log -1 --pretty=format:%B ${prBranch}`
-        );
-      } else {
-        return null;
-      }
-    }
-
-    // Parse the commit message to extract title and body
-    const lines = commitMessage.trim().split("\n");
-    const title = lines[0] || "";
-    const body = lines.slice(1).join("\n").trim();
-
-    return { title, body };
-  } catch (error) {
-    log.debug("Error extracting PR description", {
-      error: getErrorMessage(error),
-      prBranch,
-      sessionName,
-    });
-    return null;
-  }
-}
-
-/**
- * Interface-agnostic function for creating a PR for a session
- */
-export async function sessionPrFromParams(
-  params: SessionPrParams,
-  depsInput?: {
-    sessionDB?: SessionProviderInterface;
-    gitService?: GitServiceInterface;
-  }
-): Promise<{
-  prBranch: string;
-  baseBranch: string;
-  title?: string;
-  body?: string;
-}> {
-  // STEP 0: Validate parameters using schema
-  try {
-    // Import schema here to avoid circular dependency issues
-    const { sessionPrParamsSchema } = await import("../schemas/session.js");
-    sessionPrParamsSchema.parse(params);
-  } catch (error) {
-    if (error instanceof Error && error.name === "ZodError") {
-      // Extract the validation error message
-      const zodError = error as unknown;
-      const message = zodError.errors?.[0]?.message || "Invalid parameters";
-      throw new ValidationError(message);
-    }
-    throw error;
-  }
-
-  // STEP 1: Validate we're in a session workspace and on a session branch
-  const currentDir = process.cwd();
-  const isSessionWorkspace = currentDir.includes("/sessions/");
-  if (!isSessionWorkspace) {
-    throw new MinskyError(
-      "session pr command must be run from within a session workspace. Use 'minsky session start' first."
-    );
-  }
-
-  // Get current git branch
-  const gitService = depsInput?.gitService || createGitService();
-  const currentBranch = await gitService.getCurrentBranch(currentDir);
-
-  // STEP 2: Ensure we're NOT on a PR branch (should fail if on pr/* branch)
-  if (currentBranch.startsWith("pr/")) {
-    throw new MinskyError(
-      `Cannot run session pr from PR branch '${currentBranch}'. Switch to your session branch first.`
-    );
-  }
-
-  // STEP 3: Verify we're in a session directory (no branch format restriction)
-  // The session name will be detected from the directory path or provided explicitly
-  // Both task#XXX and named sessions are supported
-
-  // STEP 4: Check for uncommitted changes
-  const hasUncommittedChanges = await gitService.hasUncommittedChanges(currentDir);
-  if (hasUncommittedChanges) {
-    // Get the status of uncommitted changes to show in the error
-    let statusInfo = "";
-    try {
-      const status = await gitService.getStatus(currentDir);
-      const changes = [];
-
-      if (status.modified.length > 0) {
-        changes.push(`📝 Modified files (${status.modified.length}):`);
-        status.modified.forEach((file) => changes.push(`   ${file}`));
-      }
-
-      if (status.untracked.length > 0) {
-        changes.push(`📄 New files (${status.untracked.length}):`);
-        status.untracked.forEach((file) => changes.push(`   ${file}`));
-      }
-
-      if (status.deleted.length > 0) {
-        changes.push(`🗑️  Deleted files (${status.deleted.length}):`);
-        status.deleted.forEach((file) => changes.push(`   ${file}`));
-      }
-
-      statusInfo = changes.length > 0 ? changes.join("\n") : "No detailed changes available";
-    } catch (statusError) {
-      statusInfo = "Unable to get detailed status.";
-    }
-
-    throw new MinskyError(
-      `
-🚫 Cannot create PR with uncommitted changes
-
-You have uncommitted changes in your session workspace that need to be committed first.
-
-Current changes:
-${statusInfo}
-
-To fix this, run one of the following:
-
-📝 Commit your changes:
-   git add .
-   git commit -m "Your commit message"
-
-📦 Or stash your changes temporarily:
-   git stash
-
-💡 Then try creating the PR again:
-   minsky session pr --title "your title"
-
-Need help? Run 'git status' to see what files have changed.
-      `.trim()
-    );
-  }
-
-  // Handle body content - read from file if bodyPath is provided
-  let bodyContent = params.body;
-  if (params.bodyPath) {
-    try {
-      // Resolve relative paths relative to current working directory
-      const filePath = require("path").resolve(params.bodyPath);
-      bodyContent = await readFile(filePath, "utf-8");
-
-      if (!bodyContent.trim()) {
-        throw new ValidationError(`Body file is empty: ${params.bodyPath}`);
-      }
-
-      log.debug(`Read PR body from file: ${filePath}`, {
-        fileSize: bodyContent.length,
-        bodyPath: params.bodyPath,
-      });
-    } catch (error) {
-      if (error instanceof ValidationError) {
-        throw error;
-      }
-
-      const errorMessage = getErrorMessage(error);
-      if (errorMessage.includes("ENOENT") || errorMessage.includes("no such file")) {
-        throw new ValidationError(`Body file not found: ${params.bodyPath}`);
-      } else if (errorMessage.includes("EACCES") || errorMessage.includes("permission denied")) {
-        throw new ValidationError(`Permission denied reading body file: ${params.bodyPath}`);
-      } else {
-        throw new ValidationError(
-          `Failed to read body file: ${params.bodyPath}. ${errorMessage}`
-        );
-      }
-    }
-  }
-
-  // Determine the session name
-  let sessionName = params.session;
-  const sessionDb = depsInput?.sessionDB || createSessionProvider();
-
-  // If no session name provided but task ID is, try to find the session by task ID
-  if (!sessionName && params.task) {
-    const taskId = params.task;
-    const sessionRecord = await sessionDb.getSessionByTaskId(taskId);
-    if (sessionRecord) {
-      sessionName = sessionRecord.session;
-    } else {
-      throw new MinskyError(`No session found for task ID ${taskId}`);
-    }
-  }
-
-  // If still no session name, try to detect from current directory
-  if (!sessionName) {
-    try {
-      // Extract session name from path - assuming standard path format
-      const pathParts = currentDir.split("/");
-      const sessionsIndex = pathParts.indexOf("sessions");
-      if (sessionsIndex >= 0 && sessionsIndex < pathParts.length - 1) {
-        sessionName = pathParts[sessionsIndex + 1];
-      }
-    } catch (error) {
-      // If detection fails, throw error
-      throw new MinskyError(
-        "Could not detect session from current directory. Please specify a session name or task ID."
-      );
-    }
-
-    if (!sessionName) {
-      throw new MinskyError(
-        "Could not detect session from current directory. Please specify a session name or task ID."
-      );
-    }
-  }
-
-  log.debug(`Creating PR for session: ${sessionName}`, {
-    session: sessionName,
-    title: params.title,
-    hasBody: !!bodyContent,
-    bodySource: params.bodyPath ? "file" : "parameter",
-    baseBranch: params.baseBranch,
-  });
-
-  // STEP 4.5: PR Branch Detection and Title/Body Handling
-  // This implements the new refresh functionality
-  const prBranchExists = await checkPrBranchExistsOptimized(sessionName, gitService, currentDir, sessionDb);
-
-  let titleToUse = params.title;
-  let bodyToUse = bodyContent;
-
-  if (!titleToUse && prBranchExists) {
-    // Case: Existing PR + no title → Auto-reuse existing title/body (refresh)
-    log.cli("🔄 Refreshing existing PR (reusing title and body)...");
-
-    const existingDescription = await extractPrDescription(sessionName, gitService, currentDir);
-    if (existingDescription) {
-      titleToUse = existingDescription.title;
-      bodyToUse = existingDescription.body;
-      log.cli(`📝 Reusing existing title: "${titleToUse}"`);
-    } else {
-      // Fallback if we can't extract description
-      throw new MinskyError(
-        `PR branch pr/${sessionName} exists but could not extract existing title/body. Please provide --title explicitly.`
-      );
-    }
-  } else if (!titleToUse && !prBranchExists) {
-    // Case: No PR + no title → Error (need title for first creation)
-    throw new MinskyError(
-      `PR branch pr/${sessionName} doesn't exist. Please provide --title for initial PR creation.`
-    );
-  } else if (titleToUse && prBranchExists) {
-    // Case: Existing PR + new title → Use new title/body (update)
-    log.cli("📝 Updating existing PR with new title/body...");
-  } else if (titleToUse && !prBranchExists) {
-    // Case: No PR + title → Normal creation flow
-    log.cli("✨ Creating new PR...");
-  }
-
-  // STEP 4.6: Conditional body/bodyPath validation
-  // For new PR creation, we need either body or bodyPath (unless we extracted from existing)
-  if (!bodyToUse && !params.bodyPath && (!prBranchExists || !titleToUse)) {
-    // Only require body/bodyPath when:
-    // 1. No existing PR to reuse from (prBranchExists=false), OR
-    // 2. Existing PR but new title provided (titleToUse=true) indicating update
-    if (!prBranchExists) {
-      log.cli("💡 Tip: For new PRs, consider providing --body or --body-path for a complete description");
-      // Allow empty body for new PRs (user choice)
-    }
-  }
-
-  // STEP 5: Enhanced session update with conflict detection (unless --skip-update is specified)
-  if (!params.skipUpdate) {
-    log.cli("🔍 Checking for conflicts before PR creation...");
-
-    try {
-      // Use enhanced update with conflict detection options
-      await updateSessionFromParams({
-        name: sessionName,
-        repo: params.repo,
-        json: false,
-        force: false,
-        noStash: false,
-        noPush: false,
-        dryRun: false,
-        skipConflictCheck: params.skipConflictCheck,
-        autoResolveDeleteConflicts: params.autoResolveDeleteConflicts,
-        skipIfAlreadyMerged: true, // Skip update if changes already merged
-      });
-      log.cli("✅ Session updated successfully");
-    } catch (error) {
-      const errorMessage = getErrorMessage(error);
-
-      // Enhanced error handling for common conflict scenarios
-      if (errorMessage.includes("already in base") || errorMessage.includes("already merged")) {
-        log.cli("💡 Your session changes are already in the base branch. Proceeding with PR creation...");
-      } else if (errorMessage.includes("conflicts")) {
-        log.cli("⚠️  Merge conflicts detected. Consider using conflict resolution options:");
-        log.cli("   • --auto-resolve-delete-conflicts: Auto-resolve delete/modify conflicts");
-        log.cli("   • --skip-update: Skip update entirely if changes are already merged");
-        throw new MinskyError(`Failed to update session before creating PR: ${errorMessage}`);
-      } else {
-        throw new MinskyError(`Failed to update session before creating PR: ${errorMessage}`);
-      }
-    }
-  } else {
-    log.cli("⏭️  Skipping session update (--skip-update specified)");
-  }
-
-  // STEP 6: Now proceed with PR creation
-  const result = await preparePrFromParams({
-    session: sessionName,
-    title: titleToUse,
-    body: bodyToUse,
-    baseBranch: params.baseBranch,
-    debug: params.debug,
-  });
-
-  // Update PR state cache after successful creation
-  await updatePrStateOnCreation(sessionName, sessionDb);
-
-  // Update task status to IN-REVIEW if associated with a task
-  if (!params.noStatusUpdate) {
-    const sessionRecord = await sessionDb.getSession(sessionName);
-    if (sessionRecord?.taskId) {
-      try {
-        const taskService = new TaskService({
-          workspacePath: process.cwd(),
-          backend: "markdown",
-        });
-        await taskService.setTaskStatus(sessionRecord.taskId, TASK_STATUS.IN_REVIEW);
-        log.cli(`Updated task #${sessionRecord.taskId} status to IN-REVIEW`);
-      } catch (error) {
-        log.warn(
-          `Failed to update task status: ${getErrorMessage(error)}`
-        );
-      }
-    }
-  }
-
-  return result;
-}
-
-/**
- * Approves and merges a session PR branch
- */
-export async function approveSessionFromParams(
-  params: {
-    session?: string;
-    task?: string;
-    repo?: string;
-    json?: boolean;
-  },
-  depsInput?: {
-    sessionDB?: SessionProviderInterface;
-    gitService?: GitServiceInterface;
-    taskService?: {
-      setTaskStatus?: (taskId: string, status: string) => Promise<any>;
-      getTaskStatus?: (taskId: string) => Promise<string | undefined>;
-      getBackendForTask?: (taskId: string) => Promise<any>;
-    };
-    workspaceUtils?: any;
-    getCurrentSession?: (repoPath: string) => Promise<string | null>;
-  }
-): Promise<{
-  session: string;
-  commitHash: string;
-  mergeDate: string;
-  mergedBy: string;
-  baseBranch: string;
-  prBranch: string;
-  taskId?: string;
-  isNewlyApproved: boolean;
-}> {
-  let sessionNameToUse = params.session;
-  let taskId: string | undefined;
-
-  // Set up session provider (use injected one or create default)
-  const sessionDB = depsInput?.sessionDB || createSessionProvider();
-
-  // Try to get session from task ID if provided
-  if (params.task && !sessionNameToUse) {
-    const taskIdToUse = taskIdSchema.parse(params.task);
-    taskId = taskIdToUse;
-
-    // Get session by task ID
-    const session = await sessionDB.getSessionByTaskId(taskIdToUse);
-    if (!session) {
-      throw new ResourceNotFoundError(
-        `No session found for task ${taskIdToUse}`,
-        "task",
-        taskIdToUse
-      );
-    }
-    sessionNameToUse = session.session;
-  }
-
-  // Try to auto-detect session from repo path if no session name or task is provided
-  if (!sessionNameToUse && params.repo) {
-    const getCurrentSessionFunc = depsInput?.getCurrentSession || getCurrentSession;
-    const detectedSession = await getCurrentSessionFunc(params.repo);
-    if (detectedSession) {
-      sessionNameToUse = detectedSession;
-    }
-  }
-
-  // Validate that we have a session to work with
-  if (!sessionNameToUse) {
-    throw new ValidationError("No session detected. Please provide a session name or task ID");
-  }
-
-  // Get the session record
-  const sessionRecord = await sessionDB.getSession(sessionNameToUse);
-  if (!sessionRecord) {
-    throw new ResourceNotFoundError(
-      `Session "${sessionNameToUse}" not found`,
-      "session",
-      sessionNameToUse
-    );
-  }
-
-  // BUG FIX: Use the original repo URL/path for task updates, not session workspace
-  const originalRepoPath = params.repo || sessionRecord.repoUrl || process.cwd();
-
-  // Set up default dependencies with the correct repo path
-  const deps = {
-    sessionDB: depsInput?.sessionDB || sessionDB,
-    gitService: depsInput?.gitService || createGitService(),
-    taskService:
-      depsInput?.taskService ||
-      new TaskService({
-        workspacePath: originalRepoPath,
-        backend: "markdown",
-      }),
-    workspaceUtils: depsInput?.workspaceUtils || WorkspaceUtils,
-    getCurrentSession: depsInput?.getCurrentSession || getCurrentSession,
-  };
-
-  // If no taskId from params, use the one from session record
-  if (!taskId && sessionRecord.taskId) {
-    taskId = sessionRecord.taskId;
-  }
-
-  // BUG FIX: Use originalRepoPath for all git operations instead of session workspace
-  // This ensures approval operations happen in the main repository, not the session workspace
-  // The session workspace state becomes irrelevant for approval
-  const workingDirectory = originalRepoPath;
-
-  // Determine PR branch name (pr/<session-name>)
-  const featureBranch = sessionNameToUse;
-  const prBranch = `pr/${featureBranch}`;
-  const baseBranch = "main"; // Default base branch, could be made configurable
-
-  // Early exit check: If task is already DONE and PR branch doesn't exist, session is already complete
-  if (taskId && deps.taskService.getTaskStatus) {
-    try {
-      const currentStatus = await deps.taskService.getTaskStatus(taskId);
-      if (currentStatus === TASK_STATUS.DONE) {
-        // Check if PR branch exists
-        try {
-          await deps.gitService.execInRepository(workingDirectory, `git show-ref --verify --quiet refs/heads/${prBranch}`);
-          // PR branch exists, continue with normal flow
-          log.debug(`PR branch ${prBranch} exists, continuing with normal flow`);
-        } catch (branchError) {
-          // PR branch doesn't exist and task is already DONE - session is complete
-          log.debug(`Session ${sessionNameToUse} is already complete: task ${taskId} is DONE and PR branch ${prBranch} doesn't exist`);
-
-          // Get current HEAD info for the response
-          const commitHash = (
-            await deps.gitService.execInRepository(workingDirectory, "git rev-parse HEAD")
-          ).trim();
-          const mergedBy = (
-            await deps.gitService.execInRepository(workingDirectory, "git config user.name")
-          ).trim();
-          const mergeDate = new Date().toISOString();
-
-          return {
-            session: sessionNameToUse,
-            commitHash,
-            mergeDate,
-            mergedBy,
-            baseBranch,
-            prBranch,
-            taskId,
-            isNewlyApproved: false,
-          };
-        }
-      } else {
-        log.debug(`Task ${taskId} is not DONE (status: ${currentStatus}), continuing with normal flow`);
-      }
-    } catch (statusError) {
-      // If we can't check the status, continue with normal flow
-      log.debug(`Could not check task status for ${taskId}, continuing with normal approval flow`);
-    }
-  }
-
-  try {
-    // Execute git commands to merge the PR branch in the main repository
-    // First, check out the base branch
-    await deps.gitService.execInRepository(workingDirectory, `git checkout ${baseBranch}`);
-    // Fetch latest changes
-    await deps.gitService.execInRepository(workingDirectory, "git fetch origin");
-
-    // Check if the PR branch has already been merged
-    let isNewlyApproved = true;
-    let commitHash: string = "";
-    let mergeDate: string = "";
-    let mergedBy: string = "";
-
-    try {
-      // Check if the PR branch exists locally
-      await deps.gitService.execInRepository(workingDirectory, `git show-ref --verify --quiet refs/heads/${prBranch}`);
-
-      // Get the commit hash of the PR branch
-      const prBranchCommitHash = (
-        await deps.gitService.execInRepository(workingDirectory, `git rev-parse ${prBranch}`)
-      ).trim();
-
-      // REMOVED: Problematic race condition check
-      // Instead of checking git merge-base --is-ancestor, let git merge handle it
-      // This avoids the race condition where the check can fail during merge process
-
-      // Attempt the merge - if it fails because already merged, git will tell us
-      try {
-        await deps.gitService.execInRepository(workingDirectory, `git merge --ff-only ${prBranch}`);
-
-        // If merge succeeds, it's newly approved
-        isNewlyApproved = true;
-
-        // Get commit hash and date for the new merge
-        commitHash = (
-          await deps.gitService.execInRepository(workingDirectory, "git rev-parse HEAD")
-        ).trim();
-        mergeDate = new Date().toISOString();
-        mergedBy = (
-          await deps.gitService.execInRepository(workingDirectory, "git config user.name")
-        ).trim();
-
-        // Push the changes
-        await deps.gitService.execInRepository(workingDirectory, `git push origin ${baseBranch}`);
-
-        // Delete the PR branch from remote only if it exists there
-        try {
-          // Check if remote branch exists first using execAsync directly to avoid error logging
-          // This is expected to fail if the branch doesn't exist, which is normal
-          await execAsync(`git show-ref --verify --quiet refs/remotes/origin/${prBranch}`, {
-            cwd: workingDirectory
-          });
-          // If it exists, delete it
-          await deps.gitService.execInRepository(
-            workingDirectory,
-            `git push origin --delete ${prBranch}`
-          );
-        } catch (error) {
-          // Remote branch doesn't exist, which is fine - just log it
-          log.debug(`Remote PR branch ${prBranch} doesn't exist, skipping deletion`);
-        }
-
-        // Clean up local branches after successful merge
-        await cleanupLocalBranches(deps.gitService, workingDirectory, prBranch, sessionNameToUse, taskId);
-
-        // Update PR state to reflect merge
-        await updatePrStateOnMerge(sessionNameToUse, deps.sessionDB);
-
-      } catch (mergeError) {
-        // Merge failed - check if it's because already merged
-        const errorMessage = getErrorMessage(mergeError as Error);
-
-        if (errorMessage.includes("Already up to date") || errorMessage.includes("nothing to commit")) {
-          // PR branch has already been merged
-          isNewlyApproved = false;
-          log.debug(`PR branch ${prBranch} has already been merged`);
-
-          // Update PR state to reflect it's already merged
-          await updatePrStateOnMerge(sessionNameToUse, deps.sessionDB);
-
-          // Get current HEAD info for already merged case
-          commitHash = (
-            await deps.gitService.execInRepository(workingDirectory, "git rev-parse HEAD")
-          ).trim();
-
-          // For already merged PRs, try to get the merge commit info
-          try {
-            const mergeCommitInfo = await deps.gitService.execInRepository(
-              workingDirectory,
-              `git log --merges --oneline --grep="Merge.*${prBranch}" -n 1 --format="%H|%ai|%an"`
-            );
-            if (mergeCommitInfo.trim()) {
-              const parts = mergeCommitInfo.trim().split("|");
-              if (parts.length >= 3 && parts[0] && parts[1] && parts[2]) {
-                commitHash = parts[0];
-                mergeDate = new Date(parts[1]).toISOString();
-                mergedBy = parts[2];
-              } else {
-                // Fallback to current HEAD info if format is unexpected
-                mergeDate = new Date().toISOString();
-                mergedBy = (
-                  await deps.gitService.execInRepository(workingDirectory, "git config user.name")
-                ).trim();
-              }
-            } else {
-              // Fallback to current HEAD info if we can't find the merge commit
-              mergeDate = new Date().toISOString();
-              mergedBy = (
-                await deps.gitService.execInRepository(workingDirectory, "git config user.name")
-              ).trim();
-            }
-          } catch (error) {
-            // Fallback to current HEAD info
-            mergeDate = new Date().toISOString();
-            mergedBy = (
-              await deps.gitService.execInRepository(workingDirectory, "git config user.name")
-            ).trim();
-          }
-        } else {
-          // Some other merge error - re-throw it
-          throw mergeError;
-        }
-      }
-    } catch (error) {
-      // PR branch doesn't exist locally, it might have been already merged and cleaned up
-      isNewlyApproved = false;
-      log.debug(`PR branch ${prBranch} doesn't exist locally, assuming already merged`);
-
-      // Get current HEAD info
-      commitHash = (
-        await deps.gitService.execInRepository(workingDirectory, "git rev-parse HEAD")
-      ).trim();
-      mergeDate = new Date().toISOString();
-      mergedBy = (
-        await deps.gitService.execInRepository(workingDirectory, "git config user.name")
-      ).trim();
-    }
-
-    // The merge logic has been moved inside the try block above
-    // No need for separate isNewlyApproved check here
-
-    // Create merge info
-    const mergeInfo = {
-      session: sessionNameToUse,
-      commitHash,
-      mergeDate,
-      mergedBy,
-      baseBranch,
-      prBranch,
-      taskId,
-      isNewlyApproved,
-    };
-
-    // Update task status to DONE if we have a task ID and it's not already DONE
-    if (taskId && deps.taskService.setTaskStatus && deps.taskService.getTaskStatus) {
-      try {
-        // Check current status first to avoid unnecessary updates
-        const currentStatus = await deps.taskService.getTaskStatus(taskId);
-
-        if (currentStatus !== TASK_STATUS.DONE) {
-          log.debug(`Updating task ${taskId} status from ${currentStatus} to DONE`);
-          await deps.taskService.setTaskStatus(taskId, TASK_STATUS.DONE);
-
-          // After updating task status, check if there are uncommitted changes that need to be committed
-          try {
-            const statusOutput = await deps.gitService.execInRepository(workingDirectory, "git status --porcelain");
-            const hasUncommittedChanges = statusOutput.trim().length > 0;
-
-            if (hasUncommittedChanges) {
-              log.debug("Task status update created uncommitted changes, committing them");
-
-              // Stage the tasks.md file (or any other changed files from task status update)
-              await deps.gitService.execInRepository(workingDirectory, "git add process/tasks.md");
-
-              // Commit the task status update
-              await deps.gitService.execInRepository(workingDirectory, `git commit -m "Update task ${taskId} status to DONE"`);
-
-              // Push the commit
-              await deps.gitService.execInRepository(workingDirectory, "git push");
-
-              log.debug(`Committed and pushed task ${taskId} status update`);
-            } else {
-              log.debug("No uncommitted changes from task status update");
-            }
-          } catch (commitError) {
-            // Log the error but don't fail the whole operation
-            const errorMsg = `Failed to commit task status update: ${getErrorMessage(commitError as Error)}`;
-            log.error(errorMsg, { taskId, error: commitError });
-            log.cli(`Warning: ${errorMsg}`);
-          }
-        } else {
-          log.debug(`Task ${taskId} is already DONE, skipping status update`);
-        }
-      } catch (error) {
-        // BUG FIX: Use proper logging instead of console.error and make error visible
-        const errorMsg = `Failed to update task status: ${getErrorMessage(error)}`;
-        log.error(errorMsg, { taskId, error });
-        log.cli(`Warning: ${errorMsg}`);
-        // Still don't fail the whole operation, but now errors are visible
-      }
-    }
-
-    return mergeInfo;
-  } catch (error) {
-    if (error instanceof MinskyError) {
-      throw error;
-    } else {
-      throw new MinskyError(
-        `Failed to approve session: ${getErrorMessage(error)}`
-      );
-    }
-  }
-}
-
-/**
- * Clean up local branches after successful merge
- * Handles failures gracefully to not break the overall approval process
- */
-async function cleanupLocalBranches(
-  gitService: GitServiceInterface,
-  workingDirectory: string,
-  prBranch: string,
-  sessionName: string,
-  taskId?: string
-): Promise<void> {
-  // Extract task ID from session name if not provided and session follows task# pattern
-  const taskBranchName = taskId ? taskId.replace("#", "") : sessionName.replace("task#", "");
-
-  // Clean up the PR branch (e.g., pr/task#265)
-  try {
-    await gitService.execInRepository(workingDirectory, `git branch -d ${prBranch}`);
-    log.debug(`Successfully deleted local PR branch: ${prBranch}`);
-  } catch (error) {
-    // Log but don't fail the operation if branch cleanup fails
-    log.debug(`Failed to delete local PR branch ${prBranch}: ${getErrorMessage(error)}`);
-  }
-
-  // Clean up the task branch (e.g., task#265 or 265)
-  // Try various possible branch name formats
-  const possibleTaskBranches = [];
-
-  // Add sessionName if it looks like a task branch (task#265)
-  if (sessionName && sessionName !== prBranch) {
-    possibleTaskBranches.push(sessionName);
-  }
-
-  // Add numeric version if we have a task ID (265)
-  if (taskBranchName && taskBranchName !== sessionName) {
-    possibleTaskBranches.push(taskBranchName);
-  }
-
-  // Add task prefix version (task265, task#265)
-  if (taskBranchName) {
-    possibleTaskBranches.push(`task${taskBranchName}`);
-    possibleTaskBranches.push(`task#${taskBranchName}`);
-  }
-
-  // Filter out duplicates, empty strings, PR branch, and invalid branch names
-  const uniqueBranches = [...new Set(possibleTaskBranches)].filter(
-    branch => branch && branch !== prBranch && !branch.startsWith("#")
-  );
-
-  for (const branch of uniqueBranches) {
-    try {
-      await gitService.execInRepository(workingDirectory, `git branch -d ${branch}`);
-      log.debug(`Successfully deleted local task branch: ${branch}`);
-      break; // Stop after first successful deletion
-    } catch (error) {
-      // Log but continue trying other branch names
-      log.debug(`Failed to delete local task branch ${branch}: ${getErrorMessage(error)}`);
-    }
-  }
-}
-
-/**
- * Creates a default SessionProvider implementation
- * This factory function provides a consistent way to get a session provider with optional customization
- */
-export function createSessionProvider(_options?: {
-  dbPath?: string;
-  useNewBackend?: boolean;
-}): SessionProviderInterface {
-  // Always use the new configuration-based backend
-  return new SessionDbAdapter();
-}
-
-/**
- * Inspects current session based on workspace location
- */
-export async function inspectSessionFromParams(params: {
-  json?: boolean;
-}): Promise<Session | null> {
-  // Auto-detect the current session from the workspace
-  const context = await getCurrentSessionContext(process.cwd());
-
-  if (!context?.sessionId) {
-    throw new ResourceNotFoundError("No session detected for the current workspace");
-  }
-
-  const session = await createSessionProvider().getSession(context.sessionId);
-
-  return session;
-}
-
-/**
- * Interface for session review parameters
- */
-export interface SessionReviewParams {
-  session?: string;
-  task?: string;
-  repo?: string;
-  output?: string;
-  json?: boolean;
-  prBranch?: string;
-}
-
-/**
- * Interface for session review result
- */
-export interface SessionReviewResult {
-  session: string;
-  taskId?: string;
-  taskSpec?: string;
-  prDescription?: string;
-  prBranch: string;
-  baseBranch: string;
-  diff?: string;
-  diffStats?: {
-    filesChanged: number;
-    insertions: number;
-    deletions: number;
-  };
-}
-
-/**
- * Reviews a session PR by gathering and displaying relevant information
- */
-export async function sessionReviewFromParams(
-  params: SessionReviewParams,
-  depsInput?: {
-    sessionDB?: SessionProviderInterface;
-    gitService?: GitServiceInterface;
-    taskService?: TaskServiceInterface & {
-      getTaskSpecData?: (taskId: string) => Promise<string>;
-    };
-    workspaceUtils?: WorkspaceUtilsInterface;
-    getCurrentSession?: typeof getCurrentSession;
-  }
-): Promise<SessionReviewResult> {
-  // Set up default dependencies if not provided
-  const deps = {
-    sessionDB: depsInput?.sessionDB || createSessionProvider(),
-    gitService: depsInput?.gitService || createGitService(),
-    taskService:
-      depsInput?.taskService ||
-      new TaskService({
-        workspacePath: params.repo || process.cwd(),
-        backend: "markdown",
-      }),
-    workspaceUtils: depsInput?.workspaceUtils || WorkspaceUtils,
-    getCurrentSession: depsInput?.getCurrentSession || getCurrentSession,
-  };
-
-  let sessionNameToUse = params.session;
-  let taskId: string | undefined;
-
-  // Try to get session from task ID if provided
-  if (params.task && !sessionNameToUse) {
-    const taskIdToUse = taskIdSchema.parse(params.task);
-    taskId = taskIdToUse;
-
-    // Get session by task ID
-    const session = await deps.sessionDB.getSessionByTaskId(taskIdToUse);
-    if (!session) {
-      throw new ResourceNotFoundError(
-        `No session found for task ${taskIdToUse}`,
-        "task",
-        taskIdToUse
-      );
-    }
-    sessionNameToUse = session.session;
-  }
-
-  // If session is still not set, try to detect it from repo path
-  if (!sessionNameToUse && params.repo) {
-    try {
-      const sessionContext = await deps.getCurrentSession(params.repo);
-      if (sessionContext) {
-        sessionNameToUse = sessionContext;
-      }
-    } catch (error) {
-      // Just log and continue - session detection is optional
-      log.debug("Failed to detect session from repo path", {
-        error: getErrorMessage(error),
-        repoPath: params.repo,
-      });
-    }
-  }
-
-  // If session is still not set, try to detect from current directory
-  if (!sessionNameToUse) {
-    try {
-      const currentDir = process.cwd();
-      const sessionContext = await deps.getCurrentSession(currentDir);
-      if (sessionContext) {
-        sessionNameToUse = sessionContext;
-      }
-    } catch (error) {
-      // Just log and continue - session detection is optional
-      log.debug("Failed to detect session from current directory", {
-        error: getErrorMessage(error),
-        currentDir: process.cwd(),
-      });
-    }
-  }
-
-  // Validate that we have a session to work with
-  if (!sessionNameToUse) {
-    throw new ValidationError("No session detected. Please provide a session name or task ID");
-  }
-
-  // Get the session record
-  const sessionRecord = await deps.sessionDB.getSession(sessionNameToUse);
-  if (!sessionRecord) {
-    throw new ResourceNotFoundError(
-      `Session "${sessionNameToUse}" not found`,
-      "session",
-      sessionNameToUse
-    );
-  }
-
-  // If no taskId from params, use the one from session record
-  if (!taskId && sessionRecord.taskId) {
-    taskId = sessionRecord.taskId;
-  }
-
-  // Get session workdir
-  const sessionWorkdir = await deps.sessionDB.getSessionWorkdir(sessionNameToUse);
-
-  // Determine PR branch name (pr/<session-name>)
-  const prBranchToUse = params.prBranch || `pr/${sessionNameToUse}`;
-  const baseBranch = "main"; // Default base branch, could be made configurable
-
-  // Initialize result
-  const result: SessionReviewResult = {
-    session: sessionNameToUse,
-    taskId,
-    prBranch: prBranchToUse,
-    baseBranch,
-  };
-
-  // 1. Get task specification if available
-  if (taskId) {
-    try {
-      const taskService = deps.taskService;
-
-      // Check if taskService has getTaskSpecData method dynamically
-      if (
-        "getTaskSpecData" in taskService &&
-        typeof taskService.getTaskSpecData === "function"
-      ) {
-        const taskSpec = await taskService.getTaskSpecData(taskId);
-        result.taskSpec = taskSpec;
-      } else {
-        log.debug("Task service does not support getTaskSpecData method");
-      }
-    } catch (error) {
-      log.debug("Error getting task specification", {
-        error: getErrorMessage(error),
-        taskId,
-      });
-    }
-  }
-
-  // 2. Get PR description (from git log of the PR branch)
-  try {
-    // First check if the branch exists remotely
-    const remoteBranchOutput = await deps.gitService.execInRepository(
-      sessionWorkdir,
-      `git ls-remote --heads origin ${prBranchToUse}`
-    );
-    const remoteBranchExists = remoteBranchOutput.trim().length > 0;
-
-    if (remoteBranchExists) {
-      // Fetch the PR branch to ensure we have latest
-      await deps.gitService.execInRepository(sessionWorkdir, `git fetch origin ${prBranchToUse}`);
-
-      // Get the PR description from the remote branch's last commit
-      const prDescription = await deps.gitService.execInRepository(
-        sessionWorkdir,
-        `git log -1 --pretty=format:%B origin/${prBranchToUse}`
-      );
-
-      result.prDescription = prDescription;
-    } else {
-      // Check if branch exists locally
-      const localBranchOutput = await deps.gitService.execInRepository(
-        sessionWorkdir,
-        `git show-ref --verify --quiet refs/heads/${prBranchToUse} || echo "not-exists"`
-      );
-      const localBranchExists = localBranchOutput.trim() !== "not-exists";
-
-      if (localBranchExists) {
-        // Get the PR description from the local branch's last commit
-        const prDescription = await deps.gitService.execInRepository(
-          sessionWorkdir,
-          `git log -1 --pretty=format:%B ${prBranchToUse}`
-        );
-
-        result.prDescription = prDescription;
-      }
-    }
-  } catch (error) {
-    log.debug("Error getting PR description", {
-      error: getErrorMessage(error),
-      prBranch: prBranchToUse,
-    });
-  }
-
-  // 3. Get diff stats and full diff
-  try {
-    // Fetch latest changes
-    await deps.gitService.execInRepository(sessionWorkdir, "git fetch origin");
-
-    // Get diff stats
-    const diffStatsOutput = await deps.gitService.execInRepository(
-      sessionWorkdir,
-      `git diff --stat origin/${baseBranch}...origin/${prBranchToUse}`
-    );
-
-    // Parse diff stats
-    const statsMatch = diffStatsOutput.match(
-      /(\d+) files? changed(?:, (\d+) insertions?\(\+\))?(?:, (\d+) deletions?\(-\))?/
-    );
-    if (statsMatch) {
-      result.diffStats = {
-        filesChanged: parseInt(statsMatch[1] || "0", 10),
-        insertions: parseInt(statsMatch[2] || "0", 10),
-        deletions: parseInt(statsMatch[3] || "0", 10),
-      };
-    }
-
-    // Get full diff
-    const diffOutput = await deps.gitService.execInRepository(
-      sessionWorkdir,
-      `git diff origin/${baseBranch}...origin/${prBranchToUse}`
-    );
-
-    result.diff = diffOutput;
-  } catch (error) {
-    log.debug("Error getting diff information", {
-      error: getErrorMessage(error),
-      baseBranch,
-      prBranch: prBranchToUse,
-    });
-  }
-
-  return result;
-}
-
-// Re-export types from session-db module for convenience
-export type { SessionRecord, SessionDbState } from "./session/session-db";
-
-// Re-export the SessionDbAdapter class
-=======
 // Re-export command functions (delegating to extracted implementations)
 export { sessionList };
 export { sessionGet };
@@ -2164,7 +46,6 @@
 export { createSessionProvider };
 
 // Re-export utility functions and classes from their extracted modules
->>>>>>> 067b2f65
 export { SessionDbAdapter } from "./session/session-db-adapter";
 export { resolveSessionContextWithFeedback } from "./session/session-context-resolver";
 
