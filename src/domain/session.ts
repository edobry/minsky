--- conflicted
+++ resolved
@@ -2,8 +2,6 @@
 import { readFile, writeFile, mkdir, access, rename } from "fs/promises";
 import { existsSync } from "fs";
 import { normalizeRepoName } from "./repo-utils.js";
-<<<<<<< HEAD
-=======
 import { existsSync as syncExists, mkdirSync, readFileSync, writeFileSync } from "fs";
 import { dirname } from "path";
 import { MinskyError, ResourceNotFoundError, ValidationError } from "../errors/index.js";
@@ -21,7 +19,6 @@
 import { isSessionRepository } from "./workspace.js";
 import { resolveRepoPath } from "./repo-utils.js";
 import { getCurrentSession } from "./workspace.js";
->>>>>>> 5ca8bd9c
 
 export interface SessionRecord {
   session: string;
@@ -30,6 +27,16 @@
   createdAt: string;
   taskId?: string;
   repoPath?: string; // Add repoPath to the interface
+  backendType?: 'local' | 'remote' | 'github'; // Added for repository backend support
+  github?: {
+    owner?: string;
+    repo?: string;
+    token?: string;
+  };
+  remote?: {
+    authMethod?: 'ssh' | 'https' | 'token';
+    depth?: number;
+  };
 }
 
 export interface Session {
@@ -40,6 +47,16 @@
   createdAt?: string;
   taskId?: string;
   repoPath?: string;
+  backendType?: 'local' | 'remote' | 'github';
+  github?: {
+    owner?: string;
+    repo?: string;
+    token?: string;
+  };
+  remote?: {
+    authMethod?: 'ssh' | 'https' | 'token';
+    depth?: number;
+  };
 }
 
 // Interface for GitService.clone result
@@ -69,10 +86,6 @@
       // For custom dbPath, set baseDir based on a parallel directory structure
       this.baseDir = join(dbPath, "..", "..", "git");
     } else {
-<<<<<<< HEAD
-=======
-      const xdgStateHome = Bun.env.XDG_STATE_HOME || join(Bun.env.HOME || "", ".local/state");
->>>>>>> 5ca8bd9c
       this.dbPath = join(xdgStateHome, "minsky", "session-db.json");
       this.baseDir = join(xdgStateHome, "minsky", "git");
     }
