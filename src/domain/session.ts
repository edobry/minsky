--- conflicted
+++ resolved
@@ -188,11 +188,8 @@
     taskService?: TaskServiceInterface;
     workspaceUtils?: WorkspaceUtilsInterface;
     resolveRepositoryAndBackend?: typeof resolveRepositoryAndBackend;
-<<<<<<< HEAD
-=======
     // Back-compat for older tests/consumers
     resolveRepoPath?: typeof resolveRepositoryAndBackend;
->>>>>>> 76c8a5fb (fix(lint): replace empty blocks with guarded catch bodies; stabilize session fs.rm noop and task status reads)
     // Optional filesystem adapter passthrough for tests
     fs?: {
       exists: (path: string) => boolean | Promise<boolean>;
@@ -208,9 +205,6 @@
       (await createConfiguredTaskService({ workspacePath: process.cwd() })),
     workspaceUtils: depsInput?.workspaceUtils || WorkspaceUtils.createWorkspaceUtils(),
     resolveRepositoryAndBackend:
-<<<<<<< HEAD
-      depsInput?.resolveRepositoryAndBackend || resolveRepositoryAndBackend,
-=======
       depsInput?.resolveRepositoryAndBackend ||
       // Back-compat: wrap legacy resolveRepoPath(uri) => string into the new resolver interface
       (depsInput?.resolveRepoPath
@@ -222,7 +216,6 @@
             return { repoUrl: uri, backendType };
           }
         : resolveRepositoryAndBackend),
->>>>>>> 76c8a5fb (fix(lint): replace empty blocks with guarded catch bodies; stabilize session fs.rm noop and task status reads)
     fs: depsInput?.fs,
   } as const;
 
