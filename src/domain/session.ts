import { existsSync, rmSync } from "fs";
import { readFile, writeFile, mkdir, access, rename } from "fs/promises";
import { join } from "path";
import { getMinskyStateDir, getSessionDir } from "../utils/paths";
import {
  MinskyError,
  ResourceNotFoundError,
  ValidationError,
  getErrorMessage,
  createCommandFailureMessage,
  createErrorContext
} from "../errors/index";
import { taskIdSchema } from "../schemas/common";
import type {
  SessionListParams,
  SessionGetParams,
  SessionStartParams,
  SessionDeleteParams,
  SessionDirParams,
  SessionUpdateParams,
  SessionPrParams,
} from "../schemas/session";
import { log } from "../utils/logger";
import { installDependencies } from "../utils/package-manager";
import { type GitServiceInterface, preparePrFromParams } from "./git";
import { createGitService } from "./git";
import { ConflictDetectionService } from "./git/conflict-detection";
import { normalizeRepoName, resolveRepoPath } from "./repo-utils";
import { TaskService, TASK_STATUS, type TaskServiceInterface } from "./tasks";
import { execAsync } from "../utils/exec";
import {
  type WorkspaceUtilsInterface,
  getCurrentSession,
  getCurrentSessionContext,
<<<<<<< HEAD
} from "./workspace.js";
import * as WorkspaceUtils from "./workspace.js";
import { SessionDbAdapter } from "./session/session-db-adapter.js";
import { createTaskFromDescription } from "./templates/session-templates.js";
import { resolveSessionContextWithFeedback } from "./session/session-context-resolver.js";
import { startSessionImpl } from "./session/start-session-operations.js";
=======
} from "./workspace";
import * as WorkspaceUtils from "./workspace";
import { SessionDbAdapter } from "./session/session-db-adapter";
import { createTaskFromDescription } from "./templates/session-templates";
import { resolveSessionContextWithFeedback } from "./session/session-context-resolver";
>>>>>>> 15049cb1

export interface SessionRecord {
  session: string;
  repoName: string;
  repoUrl: string;
  createdAt: string;
  taskId?: string;
  backendType?: "local" | "remote" | "github"; // Added for repository backend support
  github?: {
    owner?: string;
    repo?: string;
    token?: string;
  };
  remote?: {
    authMethod?: "ssh" | "https" | "token";
    depth?: number;
  };
  branch?: string; // Branch property is already part of the interface
  prState?: {
    branchName: string;
    exists: boolean;
    lastChecked: string; // ISO timestamp
    createdAt?: string;   // When PR branch was created
    mergedAt?: string;    // When merged (for cleanup)
  };
}

export interface Session {
  session: string;
  repoUrl?: string;
  repoName?: string;
  branch?: string;
  createdAt?: string;
  taskId?: string;
  backendType?: "local" | "remote" | "github";
  github?: {
    owner?: string;
    repo?: string;
    token?: string;
  };
  remote?: {
    authMethod?: "ssh" | "https" | "token";
    depth?: number;
  };
}

/**
 * Interface for session database operations
 * This defines the contract for session management functionality
 */
export interface SessionProviderInterface {
  /**
   * Get all available sessions
   */
  listSessions(): Promise<SessionRecord[]>;

  /**
   * Get a specific session by name
   */
  getSession(session: string): Promise<SessionRecord | null>;

  /**
   * Get a specific session by task ID
   */
  getSessionByTaskId(taskId: string): Promise<SessionRecord | null>;

  /**
   * Add a new session to the database
   */
  addSession(record: SessionRecord): Promise<void>;

  /**
   * Update an existing session
   */
  updateSession(session: string, updates: Partial<Omit<SessionRecord, "session">>): Promise<void>;

  /**
   * Delete a session by name
   */
  deleteSession(session: string): Promise<boolean>;

  /**
   * Get the repository path for a session
   */
  getRepoPath(record: SessionRecord | any): Promise<string>;

  /**
   * Get the working directory for a session
   */
  getSessionWorkdir(sessionName: string): Promise<string>;
}

/**
 * Gets session details based on parameters
 * Using proper dependency injection for better testability
 * Now includes auto-detection capabilities via unified session context resolver
 */
export async function getSessionFromParams(
  params: SessionGetParams,
  depsInput?: {
    sessionDB?: SessionProviderInterface;
  }
): Promise<Session | null> {
  const { name, task, repo } = params;

  // Set up dependencies with defaults
  const deps = {
    sessionDB: depsInput?.sessionDB || createSessionProvider(),
  };

  try {
    // Use unified session context resolver with auto-detection support
    const resolvedContext = await resolveSessionContextWithFeedback({
      session: name,
      task: task,
      repo: repo,
      sessionProvider: deps.sessionDB,
      allowAutoDetection: true,
    });

    // Get the session details using the resolved session name
    return deps.sessionDB.getSession(resolvedContext.sessionName);
  } catch (error) {
    // If error is about missing session requirements, provide better user guidance
    if (error instanceof ValidationError) {
      throw new ResourceNotFoundError(
        "No session detected. Please provide a session name (--name), task ID (--task), or run this command from within a session workspace."
      );
    }
    throw error;
  }
}

/**
 * Lists all sessions based on parameters
 * Using proper dependency injection for better testability
 */
export async function listSessionsFromParams(
  params: SessionListParams,
  depsInput?: {
    sessionDB?: SessionProviderInterface;
  }
): Promise<Session[]> {
  // Set up dependencies with defaults
  const deps = {
    sessionDB: depsInput?.sessionDB || createSessionProvider(),
  };

  return deps.sessionDB.listSessions();
}

/**
 * Starts a new session based on parameters
 * Using proper dependency injection for better testability
 */
export async function startSessionFromParams(
  params: SessionStartParams,
  depsInput?: {
    sessionDB?: SessionProviderInterface;
    gitService?: GitServiceInterface;
    taskService?: TaskServiceInterface;
    workspaceUtils?: WorkspaceUtilsInterface;
    resolveRepoPath?: typeof resolveRepoPath;
  }
): Promise<Session> {
  // Create dependencies with defaults
  const deps = {
    sessionDB: depsInput?.sessionDB || createSessionProvider(),
    gitService: depsInput?.gitService || createGitService(),
    taskService:
      depsInput?.taskService ||
      new TaskService({
        workspacePath: process.cwd(),
        backend: "markdown",
      }),
    workspaceUtils: depsInput?.workspaceUtils || WorkspaceUtils.createWorkspaceUtils(),
    resolveRepoPath: depsInput?.resolveRepoPath || resolveRepoPath,
  };

<<<<<<< HEAD
  return startSessionImpl(params, deps);
=======
  try {
    log.debug("Starting session with params", {
      name,
      task,
      inputBranch: branch,
      noStatusUpdate,
      quiet,
      json,
      skipInstall,
      packageManager,
    });

    const currentDir = process.env.PWD || process.cwd();
    const isInSession = await deps.workspaceUtils.isSessionWorkspace(currentDir);
    if (isInSession) {
      throw new MinskyError(`🚫 Cannot Start Session from Within Another Session

You're currently inside a session workspace, but sessions can only be created from the main workspace.

📍 Current location: ${currentDir}

🔄 How to exit this session workspace:

1️⃣ Navigate to your main workspace:
   cd /path/to/your/main/project

2️⃣ Or use the session directory command to find your way:
   minsky session dir

3️⃣ Then try creating your session again:
   minsky session start --task <id> [session-name]
   minsky session start --description "<description>" [session-name]

💡 Why this restriction exists:
Sessions are isolated workspaces for specific tasks. Creating nested sessions would cause conflicts and confusion.

Need help? Run 'minsky sessions list' to see all available sessions.`);
    }

    // Determine repo URL or path first
    let repoUrl = repo;
    if (!repoUrl) {
      try {
        repoUrl = await deps.resolveRepoPath({});
      } catch (err) {
        const error = err instanceof Error ? err : new Error(String(err));
        throw new MinskyError(
          `--repo is required (not in a git repo and no --repo provided): ${error.message}`
        );
      }
    }

    // Determine the session name using task ID if provided
    let sessionName = name;
    let taskId: string | undefined = task;

    // Auto-create task if description is provided but no task ID
    if (description && !taskId) {
      const taskSpec = createTaskFromDescription(description);
      const createdTask = await deps.taskService.createTaskFromTitleAndDescription(
        taskSpec.title,
        taskSpec.description
      );
      taskId = createdTask.id;
      if (!quiet) {
        log.cli(`Created task ${taskId}: ${taskSpec.title}`);
      }
    }



    if (taskId && !sessionName) {
      // Normalize the task ID format using Zod validation
      const normalizedTaskId = taskIdSchema.parse(taskId);
      taskId = normalizedTaskId;

      // Verify the task exists
      const taskObj = await deps.taskService.getTask(normalizedTaskId);
      if (!taskObj) {
        throw new ResourceNotFoundError(`Task ${taskId} not found`, "task", taskId);
      }

      // Use the task ID as the session name
      sessionName = `task${taskId}`;
    }

    if (!sessionName) {
      throw new ValidationError("Session name could not be determined from task ID");
    }

    // Check if session already exists
    const existingSession = await deps.sessionDB.getSession(sessionName);
    if (existingSession) {
      throw new MinskyError(`Session '${sessionName}' already exists`);
    }

    // Check if a session already exists for this task
    if (taskId) {
      const existingSessions = await deps.sessionDB.listSessions();
      const taskSession = existingSessions.find((s: SessionRecord) => {
        const normalizedSessionTaskId = s.taskId?.startsWith("#") ? s.taskId : `#${s.taskId}`;
        const normalizedInputTaskId = taskId?.startsWith("#") ? taskId : `#${taskId}`;
        return normalizedSessionTaskId === normalizedInputTaskId;
      });

      if (taskSession) {
        throw new MinskyError(
          `A session for task ${taskId} already exists: '${taskSession.session}'`
        );
      }
    }

    // Extract the repository name
    const repoName = normalizeRepoName(repoUrl);

    // Normalize the repo name for local repositories to ensure path consistency
    let normalizedRepoName = repoName;
    if (repoName.startsWith("local/")) {
      // Replace slashes with dashes in the path segments after "local/"
      const parts = repoName.split("/");
      if (parts.length > 1) {
        // Keep "local" as is, but normalize the rest
        normalizedRepoName = `${parts[0]}-${parts.slice(1).join("-")}`;
      }
    } else {
      // For other repository types, normalize as usual
      normalizedRepoName = repoName.replace(/[^a-zA-Z0-9-_]/g, "-");
    }

    // Generate the expected repository path using simplified session-ID-based structure
    const sessionDir = getSessionDir(sessionName);

    // Check if session directory already exists and clean it up
    if (existsSync(sessionDir)) {
      try {
        rmSync(sessionDir, { recursive: true, force: true });
      } catch (error) {
        throw new MinskyError(
          `Failed to clean up existing session directory: ${getErrorMessage(error)}`
        );
      }
    }

    // Prepare session record but don't add to DB yet
    const sessionRecord: SessionRecord = {
      session: sessionName,
      repoUrl,
      repoName,
      createdAt: new Date().toISOString(),
      taskId,
      branch: branch || sessionName,
    };

    let sessionAdded = false;
    // Define branchName outside try block so it's available in return statement
    const branchName = branch || sessionName;

    try {
      // First clone the repo
      const gitCloneResult = await deps.gitService.clone({
        repoUrl,
        session: sessionName,
        workdir: sessionDir, // Explicit workdir path computed by SessionDB
      });

      // Create a branch based on the session name - use branchWithoutSession
      // since session record hasn't been added to DB yet
      const branchResult = await deps.gitService.branchWithoutSession({
        repoName: normalizedRepoName,
        session: sessionName,
        branch: branchName,
      });

      // Only add session to DB after git operations succeed
      await deps.sessionDB.addSession(sessionRecord);
      sessionAdded = true;
    } catch (gitError) {
      // Clean up session record if it was added but git operations failed
      if (sessionAdded) {
        try {
          await deps.sessionDB.deleteSession(sessionName);
        } catch (cleanupError) {
          log.error("Failed to cleanup session record after git error", {
            sessionName,
            gitError: getErrorMessage(gitError),
            cleanupError:
              getErrorMessage(cleanupError),
          });
        }
      }

      // Clean up the directory if it was created
      if (existsSync(sessionDir)) {
        try {
          rmSync(sessionDir, { recursive: true, force: true });
        } catch (cleanupError) {
          log.error("Failed to cleanup session directory after git error", {
            sessionDir,
            gitError: getErrorMessage(gitError),
            cleanupError:
              getErrorMessage(cleanupError),
          });
        }
      }

      throw gitError;
    }

    // Install dependencies if not skipped
    if (!skipInstall) {
      try {
        const { success, error } = await installDependencies(sessionDir, {
          packageManager: packageManager,
          quiet: quiet,
        });

        if (!success && !quiet) {
          log.cliWarn(`Warning: Dependency installation failed. You may need to run install manually.
Error: ${error}`);
        }
      } catch (installError) {
        // Log but don't fail session creation
        if (!quiet) {
          log.cliWarn(
            `Warning: Dependency installation failed. You may need to run install manually.
Error: ${getErrorMessage(installError)}`
          );
        }
      }
    }

    // Update task status to IN-PROGRESS if requested and if we have a task ID
    if (taskId && !noStatusUpdate) {
      try {
        // Get the current status first
        const previousStatus = await deps.taskService.getTaskStatus(taskId);

        // Update the status to IN-PROGRESS
        await deps.taskService.setTaskStatus(taskId, TASK_STATUS.IN_PROGRESS);
      } catch (error) {
        // Log the error but don't fail the session creation
        log.cliWarn(
          `Warning: Failed to update status for task ${taskId}: ${getErrorMessage(error)}`
        );
      }
    }

    if (!quiet) {
      log.debug(`Started session for task ${taskId}`, { session: sessionName });
    }

    return {
      session: sessionName,
      repoUrl,
      repoName: normalizedRepoName,
      branch: branchName,
      taskId,
    };
  } catch (error) {
    if (error instanceof MinskyError) {
      throw error;
    } else {
      throw new MinskyError(
        `Failed to start session: ${getErrorMessage(error)}`,
        error
      );
    }
  }
>>>>>>> 15049cb1
}

/**
 * Deletes a session based on parameters
 * Using proper dependency injection for better testability
 */
export async function deleteSessionFromParams(
  params: SessionDeleteParams,
  depsInput?: {
    sessionDB?: SessionProviderInterface;
  }
): Promise<boolean> {
  const { name, task, repo } = params;

  // Set up dependencies with defaults
  const deps = {
    sessionDB: depsInput?.sessionDB || createSessionProvider(),
  };

  try {
    // Use unified session context resolver with auto-detection support
    const resolvedContext = await resolveSessionContextWithFeedback({
      session: name,
      task: task,
      repo: repo,
      sessionProvider: deps.sessionDB,
      allowAutoDetection: true,
    });

    // Delete the session using the resolved session name
    return deps.sessionDB.deleteSession(resolvedContext.sessionName);
  } catch (error) {
    // If error is about missing session requirements, provide better user guidance
    if (error instanceof ValidationError) {
      throw new ResourceNotFoundError(
        "No session detected. Please provide a session name (--name), task ID (--task), or run this command from within a session workspace."
      );
    }
    throw error;
  }
}

/**
 * Gets session directory based on parameters
 * Using proper dependency injection for better testability
 */
export async function getSessionDirFromParams(
  params: SessionDirParams,
  depsInput?: {
    sessionDB?: SessionProviderInterface;
  }
): Promise<string> {
  // Set up dependencies with defaults
  const deps = {
    sessionDB: depsInput?.sessionDB || createSessionProvider(),
  };

  let sessionName: string;

  if (params.task && !params.name) {
    // Find session by task ID
    const normalizedTaskId = taskIdSchema.parse(params.task);
    const session = await deps.sessionDB.getSessionByTaskId(normalizedTaskId);

    if (!session) {
      throw new ResourceNotFoundError(`No session found for task ID "${normalizedTaskId}"`);
    }

    sessionName = session.session;
  } else if (params.name) {
    sessionName = params.name;
  } else {
    throw new ResourceNotFoundError(`🚫 Session Directory: Missing Required Parameter

You must provide either a session name or task ID to get the session directory.

📖 Usage Examples:

  # Get directory by session name
  minsky session dir <session-name>

  # Get directory by task ID
  minsky session dir --task <task-id>
  minsky session dir -t <task-id>

💡 Tips:
  • List available sessions: minsky session list
  • Get session by task ID: minsky session get --task <task-id>
  • Check current session: minsky session inspect`);
  }

  const session = await deps.sessionDB.getSession(sessionName);

  if (!session) {
    throw new ResourceNotFoundError(`Session "${sessionName}" not found`);
  }

  // Get repo path from session using the getRepoPath method which has fallback logic
  const repoPath = await deps.sessionDB.getRepoPath(session);

  return repoPath;
}



/**
 * Interface-agnostic function for updating a session
 */
export async function updateSessionFromParams(
  params: SessionUpdateParams,
  depsInput?: {
    sessionDB?: SessionProviderInterface;
    gitService?: GitServiceInterface;
    getCurrentSession?: typeof getCurrentSession;
  }
): Promise<Session> {
  let { name, branch, remote, noStash, noPush, force, skipConflictCheck, autoResolveDeleteConflicts, dryRun, skipIfAlreadyMerged } = params;

  log.debug("updateSessionFromParams called", { params });

  // Set up dependencies with defaults
  const deps = {
    gitService: depsInput?.gitService || createGitService(),
    sessionDB: depsInput?.sessionDB || createSessionProvider(),
    getCurrentSession: depsInput?.getCurrentSession || getCurrentSession,
  };

  // Use unified session context resolver for consistent auto-detection
  let sessionName: string;
  try {
    const resolvedContext = await resolveSessionContextWithFeedback({
      session: name,
      task: params.task,
      repo: params.repo,
      sessionProvider: deps.sessionDB,
      allowAutoDetection: !name, // Only allow auto-detection if no name provided
    });
    sessionName = resolvedContext.sessionName;
    log.debug("Session resolved", { sessionName, resolvedBy: resolvedContext.resolvedBy });
  } catch (error) {
    log.debug("Failed to resolve session", { error, name, task: params.task });
    if (error instanceof ValidationError) {
      throw new ValidationError(
        "Session name is required. Either provide a session name (--name), task ID (--task), or run this command from within a session workspace."
      );
    }
    throw error;
  }

  log.debug("Dependencies set up", {
    hasGitService: !!deps.gitService,
    hasSessionDB: !!deps.sessionDB,
  });

  log.debug("Session update requested", {
    sessionName,
    branch,
    remote,
    noStash,
    noPush,
    force,
  });

  try {
    // Get session record
    log.debug("Getting session record", { name: sessionName });
    let sessionRecord = await deps.sessionDB.getSession(sessionName);

    // TASK #168 FIX: Self-repair logic for orphaned sessions
    if (!sessionRecord && sessionName) {
      log.debug("Session not found in database, attempting self-repair", { sessionName });
      const currentDir = process.cwd();

      // Check if we're in a session workspace
      if (currentDir.includes("/sessions/") && currentDir.includes(sessionName)) {
        log.debug("Detected orphaned session workspace, attempting to register", {
          sessionName,
          currentDir,
        });

        try {
          // Get repository URL from git remote
          const remoteOutput = await deps.gitService.execInRepository(
            currentDir,
            "git remote get-url origin"
          );
          const repoUrl = remoteOutput.trim();

          // Extract repo name from URL or path
          const repoName = repoUrl.includes("/")
            ? repoUrl.split("/").pop()?.replace(".git", "") || "unknown"
            : "local-minsky";

          // Extract task ID from session name - simpler and more reliable approach
          const taskId = sessionName.startsWith("task#") ? sessionName : undefined;

          // Create session record
          const newSessionRecord: SessionRecord = {
            session: sessionName,
            repoName,
            repoUrl,
            createdAt: new Date().toISOString(),
            taskId,
            branch: sessionName,
          };

          await deps.sessionDB.addSession(newSessionRecord);
          sessionRecord = newSessionRecord;

          log.cli(`🔧 Self-repair: Registered orphaned session '${sessionName}' in database`);
        } catch (repairError) {
          log.warn("Failed to self-repair orphaned session", {
            sessionName,
            error: repairError instanceof Error ? repairError.message : String(repairError),
          });
        }
      }
    }

    if (!sessionRecord) {
      throw new ResourceNotFoundError(`Session '${sessionName}' not found`, "session", sessionName);
    }

    log.debug("Session record found", { sessionRecord });

    // Get session workdir
    const workdir = await deps.sessionDB.getSessionWorkdir(sessionName);
    log.debug("Session workdir resolved", { workdir });

    // Get current branch
    const currentBranch = await deps.gitService.getCurrentBranch(workdir);
    log.debug("Current branch", { currentBranch });

    // Validate current state if not forced
    if (!force) {
      const hasUncommittedChanges = await deps.gitService.hasUncommittedChanges(workdir);
      if (hasUncommittedChanges && !noStash) {
        log.debug("Stashing uncommitted changes", { workdir });
        await deps.gitService.stashChanges(workdir);
        log.debug("Changes stashed");
      }
    }

    try {
      // Pull latest changes
      log.debug("Pulling latest changes", { workdir, remote: remote || "origin" });
      await deps.gitService.pullLatest(workdir, remote || "origin");
      log.debug("Latest changes pulled");

      // Determine target branch for merge - use actual default branch from repo instead of hardcoding "main"
      const branchToMerge = branch || await deps.gitService.fetchDefaultBranch(workdir);
      const remoteBranchToMerge = `${remote || "origin"}/${branchToMerge}`;

      // Enhanced conflict detection and smart merge handling
      if (dryRun) {
        log.cli("🔍 Performing dry run conflict check...");

        const conflictPrediction = await ConflictDetectionService.predictConflicts(
          workdir, currentBranch, remoteBranchToMerge
        );

        if (conflictPrediction.hasConflicts) {
          log.cli("⚠️  Conflicts detected during dry run:");
          log.cli(conflictPrediction.userGuidance);
          log.cli("\n🛠️  Recovery commands:");
          conflictPrediction.recoveryCommands.forEach(cmd => log.cli(`   ${cmd}`));

          throw new MinskyError("Dry run detected conflicts. Use the guidance above to resolve them.");
        } else {
          log.cli("✅ No conflicts detected. Safe to proceed with update.");
          return {
            session: sessionName,
            repoName: sessionRecord.repoName || "unknown",
            repoUrl: sessionRecord.repoUrl,
            branch: currentBranch,
            createdAt: sessionRecord.createdAt,
            taskId: sessionRecord.taskId,
          };
        }
      }

      // Fix for origin/origin/main bug: Pass base branch name without origin/ prefix
      // ConflictDetectionService expects plain branch names and adds origin/ internally
      const normalizedBaseBranch = branchToMerge;

      // Use smart session update for enhanced conflict handling (only if not forced)
      if (!force) {
        const updateResult = await ConflictDetectionService.smartSessionUpdate(
          workdir,
          currentBranch,
          normalizedBaseBranch,
          {
            skipIfAlreadyMerged,
            autoResolveConflicts: autoResolveDeleteConflicts
          }
        );

        if (!updateResult.updated && updateResult.skipped) {
          log.cli(`✅ ${updateResult.reason}`);

          if (updateResult.reason?.includes("already in base")) {
            log.cli("\n💡 Your session changes are already merged. You can create a PR with --skip-update:");
            log.cli("   minsky session pr --title \"Your PR title\" --skip-update");
          }

          return {
            session: sessionName,
            repoName: sessionRecord.repoName || "unknown",
            repoUrl: sessionRecord.repoUrl,
            branch: currentBranch,
            createdAt: sessionRecord.createdAt,
            taskId: sessionRecord.taskId,
          };
        }

        if (!updateResult.updated && updateResult.conflictDetails) {
          // Enhanced conflict guidance
          log.cli("🚫 Update failed due to merge conflicts:");
          log.cli(updateResult.conflictDetails);

          if (updateResult.divergenceAnalysis) {
            const analysis = updateResult.divergenceAnalysis;
            log.cli("\n📊 Branch Analysis:");
            log.cli(`   • Session ahead: ${analysis.aheadCommits} commits`);
            log.cli(`   • Session behind: ${analysis.behindCommits} commits`);
            log.cli(`   • Recommended action: ${analysis.recommendedAction}`);

            if (analysis.sessionChangesInBase) {
              log.cli(`\n💡 Your changes appear to already be in ${branchToMerge}. Try:`);
              log.cli("   minsky session pr --title \"Your PR title\" --skip-update");
            }
          }

          throw new MinskyError(updateResult.conflictDetails);
        }

        log.debug("Enhanced merge completed successfully", { updateResult });
      } else {
        log.debug("Skipping conflict detection due to force flag", { force });
        // When forced, perform a simple merge without conflict detection
        try {
          await deps.gitService.mergeBranch(workdir, normalizedBaseBranch);
          log.debug("Forced merge completed");
        } catch (mergeError) {
          log.debug("Forced merge failed, but continuing due to force flag", { error: getErrorMessage(mergeError) });
        }
      }

      // Push changes if needed
      if (!noPush) {
        log.debug("Pushing changes to remote", { workdir, remote: remote || "origin" });
        await deps.gitService.push({
          repoPath: workdir,
          remote: remote || "origin",
        });
        log.debug("Changes pushed to remote");
      }

      // Restore stashed changes if we stashed them
      if (!noStash) {
        try {
          log.debug("Restoring stashed changes", { workdir });
          await deps.gitService.popStash(workdir);
          log.debug("Stashed changes restored");
        } catch (error) {
          log.warn("Failed to restore stashed changes", {
            error: getErrorMessage(error),
            workdir,
          });
          // Don't fail the entire operation if stash pop fails
        }
      }

      log.cli(`Session '${sessionName}' updated successfully`);

      return {
        session: sessionName,
        repoName: sessionRecord.repoName || "unknown",
        repoUrl: sessionRecord.repoUrl,
        branch: currentBranch,
        createdAt: sessionRecord.createdAt,
        taskId: sessionRecord.taskId,
      };
    } catch (error) {
      // If there's an error during update, try to clean up any stashed changes
      if (!noStash) {
        try {
          await deps.gitService.popStash(workdir);
          log.debug("Restored stashed changes after error");
        } catch (stashError) {
          log.warn("Failed to restore stashed changes after error", {
            stashError: getErrorMessage(stashError),
          });
        }
      }
      throw error;
    }
  } catch (error) {
    log.error("Session update failed", {
      error: getErrorMessage(error),
      name: sessionName,
    });
    if (error instanceof MinskyError) {
      throw error;
    } else {
      throw new MinskyError(
        `Failed to update session: ${getErrorMessage(error)}`,
        error
      );
    }
  }
}

/**
 * Helper function to check if a PR branch exists for a session
 */
export async function checkPrBranchExists(
  sessionName: string,
  gitService: GitServiceInterface,
  currentDir: string
): Promise<boolean> {
  const prBranch = `pr/${sessionName}`;

  try {
    // Check if branch exists locally
    const localBranchOutput = await gitService.execInRepository(
      currentDir,
      `git show-ref --verify --quiet refs/heads/${prBranch} || echo "not-exists"`
    );
    const localBranchExists = localBranchOutput.trim() !== "not-exists";

    if (localBranchExists) {
      return true;
    }

    // Check if branch exists remotely
    const remoteBranchOutput = await gitService.execInRepository(
      currentDir,
      `git ls-remote --heads origin ${prBranch}`
    );
    const remoteBranchExists = remoteBranchOutput.trim().length > 0;

    return remoteBranchExists;
  } catch (error) {
    log.debug("Error checking PR branch existence", {
      error: getErrorMessage(error),
      prBranch,
      sessionName,
    });
    return false;
  }
}

/**
 * Check if PR state cache is stale (older than 5 minutes)
 */
function isPrStateStale(prState: { lastChecked: string }): boolean {
  const STALE_THRESHOLD_MS = 5 * 60 * 1000; // 5 minutes
  const lastChecked = new Date(prState.lastChecked).getTime();
  const now = Date.now();
  return (now - lastChecked) > STALE_THRESHOLD_MS;
}

/**
 * Optimized PR branch existence check using cached state
 */
export async function checkPrBranchExistsOptimized(
  sessionName: string,
  gitService: GitServiceInterface,
  currentDir: string,
  sessionDB: SessionProviderInterface
): Promise<boolean> {
  const sessionRecord = await sessionDB.getSession(sessionName);

  // If no session record, fall back to git operations
  if (!sessionRecord) {
    log.debug("No session record found, falling back to git operations", { sessionName });
    return checkPrBranchExists(sessionName, gitService, currentDir);
  }

  // Check if we have cached PR state and it's not stale
  if (sessionRecord.prState && !isPrStateStale(sessionRecord.prState)) {
    log.debug("Using cached PR state", {
      sessionName,
      exists: sessionRecord.prState.exists,
      lastChecked: sessionRecord.prState.lastChecked
    });
    return sessionRecord.prState.exists;
  }

  // Cache is stale or missing, perform git operations and update cache
  log.debug("PR state cache is stale or missing, refreshing", {
    sessionName,
    hasState: !!sessionRecord.prState,
    isStale: sessionRecord.prState ? isPrStateStale(sessionRecord.prState) : false
  });

  const exists = await checkPrBranchExists(sessionName, gitService, currentDir);

  // Update the session record with fresh PR state
  const prBranch = `pr/${sessionName}`;
  const updatedPrState = {
    branchName: prBranch,
    exists,
    lastChecked: new Date().toISOString(),
    createdAt: sessionRecord.prState?.createdAt || (exists ? new Date().toISOString() : undefined),
    mergedAt: sessionRecord.prState?.mergedAt
  };

  await sessionDB.updateSession(sessionName, { prState: updatedPrState });

  log.debug("Updated PR state cache", {
    sessionName,
    exists,
    lastChecked: updatedPrState.lastChecked
  });

  return exists;
}

/**
 * Update PR state when a PR branch is created
 */
export async function updatePrStateOnCreation(
  sessionName: string,
  sessionDB: SessionProviderInterface
): Promise<void> {
  const prBranch = `pr/${sessionName}`;
  const now = new Date().toISOString();

  const prState = {
    branchName: prBranch,
    exists: true,
    lastChecked: now,
    createdAt: now,
    mergedAt: undefined
  };

  await sessionDB.updateSession(sessionName, { prState });

  log.debug("Updated PR state on creation", {
    sessionName,
    prBranch,
    createdAt: now
  });
}

/**
 * Update PR state when a PR branch is merged
 */
export async function updatePrStateOnMerge(
  sessionName: string,
  sessionDB: SessionProviderInterface
): Promise<void> {
  const now = new Date().toISOString();

  const sessionRecord = await sessionDB.getSession(sessionName);
  if (!sessionRecord?.prState) {
    log.debug("No PR state found for session, cannot update merge state", { sessionName });
    return;
  }

  const updatedPrState = {
    ...sessionRecord.prState,
    exists: false,
    lastChecked: now,
    mergedAt: now
  };

  await sessionDB.updateSession(sessionName, { prState: updatedPrState });

  log.debug("Updated PR state on merge", {
    sessionName,
    mergedAt: now
  });
}

/**
 * Helper function to extract title and body from existing PR branch
 */
async function extractPrDescription(
  sessionName: string,
  gitService: GitServiceInterface,
  currentDir: string
): Promise<{ title: string; body: string } | null> {
  const prBranch = `pr/${sessionName}`;

  try {
    // Try to get from remote first
    const remoteBranchOutput = await gitService.execInRepository(
      currentDir,
      `git ls-remote --heads origin ${prBranch}`
    );
    const remoteBranchExists = remoteBranchOutput.trim().length > 0;

    let commitMessage = "";

    if (remoteBranchExists) {
      // Fetch the PR branch to ensure we have latest
      await gitService.execInRepository(currentDir, `git fetch origin ${prBranch}`);

      // Get the commit message from the remote branch's last commit
      commitMessage = await gitService.execInRepository(
        currentDir,
        `git log -1 --pretty=format:%B origin/${prBranch}`
      );
    } else {
      // Check if branch exists locally
      const localBranchOutput = await gitService.execInRepository(
        currentDir,
        `git show-ref --verify --quiet refs/heads/${prBranch} || echo "not-exists"`
      );
      const localBranchExists = localBranchOutput.trim() !== "not-exists";

      if (localBranchExists) {
        // Get the commit message from the local branch's last commit
        commitMessage = await gitService.execInRepository(
          currentDir,
          `git log -1 --pretty=format:%B ${prBranch}`
        );
      } else {
        return null;
      }
    }

    // Parse the commit message to extract title and body
    const lines = commitMessage.trim().split("\n");
    const title = lines[0] || "";
    const body = lines.slice(1).join("\n").trim();

    return { title, body };
  } catch (error) {
    log.debug("Error extracting PR description", {
      error: getErrorMessage(error),
      prBranch,
      sessionName,
    });
    return null;
  }
}

/**
 * Interface-agnostic function for creating a PR for a session
 */
export async function sessionPrFromParams(
  params: SessionPrParams,
  depsInput?: {
    sessionDB?: SessionProviderInterface;
    gitService?: GitServiceInterface;
  }
): Promise<{
  prBranch: string;
  baseBranch: string;
  title?: string;
  body?: string;
}> {
  // STEP 0: Validate parameters using schema
  try {
    // Import schema here to avoid circular dependency issues
    const { sessionPrParamsSchema } = await import("../schemas/session.js");
    sessionPrParamsSchema.parse(params);
  } catch (error) {
    if (error instanceof Error && error.name === "ZodError") {
      // Extract the validation error message
      const zodError = error as unknown;
      const message = zodError.errors?.[0]?.message || "Invalid parameters";
      throw new ValidationError(message);
    }
    throw error;
  }

  // STEP 1: Validate we're in a session workspace and on a session branch
  const currentDir = process.cwd();
  const isSessionWorkspace = currentDir.includes("/sessions/");
  if (!isSessionWorkspace) {
    throw new MinskyError(
      "session pr command must be run from within a session workspace. Use 'minsky session start' first."
    );
  }

  // Get current git branch
  const gitService = depsInput?.gitService || createGitService();
  const currentBranch = await gitService.getCurrentBranch(currentDir);

  // STEP 2: Ensure we're NOT on a PR branch (should fail if on pr/* branch)
  if (currentBranch.startsWith("pr/")) {
    throw new MinskyError(
      `Cannot run session pr from PR branch '${currentBranch}'. Switch to your session branch first.`
    );
  }

  // STEP 3: Verify we're in a session directory (no branch format restriction)
  // The session name will be detected from the directory path or provided explicitly
  // Both task#XXX and named sessions are supported

  // STEP 4: Check for uncommitted changes
  const hasUncommittedChanges = await gitService.hasUncommittedChanges(currentDir);
  if (hasUncommittedChanges) {
    // Get the status of uncommitted changes to show in the error
    let statusInfo = "";
    try {
      const status = await gitService.getStatus(currentDir);
      const changes = [];

      if (status.modified.length > 0) {
        changes.push(`📝 Modified files (${status.modified.length}):`);
        status.modified.forEach((file) => changes.push(`   ${file}`));
      }

      if (status.untracked.length > 0) {
        changes.push(`📄 New files (${status.untracked.length}):`);
        status.untracked.forEach((file) => changes.push(`   ${file}`));
      }

      if (status.deleted.length > 0) {
        changes.push(`🗑️  Deleted files (${status.deleted.length}):`);
        status.deleted.forEach((file) => changes.push(`   ${file}`));
      }

      statusInfo = changes.length > 0 ? changes.join("\n") : "No detailed changes available";
    } catch (statusError) {
      statusInfo = "Unable to get detailed status.";
    }

    throw new MinskyError(
      `
🚫 Cannot create PR with uncommitted changes

You have uncommitted changes in your session workspace that need to be committed first.

Current changes:
${statusInfo}

To fix this, run one of the following:

📝 Commit your changes:
   git add .
   git commit -m "Your commit message"

📦 Or stash your changes temporarily:
   git stash

💡 Then try creating the PR again:
   minsky session pr --title "your title"

Need help? Run 'git status' to see what files have changed.
      `.trim()
    );
  }

  // Handle body content - read from file if bodyPath is provided
  let bodyContent = params.body;
  if (params.bodyPath) {
    try {
      // Resolve relative paths relative to current working directory
      const filePath = require("path").resolve(params.bodyPath);
      bodyContent = await readFile(filePath, "utf-8");

      if (!bodyContent.trim()) {
        throw new ValidationError(`Body file is empty: ${params.bodyPath}`);
      }

      log.debug(`Read PR body from file: ${filePath}`, {
        fileSize: bodyContent.length,
        bodyPath: params.bodyPath,
      });
    } catch (error) {
      if (error instanceof ValidationError) {
        throw error;
      }

      const errorMessage = getErrorMessage(error);
      if (errorMessage.includes("ENOENT") || errorMessage.includes("no such file")) {
        throw new ValidationError(`Body file not found: ${params.bodyPath}`);
      } else if (errorMessage.includes("EACCES") || errorMessage.includes("permission denied")) {
        throw new ValidationError(`Permission denied reading body file: ${params.bodyPath}`);
      } else {
        throw new ValidationError(
          `Failed to read body file: ${params.bodyPath}. ${errorMessage}`
        );
      }
    }
  }

  // Determine the session name
  let sessionName = params.session;
  const sessionDb = depsInput?.sessionDB || createSessionProvider();

  // If no session name provided but task ID is, try to find the session by task ID
  if (!sessionName && params.task) {
    const taskId = params.task;
    const sessionRecord = await sessionDb.getSessionByTaskId(taskId);
    if (sessionRecord) {
      sessionName = sessionRecord.session;
    } else {
      throw new MinskyError(`No session found for task ID ${taskId}`);
    }
  }

  // If still no session name, try to detect from current directory
  if (!sessionName) {
    try {
      // Extract session name from path - assuming standard path format
      const pathParts = currentDir.split("/");
      const sessionsIndex = pathParts.indexOf("sessions");
      if (sessionsIndex >= 0 && sessionsIndex < pathParts.length - 1) {
        sessionName = pathParts[sessionsIndex + 1];
      }
    } catch (error) {
      // If detection fails, throw error
      throw new MinskyError(
        "Could not detect session from current directory. Please specify a session name or task ID."
      );
    }

    if (!sessionName) {
      throw new MinskyError(
        "Could not detect session from current directory. Please specify a session name or task ID."
      );
    }
  }

  log.debug(`Creating PR for session: ${sessionName}`, {
    session: sessionName,
    title: params.title,
    hasBody: !!bodyContent,
    bodySource: params.bodyPath ? "file" : "parameter",
    baseBranch: params.baseBranch,
  });

  // STEP 4.5: PR Branch Detection and Title/Body Handling
  // This implements the new refresh functionality
  const prBranchExists = await checkPrBranchExistsOptimized(sessionName, gitService, currentDir, sessionDb);

  let titleToUse = params.title;
  let bodyToUse = bodyContent;

  if (!titleToUse && prBranchExists) {
    // Case: Existing PR + no title → Auto-reuse existing title/body (refresh)
    log.cli("🔄 Refreshing existing PR (reusing title and body)...");

    const existingDescription = await extractPrDescription(sessionName, gitService, currentDir);
    if (existingDescription) {
      titleToUse = existingDescription.title;
      bodyToUse = existingDescription.body;
      log.cli(`📝 Reusing existing title: "${titleToUse}"`);
    } else {
      // Fallback if we can't extract description
      throw new MinskyError(
        `PR branch pr/${sessionName} exists but could not extract existing title/body. Please provide --title explicitly.`
      );
    }
  } else if (!titleToUse && !prBranchExists) {
    // Case: No PR + no title → Error (need title for first creation)
    throw new MinskyError(
      `PR branch pr/${sessionName} doesn't exist. Please provide --title for initial PR creation.`
    );
  } else if (titleToUse && prBranchExists) {
    // Case: Existing PR + new title → Use new title/body (update)
    log.cli("📝 Updating existing PR with new title/body...");
  } else if (titleToUse && !prBranchExists) {
    // Case: No PR + title → Normal creation flow
    log.cli("✨ Creating new PR...");
  }

  // STEP 4.6: Conditional body/bodyPath validation
  // For new PR creation, we need either body or bodyPath (unless we extracted from existing)
  if (!bodyToUse && !params.bodyPath && (!prBranchExists || !titleToUse)) {
    // Only require body/bodyPath when:
    // 1. No existing PR to reuse from (prBranchExists=false), OR
    // 2. Existing PR but new title provided (titleToUse=true) indicating update
    if (!prBranchExists) {
      log.cli("💡 Tip: For new PRs, consider providing --body or --body-path for a complete description");
      // Allow empty body for new PRs (user choice)
    }
  }

  // STEP 5: Enhanced session update with conflict detection (unless --skip-update is specified)
  if (!params.skipUpdate) {
    log.cli("🔍 Checking for conflicts before PR creation...");

    try {
      // Use enhanced update with conflict detection options
      await updateSessionFromParams({
        name: sessionName,
        repo: params.repo,
        json: false,
        force: false,
        noStash: false,
        noPush: false,
        dryRun: false,
        skipConflictCheck: params.skipConflictCheck,
        autoResolveDeleteConflicts: params.autoResolveDeleteConflicts,
        skipIfAlreadyMerged: true, // Skip update if changes already merged
      });
      log.cli("✅ Session updated successfully");
    } catch (error) {
      const errorMessage = getErrorMessage(error);

      // Enhanced error handling for common conflict scenarios
      if (errorMessage.includes("already in base") || errorMessage.includes("already merged")) {
        log.cli("💡 Your session changes are already in the base branch. Proceeding with PR creation...");
      } else if (errorMessage.includes("conflicts")) {
        log.cli("⚠️  Merge conflicts detected. Consider using conflict resolution options:");
        log.cli("   • --auto-resolve-delete-conflicts: Auto-resolve delete/modify conflicts");
        log.cli("   • --skip-update: Skip update entirely if changes are already merged");
        throw new MinskyError(`Failed to update session before creating PR: ${errorMessage}`);
      } else {
        throw new MinskyError(`Failed to update session before creating PR: ${errorMessage}`);
      }
    }
  } else {
    log.cli("⏭️  Skipping session update (--skip-update specified)");
  }

  // STEP 6: Now proceed with PR creation
  const result = await preparePrFromParams({
    session: sessionName,
    title: titleToUse,
    body: bodyToUse,
    baseBranch: params.baseBranch,
    debug: params.debug,
  });

  // Update PR state cache after successful creation
  await updatePrStateOnCreation(sessionName, sessionDb);

  // Update task status to IN-REVIEW if associated with a task
  if (!params.noStatusUpdate) {
    const sessionRecord = await sessionDb.getSession(sessionName);
    if (sessionRecord?.taskId) {
      try {
        const taskService = new TaskService({
          workspacePath: process.cwd(),
          backend: "markdown",
        });
        await taskService.setTaskStatus(sessionRecord.taskId, TASK_STATUS.IN_REVIEW);
        log.cli(`Updated task #${sessionRecord.taskId} status to IN-REVIEW`);
      } catch (error) {
        log.warn(
          `Failed to update task status: ${getErrorMessage(error)}`
        );
      }
    }
  }

  return result;
}

/**
 * Approves and merges a session PR branch
 */
export async function approveSessionFromParams(
  params: {
    session?: string;
    task?: string;
    repo?: string;
    json?: boolean;
  },
  depsInput?: {
    sessionDB?: SessionProviderInterface;
    gitService?: GitServiceInterface;
    taskService?: {
      setTaskStatus?: (taskId: string, status: string) => Promise<any>;
      getTaskStatus?: (taskId: string) => Promise<string | undefined>;
      getBackendForTask?: (taskId: string) => Promise<any>;
    };
    workspaceUtils?: any;
    getCurrentSession?: (repoPath: string) => Promise<string | null>;
  }
): Promise<{
  session: string;
  commitHash: string;
  mergeDate: string;
  mergedBy: string;
  baseBranch: string;
  prBranch: string;
  taskId?: string;
  isNewlyApproved: boolean;
}> {
  let sessionNameToUse = params.session;
  let taskId: string | undefined;

  // Set up session provider (use injected one or create default)
  const sessionDB = depsInput?.sessionDB || createSessionProvider();

  // Try to get session from task ID if provided
  if (params.task && !sessionNameToUse) {
    const taskIdToUse = taskIdSchema.parse(params.task);
    taskId = taskIdToUse;

    // Get session by task ID
    const session = await sessionDB.getSessionByTaskId(taskIdToUse);
    if (!session) {
      throw new ResourceNotFoundError(
        `No session found for task ${taskIdToUse}`,
        "task",
        taskIdToUse
      );
    }
    sessionNameToUse = session.session;
  }

  // Try to auto-detect session from repo path if no session name or task is provided
  if (!sessionNameToUse && params.repo) {
    const getCurrentSessionFunc = depsInput?.getCurrentSession || getCurrentSession;
    const detectedSession = await getCurrentSessionFunc(params.repo);
    if (detectedSession) {
      sessionNameToUse = detectedSession;
    }
  }

  // Validate that we have a session to work with
  if (!sessionNameToUse) {
    throw new ValidationError("No session detected. Please provide a session name or task ID");
  }

  // Get the session record
  const sessionRecord = await sessionDB.getSession(sessionNameToUse);
  if (!sessionRecord) {
    throw new ResourceNotFoundError(
      `Session "${sessionNameToUse}" not found`,
      "session",
      sessionNameToUse
    );
  }

  // BUG FIX: Use the original repo URL/path for task updates, not session workspace
  const originalRepoPath = params.repo || sessionRecord.repoUrl || process.cwd();

  // Set up default dependencies with the correct repo path
  const deps = {
    sessionDB: depsInput?.sessionDB || sessionDB,
    gitService: depsInput?.gitService || createGitService(),
    taskService:
      depsInput?.taskService ||
      new TaskService({
        workspacePath: originalRepoPath,
        backend: "markdown",
      }),
    workspaceUtils: depsInput?.workspaceUtils || WorkspaceUtils,
    getCurrentSession: depsInput?.getCurrentSession || getCurrentSession,
  };

  // If no taskId from params, use the one from session record
  if (!taskId && sessionRecord.taskId) {
    taskId = sessionRecord.taskId;
  }

  // BUG FIX: Use originalRepoPath for all git operations instead of session workspace
  // This ensures approval operations happen in the main repository, not the session workspace
  // The session workspace state becomes irrelevant for approval
  const workingDirectory = originalRepoPath;

  // Determine PR branch name (pr/<session-name>)
  const featureBranch = sessionNameToUse;
  const prBranch = `pr/${featureBranch}`;
  const baseBranch = "main"; // Default base branch, could be made configurable

  // Early exit check: If task is already DONE and PR branch doesn't exist, session is already complete
  if (taskId && deps.taskService.getTaskStatus) {
    try {
      const currentStatus = await deps.taskService.getTaskStatus(taskId);
      if (currentStatus === TASK_STATUS.DONE) {
        // Check if PR branch exists
        try {
          await deps.gitService.execInRepository(workingDirectory, `git show-ref --verify --quiet refs/heads/${prBranch}`);
          // PR branch exists, continue with normal flow
          log.debug(`PR branch ${prBranch} exists, continuing with normal flow`);
        } catch (branchError) {
          // PR branch doesn't exist and task is already DONE - session is complete
          log.debug(`Session ${sessionNameToUse} is already complete: task ${taskId} is DONE and PR branch ${prBranch} doesn't exist`);

          // Get current HEAD info for the response
          const commitHash = (
            await deps.gitService.execInRepository(workingDirectory, "git rev-parse HEAD")
          ).trim();
          const mergedBy = (
            await deps.gitService.execInRepository(workingDirectory, "git config user.name")
          ).trim();
          const mergeDate = new Date().toISOString();

          return {
            session: sessionNameToUse,
            commitHash,
            mergeDate,
            mergedBy,
            baseBranch,
            prBranch,
            taskId,
            isNewlyApproved: false,
          };
        }
      } else {
        log.debug(`Task ${taskId} is not DONE (status: ${currentStatus}), continuing with normal flow`);
      }
    } catch (statusError) {
      // If we can't check the status, continue with normal flow
      log.debug(`Could not check task status for ${taskId}, continuing with normal approval flow`);
    }
  }

  try {
    // Execute git commands to merge the PR branch in the main repository
    // First, check out the base branch
    await deps.gitService.execInRepository(workingDirectory, `git checkout ${baseBranch}`);
    // Fetch latest changes
    await deps.gitService.execInRepository(workingDirectory, "git fetch origin");

    // Check if the PR branch has already been merged
    let isNewlyApproved = true;
    let commitHash: string = "";
    let mergeDate: string = "";
    let mergedBy: string = "";

    try {
      // Check if the PR branch exists locally
      await deps.gitService.execInRepository(workingDirectory, `git show-ref --verify --quiet refs/heads/${prBranch}`);

      // Get the commit hash of the PR branch
      const prBranchCommitHash = (
        await deps.gitService.execInRepository(workingDirectory, `git rev-parse ${prBranch}`)
      ).trim();

      // REMOVED: Problematic race condition check
      // Instead of checking git merge-base --is-ancestor, let git merge handle it
      // This avoids the race condition where the check can fail during merge process

      // Attempt the merge - if it fails because already merged, git will tell us
      try {
        await deps.gitService.execInRepository(workingDirectory, `git merge --ff-only ${prBranch}`);

        // If merge succeeds, it's newly approved
        isNewlyApproved = true;

        // Get commit hash and date for the new merge
        commitHash = (
          await deps.gitService.execInRepository(workingDirectory, "git rev-parse HEAD")
        ).trim();
        mergeDate = new Date().toISOString();
        mergedBy = (
          await deps.gitService.execInRepository(workingDirectory, "git config user.name")
        ).trim();

        // Push the changes
        await deps.gitService.execInRepository(workingDirectory, `git push origin ${baseBranch}`);

        // Delete the PR branch from remote only if it exists there
        try {
          // Check if remote branch exists first using execAsync directly to avoid error logging
          // This is expected to fail if the branch doesn't exist, which is normal
          await execAsync(`git show-ref --verify --quiet refs/remotes/origin/${prBranch}`, {
            cwd: workingDirectory
          });
          // If it exists, delete it
          await deps.gitService.execInRepository(
            workingDirectory,
            `git push origin --delete ${prBranch}`
          );
        } catch (error) {
          // Remote branch doesn't exist, which is fine - just log it
          log.debug(`Remote PR branch ${prBranch} doesn't exist, skipping deletion`);
        }

        // Clean up local branches after successful merge
        await cleanupLocalBranches(deps.gitService, workingDirectory, prBranch, sessionNameToUse, taskId);

        // Update PR state to reflect merge
        await updatePrStateOnMerge(sessionNameToUse, deps.sessionDB);

      } catch (mergeError) {
        // Merge failed - check if it's because already merged
        const errorMessage = getErrorMessage(mergeError as Error);

        if (errorMessage.includes("Already up to date") || errorMessage.includes("nothing to commit")) {
          // PR branch has already been merged
          isNewlyApproved = false;
          log.debug(`PR branch ${prBranch} has already been merged`);

          // Update PR state to reflect it's already merged
          await updatePrStateOnMerge(sessionNameToUse, deps.sessionDB);

          // Get current HEAD info for already merged case
          commitHash = (
            await deps.gitService.execInRepository(workingDirectory, "git rev-parse HEAD")
          ).trim();

          // For already merged PRs, try to get the merge commit info
          try {
            const mergeCommitInfo = await deps.gitService.execInRepository(
              workingDirectory,
              `git log --merges --oneline --grep="Merge.*${prBranch}" -n 1 --format="%H|%ai|%an"`
            );
            if (mergeCommitInfo.trim()) {
              const parts = mergeCommitInfo.trim().split("|");
              if (parts.length >= 3 && parts[0] && parts[1] && parts[2]) {
                commitHash = parts[0];
                mergeDate = new Date(parts[1]).toISOString();
                mergedBy = parts[2];
              } else {
                // Fallback to current HEAD info if format is unexpected
                mergeDate = new Date().toISOString();
                mergedBy = (
                  await deps.gitService.execInRepository(workingDirectory, "git config user.name")
                ).trim();
              }
            } else {
              // Fallback to current HEAD info if we can't find the merge commit
              mergeDate = new Date().toISOString();
              mergedBy = (
                await deps.gitService.execInRepository(workingDirectory, "git config user.name")
              ).trim();
            }
          } catch (error) {
            // Fallback to current HEAD info
            mergeDate = new Date().toISOString();
            mergedBy = (
              await deps.gitService.execInRepository(workingDirectory, "git config user.name")
            ).trim();
          }
        } else {
          // Some other merge error - re-throw it
          throw mergeError;
        }
      }
    } catch (error) {
      // PR branch doesn't exist locally, it might have been already merged and cleaned up
      isNewlyApproved = false;
      log.debug(`PR branch ${prBranch} doesn't exist locally, assuming already merged`);

      // Get current HEAD info
      commitHash = (
        await deps.gitService.execInRepository(workingDirectory, "git rev-parse HEAD")
      ).trim();
      mergeDate = new Date().toISOString();
      mergedBy = (
        await deps.gitService.execInRepository(workingDirectory, "git config user.name")
      ).trim();
    }

    // The merge logic has been moved inside the try block above
    // No need for separate isNewlyApproved check here

    // Create merge info
    const mergeInfo = {
      session: sessionNameToUse,
      commitHash,
      mergeDate,
      mergedBy,
      baseBranch,
      prBranch,
      taskId,
      isNewlyApproved,
    };

    // Update task status to DONE if we have a task ID and it's not already DONE
    if (taskId && deps.taskService.setTaskStatus && deps.taskService.getTaskStatus) {
      try {
        // Check current status first to avoid unnecessary updates
        const currentStatus = await deps.taskService.getTaskStatus(taskId);

        if (currentStatus !== TASK_STATUS.DONE) {
          log.debug(`Updating task ${taskId} status from ${currentStatus} to DONE`);
          await deps.taskService.setTaskStatus(taskId, TASK_STATUS.DONE);

          // After updating task status, check if there are uncommitted changes that need to be committed
          try {
            const statusOutput = await deps.gitService.execInRepository(workingDirectory, "git status --porcelain");
            const hasUncommittedChanges = statusOutput.trim().length > 0;

            if (hasUncommittedChanges) {
              log.debug("Task status update created uncommitted changes, committing them");

              // Stage the tasks.md file (or any other changed files from task status update)
              await deps.gitService.execInRepository(workingDirectory, "git add process/tasks.md");

              // Commit the task status update
              await deps.gitService.execInRepository(workingDirectory, `git commit -m "Update task ${taskId} status to DONE"`);

              // Push the commit
              await deps.gitService.execInRepository(workingDirectory, "git push");

              log.debug(`Committed and pushed task ${taskId} status update`);
            } else {
              log.debug("No uncommitted changes from task status update");
            }
          } catch (commitError) {
            // Log the error but don't fail the whole operation
            const errorMsg = `Failed to commit task status update: ${getErrorMessage(commitError as Error)}`;
            log.error(errorMsg, { taskId, error: commitError });
            log.cli(`Warning: ${errorMsg}`);
          }
        } else {
          log.debug(`Task ${taskId} is already DONE, skipping status update`);
        }
      } catch (error) {
        // BUG FIX: Use proper logging instead of console.error and make error visible
        const errorMsg = `Failed to update task status: ${getErrorMessage(error)}`;
        log.error(errorMsg, { taskId, error });
        log.cli(`Warning: ${errorMsg}`);
        // Still don't fail the whole operation, but now errors are visible
      }
    }

    return mergeInfo;
  } catch (error) {
    if (error instanceof MinskyError) {
      throw error;
    } else {
      throw new MinskyError(
        `Failed to approve session: ${getErrorMessage(error)}`
      );
    }
  }
}

/**
 * Clean up local branches after successful merge
 * Handles failures gracefully to not break the overall approval process
 */
async function cleanupLocalBranches(
  gitService: GitServiceInterface,
  workingDirectory: string,
  prBranch: string,
  sessionName: string,
  taskId?: string
): Promise<void> {
  // Extract task ID from session name if not provided and session follows task# pattern
  const taskBranchName = taskId ? taskId.replace("#", "") : sessionName.replace("task#", "");

  // Clean up the PR branch (e.g., pr/task#265)
  try {
    await gitService.execInRepository(workingDirectory, `git branch -d ${prBranch}`);
    log.debug(`Successfully deleted local PR branch: ${prBranch}`);
  } catch (error) {
    // Log but don't fail the operation if branch cleanup fails
    log.debug(`Failed to delete local PR branch ${prBranch}: ${getErrorMessage(error)}`);
  }

  // Clean up the task branch (e.g., task#265 or 265)
  // Try various possible branch name formats
  const possibleTaskBranches = [];

  // Add sessionName if it looks like a task branch (task#265)
  if (sessionName && sessionName !== prBranch) {
    possibleTaskBranches.push(sessionName);
  }

  // Add numeric version if we have a task ID (265)
  if (taskBranchName && taskBranchName !== sessionName) {
    possibleTaskBranches.push(taskBranchName);
  }

  // Add task prefix version (task265, task#265)
  if (taskBranchName) {
    possibleTaskBranches.push(`task${taskBranchName}`);
    possibleTaskBranches.push(`task#${taskBranchName}`);
  }

  // Filter out duplicates, empty strings, PR branch, and invalid branch names
  const uniqueBranches = [...new Set(possibleTaskBranches)].filter(
    branch => branch && branch !== prBranch && !branch.startsWith("#")
  );

  for (const branch of uniqueBranches) {
    try {
      await gitService.execInRepository(workingDirectory, `git branch -d ${branch}`);
      log.debug(`Successfully deleted local task branch: ${branch}`);
      break; // Stop after first successful deletion
    } catch (error) {
      // Log but continue trying other branch names
      log.debug(`Failed to delete local task branch ${branch}: ${getErrorMessage(error)}`);
    }
  }
}

/**
 * Creates a default SessionProvider implementation
 * This factory function provides a consistent way to get a session provider with optional customization
 */
export function createSessionProvider(options?: {
  dbPath?: string;
  useNewBackend?: boolean;
}): SessionProviderInterface {
  // Always use the new configuration-based backend
  return new SessionDbAdapter();
}

/**
 * Inspects current session based on workspace location
 */
export async function inspectSessionFromParams(params: {
  json?: boolean;
}): Promise<Session | null> {
  // Auto-detect the current session from the workspace
  const context = await getCurrentSessionContext(process.cwd());

  if (!context?.sessionId) {
    throw new ResourceNotFoundError("No session detected for the current workspace");
  }

  const session = await createSessionProvider().getSession(context.sessionId);

  return session;
}

/**
 * Interface for session review parameters
 */
export interface SessionReviewParams {
  session?: string;
  task?: string;
  repo?: string;
  output?: string;
  json?: boolean;
  prBranch?: string;
}

/**
 * Interface for session review result
 */
export interface SessionReviewResult {
  session: string;
  taskId?: string;
  taskSpec?: string;
  prDescription?: string;
  prBranch: string;
  baseBranch: string;
  diff?: string;
  diffStats?: {
    filesChanged: number;
    insertions: number;
    deletions: number;
  };
}

/**
 * Reviews a session PR by gathering and displaying relevant information
 */
export async function sessionReviewFromParams(
  params: SessionReviewParams,
  depsInput?: {
    sessionDB?: SessionProviderInterface;
    gitService?: GitServiceInterface;
    taskService?: TaskServiceInterface & {
      getTaskSpecData?: (taskId: string) => Promise<string>;
    };
    workspaceUtils?: WorkspaceUtilsInterface;
    getCurrentSession?: typeof getCurrentSession;
  }
): Promise<SessionReviewResult> {
  // Set up default dependencies if not provided
  const deps = {
    sessionDB: depsInput?.sessionDB || createSessionProvider(),
    gitService: depsInput?.gitService || createGitService(),
    taskService:
      depsInput?.taskService ||
      new TaskService({
        workspacePath: params.repo || process.cwd(),
        backend: "markdown",
      }),
    workspaceUtils: depsInput?.workspaceUtils || WorkspaceUtils,
    getCurrentSession: depsInput?.getCurrentSession || getCurrentSession,
  };

  let sessionNameToUse = params.session;
  let taskId: string | undefined;

  // Try to get session from task ID if provided
  if (params.task && !sessionNameToUse) {
    const taskIdToUse = taskIdSchema.parse(params.task);
    taskId = taskIdToUse;

    // Get session by task ID
    const session = await deps.sessionDB.getSessionByTaskId(taskIdToUse);
    if (!session) {
      throw new ResourceNotFoundError(
        `No session found for task ${taskIdToUse}`,
        "task",
        taskIdToUse
      );
    }
    sessionNameToUse = session.session;
  }

  // If session is still not set, try to detect it from repo path
  if (!sessionNameToUse && params.repo) {
    try {
      const sessionContext = await deps.getCurrentSession(params.repo);
      if (sessionContext) {
        sessionNameToUse = sessionContext;
      }
    } catch (error) {
      // Just log and continue - session detection is optional
      log.debug("Failed to detect session from repo path", {
        error: getErrorMessage(error),
        repoPath: params.repo,
      });
    }
  }

  // If session is still not set, try to detect from current directory
  if (!sessionNameToUse) {
    try {
      const currentDir = process.cwd();
      const sessionContext = await deps.getCurrentSession(currentDir);
      if (sessionContext) {
        sessionNameToUse = sessionContext;
      }
    } catch (error) {
      // Just log and continue - session detection is optional
      log.debug("Failed to detect session from current directory", {
        error: getErrorMessage(error),
        currentDir: process.cwd(),
      });
    }
  }

  // Validate that we have a session to work with
  if (!sessionNameToUse) {
    throw new ValidationError("No session detected. Please provide a session name or task ID");
  }

  // Get the session record
  const sessionRecord = await deps.sessionDB.getSession(sessionNameToUse);
  if (!sessionRecord) {
    throw new ResourceNotFoundError(
      `Session "${sessionNameToUse}" not found`,
      "session",
      sessionNameToUse
    );
  }

  // If no taskId from params, use the one from session record
  if (!taskId && sessionRecord.taskId) {
    taskId = sessionRecord.taskId;
  }

  // Get session workdir
  const sessionWorkdir = await deps.sessionDB.getSessionWorkdir(sessionNameToUse);

  // Determine PR branch name (pr/<session-name>)
  const prBranchToUse = params.prBranch || `pr/${sessionNameToUse}`;
  const baseBranch = "main"; // Default base branch, could be made configurable

  // Initialize result
  const result: SessionReviewResult = {
    session: sessionNameToUse,
    taskId,
    prBranch: prBranchToUse,
    baseBranch,
  };

  // 1. Get task specification if available
  if (taskId) {
    try {
      const taskService = deps.taskService;

      // Check if taskService has getTaskSpecData method dynamically
      if (
        "getTaskSpecData" in taskService &&
        typeof (taskService as unknown).getTaskSpecData === "function"
      ) {
        const taskSpec = await (taskService as unknown).getTaskSpecData(taskId);
        result.taskSpec = taskSpec;
      } else {
        log.debug("Task service does not support getTaskSpecData method");
      }
    } catch (error) {
      log.debug("Error getting task specification", {
        error: getErrorMessage(error),
        taskId,
      });
    }
  }

  // 2. Get PR description (from git log of the PR branch)
  try {
    // First check if the branch exists remotely
    const remoteBranchOutput = await deps.gitService.execInRepository(
      sessionWorkdir,
      `git ls-remote --heads origin ${prBranchToUse}`
    );
    const remoteBranchExists = remoteBranchOutput.trim().length > 0;

    if (remoteBranchExists) {
      // Fetch the PR branch to ensure we have latest
      await deps.gitService.execInRepository(sessionWorkdir, `git fetch origin ${prBranchToUse}`);

      // Get the PR description from the remote branch's last commit
      const prDescription = await deps.gitService.execInRepository(
        sessionWorkdir,
        `git log -1 --pretty=format:%B origin/${prBranchToUse}`
      );

      result.prDescription = prDescription;
    } else {
      // Check if branch exists locally
      const localBranchOutput = await deps.gitService.execInRepository(
        sessionWorkdir,
        `git show-ref --verify --quiet refs/heads/${prBranchToUse} || echo "not-exists"`
      );
      const localBranchExists = localBranchOutput.trim() !== "not-exists";

      if (localBranchExists) {
        // Get the PR description from the local branch's last commit
        const prDescription = await deps.gitService.execInRepository(
          sessionWorkdir,
          `git log -1 --pretty=format:%B ${prBranchToUse}`
        );

        result.prDescription = prDescription;
      }
    }
  } catch (error) {
    log.debug("Error getting PR description", {
      error: getErrorMessage(error),
      prBranch: prBranchToUse,
    });
  }

  // 3. Get diff stats and full diff
  try {
    // Fetch latest changes
    await deps.gitService.execInRepository(sessionWorkdir, "git fetch origin");

    // Get diff stats
    const diffStatsOutput = await deps.gitService.execInRepository(
      sessionWorkdir,
      `git diff --stat origin/${baseBranch}...origin/${prBranchToUse}`
    );

    // Parse diff stats
    const statsMatch = diffStatsOutput.match(
      /(\d+) files? changed(?:, (\d+) insertions?\(\+\))?(?:, (\d+) deletions?\(-\))?/
    );
    if (statsMatch) {
      result.diffStats = {
        filesChanged: parseInt(statsMatch[1] || "0", 10),
        insertions: parseInt(statsMatch[2] || "0", 10),
        deletions: parseInt(statsMatch[3] || "0", 10),
      };
    }

    // Get full diff
    const diffOutput = await deps.gitService.execInRepository(
      sessionWorkdir,
      `git diff origin/${baseBranch}...origin/${prBranchToUse}`
    );

    result.diff = diffOutput;
  } catch (error) {
    log.debug("Error getting diff information", {
      error: getErrorMessage(error),
      baseBranch,
      prBranch: prBranchToUse,
    });
  }

  return result;
}

// Re-export types from session-db module for convenience
export type { SessionRecord, SessionDbState } from "./session/session-db";

// Re-export the SessionDbAdapter class
export { SessionDbAdapter } from "./session/session-db-adapter";

// Export SessionDB as function for backward compatibility with existing imports
// This replaces the old class-based compatibility layer with a cleaner function-based approach
export const SessionDB = createSessionProvider;<|MERGE_RESOLUTION|>--- conflicted
+++ resolved
@@ -32,20 +32,11 @@
   type WorkspaceUtilsInterface,
   getCurrentSession,
   getCurrentSessionContext,
-<<<<<<< HEAD
-} from "./workspace.js";
-import * as WorkspaceUtils from "./workspace.js";
-import { SessionDbAdapter } from "./session/session-db-adapter.js";
-import { createTaskFromDescription } from "./templates/session-templates.js";
-import { resolveSessionContextWithFeedback } from "./session/session-context-resolver.js";
-import { startSessionImpl } from "./session/start-session-operations.js";
-=======
 } from "./workspace";
 import * as WorkspaceUtils from "./workspace";
 import { SessionDbAdapter } from "./session/session-db-adapter";
 import { createTaskFromDescription } from "./templates/session-templates";
 import { resolveSessionContextWithFeedback } from "./session/session-context-resolver";
->>>>>>> 15049cb1
 
 export interface SessionRecord {
   session: string;
@@ -211,6 +202,10 @@
     resolveRepoPath?: typeof resolveRepoPath;
   }
 ): Promise<Session> {
+  // Validate parameters using Zod schema (already done by type)
+  const { name, repo, task, description, branch, noStatusUpdate, quiet, json, skipInstall, packageManager } =
+    params;
+
   // Create dependencies with defaults
   const deps = {
     sessionDB: depsInput?.sessionDB || createSessionProvider(),
@@ -225,9 +220,6 @@
     resolveRepoPath: depsInput?.resolveRepoPath || resolveRepoPath,
   };
 
-<<<<<<< HEAD
-  return startSessionImpl(params, deps);
-=======
   try {
     log.debug("Starting session with params", {
       name,
@@ -496,7 +488,6 @@
       );
     }
   }
->>>>>>> 15049cb1
 }
 
 /**
