import { existsSync, rmSync } from "fs";
import { readFile, writeFile, mkdir, access, rename } from "fs/promises";
import { join } from "path";
import { getMinskyStateDir, getSessionDir } from "../utils/paths";
import {
  MinskyError,
  ResourceNotFoundError,
  ValidationError,
  getErrorMessage,
  createCommandFailureMessage,
  createErrorContext
<<<<<<< HEAD
} from "../errors/index.js";
=======
} from "../errors/index";
>>>>>>> 2890545e
import { taskIdSchema } from "../schemas/common";
import type {
  SessionListParams,
  SessionGetParams,
  SessionStartParams,
  SessionDeleteParams,
  SessionDirParams,
  SessionUpdateParams,
  SessionPrParams,
<<<<<<< HEAD
} from "../schemas/session.js";
=======
} from "../schemas/session";
>>>>>>> 2890545e
import { log } from "../utils/logger";
import { installDependencies } from "../utils/package-manager";
import { type GitServiceInterface, preparePrFromParams } from "./git";
import { createGitService } from "./git";
import { ConflictDetectionService } from "./git/conflict-detection";
import { normalizeRepoName, resolveRepoPath } from "./repo-utils";
import { TaskService, TASK_STATUS, type TaskServiceInterface } from "./tasks";
import { execAsync } from "../utils/exec";
import {
  type WorkspaceUtilsInterface,
  getCurrentSession,
  getCurrentSessionContext,
<<<<<<< HEAD
} from "./workspace.js";
=======
} from "./workspace";
>>>>>>> 2890545e
import * as WorkspaceUtils from "./workspace";
import { SessionDbAdapter } from "./session/session-db-adapter";
import { createTaskFromDescription } from "./templates/session-templates";
import { resolveSessionContextWithFeedback } from "./session/session-context-resolver";

export interface SessionRecord {
  session: string;
  repoName: string;
  repoUrl: string;
  createdAt: string;
  taskId?: string;
  backendType?: "local" | "remote" | "github"; // Added for repository backend support
  github?: {
    owner?: string;
    repo?: string;
    token?: string;
  };
  remote?: {
    authMethod?: "ssh" | "https" | "token";
    depth?: number;
  };
  branch?: string; // Branch property is already part of the interface
  prState?: {
    branchName: string;
    exists: boolean;
    lastChecked: string; // ISO timestamp
    createdAt?: string;   // When PR branch was created
    mergedAt?: string;    // When merged (for cleanup)
  };
}

export interface Session {
  session: string;
  repoUrl?: string;
  repoName?: string;
  branch?: string;
  createdAt?: string;
  taskId?: string;
  backendType?: "local" | "remote" | "github";
  github?: {
    owner?: string;
    repo?: string;
    token?: string;
  };
  remote?: {
    authMethod?: "ssh" | "https" | "token";
    depth?: number;
  };
}

/**
 * Interface for session database operations
 * This defines the contract for session management functionality
 */
export interface SessionProviderInterface {
  /**
   * Get all available sessions
   */
  listSessions(): Promise<SessionRecord[]>;

  /**
   * Get a specific session by name
   */
  getSession(session: string): Promise<SessionRecord | null>;

  /**
   * Get a specific session by task ID
   */
  getSessionByTaskId(taskId: string): Promise<SessionRecord | null>;

  /**
   * Add a new session to the database
   */
  addSession(record: SessionRecord): Promise<void>;

  /**
   * Update an existing session
   */
  updateSession(session: string, updates: Partial<Omit<SessionRecord, "session">>): Promise<void>;

  /**
   * Delete a session by name
   */
  deleteSession(session: string): Promise<boolean>;

  /**
   * Get the repository path for a session
   */
  getRepoPath(record: SessionRecord | any): Promise<string>;

  /**
   * Get the working directory for a session
   */
  getSessionWorkdir(sessionName: string): Promise<string>;
}

/**
 * Gets session details based on parameters
 * Using proper dependency injection for better testability
 * Now includes auto-detection capabilities via unified session context resolver
 */
export async function getSessionFromParams(
  params: SessionGetParams,
  depsInput?: {
    sessionDB?: SessionProviderInterface;
  }
): Promise<Session | null> {
  const { name, task, repo } = params;

  // Set up dependencies with defaults
  const deps = {
    sessionDB: depsInput?.sessionDB || createSessionProvider(),
  };

  try {
    // Use unified session context resolver with auto-detection support
    const resolvedContext = await resolveSessionContextWithFeedback({
      session: name,
      task: task,
      repo: repo,
      sessionProvider: deps.sessionDB,
      allowAutoDetection: true,
    });

    // Get the session details using the resolved session name
    return deps.sessionDB.getSession(resolvedContext.sessionName);
  } catch (error) {
    // If error is about missing session requirements, provide better user guidance
    if (error instanceof ValidationError) {
      throw new ResourceNotFoundError(
        "No session detected. Please provide a session name (--name), task ID (--task), or run this command from within a session workspace."
      );
    }
    throw error;
  }
}

/**
 * Lists all sessions based on parameters
 * Using proper dependency injection for better testability
 */
export async function listSessionsFromParams(
  params: SessionListParams,
  depsInput?: {
    sessionDB?: SessionProviderInterface;
  }
): Promise<Session[]> {
  // Set up dependencies with defaults
  const deps = {
    sessionDB: depsInput?.sessionDB || createSessionProvider(),
  };

  return deps.sessionDB.listSessions();
}

/**
 * Starts a new session based on parameters
 * Using proper dependency injection for better testability
 */
export async function startSessionFromParams(
  params: SessionStartParams,
  depsInput?: {
    sessionDB?: SessionProviderInterface;
    gitService?: GitServiceInterface;
    taskService?: TaskServiceInterface;
    workspaceUtils?: WorkspaceUtilsInterface;
    resolveRepoPath?: typeof resolveRepoPath;
  }
): Promise<Session> {
  // Validate parameters using Zod schema (already done by type)
  const { name, repo, task, description, branch, noStatusUpdate, quiet, json, skipInstall, packageManager } =
    params;

  // Create dependencies with defaults
  const deps = {
    sessionDB: depsInput?.sessionDB || createSessionProvider(),
    gitService: depsInput?.gitService || createGitService(),
    taskService:
      depsInput?.taskService ||
      new TaskService({
        workspacePath: process.cwd(),
        backend: "markdown",
      }),
    workspaceUtils: depsInput?.workspaceUtils || WorkspaceUtils.createWorkspaceUtils(),
    resolveRepoPath: depsInput?.resolveRepoPath || resolveRepoPath,
  };

  try {
    log.debug("Starting session with params", {
      name,
      task,
      inputBranch: branch,
      noStatusUpdate,
      quiet,
      json,
      skipInstall,
      packageManager,
    });

    const currentDir = process.env.PWD || process.cwd();
    const isInSession = await deps.workspaceUtils.isSessionWorkspace(currentDir);
    if (isInSession) {
      throw new MinskyError(`🚫 Cannot Start Session from Within Another Session

You're currently inside a session workspace, but sessions can only be created from the main workspace.

📍 Current location: ${currentDir}

🔄 How to exit this session workspace:

1️⃣ Navigate to your main workspace:
   cd /path/to/your/main/project

2️⃣ Or use the session directory command to find your way:
   minsky session dir

3️⃣ Then try creating your session again:
   minsky session start --task <id> [session-name]
   minsky session start --description "<description>" [session-name]

💡 Why this restriction exists:
Sessions are isolated workspaces for specific tasks. Creating nested sessions would cause conflicts and confusion.

Need help? Run 'minsky sessions list' to see all available sessions.`);
    }

    // Determine repo URL or path first
    let repoUrl = repo;
    if (!repoUrl) {
      try {
        repoUrl = await deps.resolveRepoPath({});
      } catch (err) {
        const error = err instanceof Error ? err : new Error(String(err));
        throw new MinskyError(
          `--repo is required (not in a git repo and no --repo provided): ${error.message}`
        );
      }
    }

    // Determine the session name using task ID if provided
    let sessionName = name;
    let taskId: string | undefined = task;

    // Auto-create task if description is provided but no task ID
    if (description && !taskId) {
      const taskSpec = createTaskFromDescription(description);
      const createdTask = await deps.taskService.createTaskFromTitleAndDescription(
        taskSpec.title,
        taskSpec.description
      );
      taskId = createdTask.id;
      if (!quiet) {
        log.cli(`Created task ${taskId}: ${taskSpec.title}`);
      }
    }



    if (taskId && !sessionName) {
      // Normalize the task ID format using Zod validation
      const normalizedTaskId = taskIdSchema.parse(taskId);
      taskId = normalizedTaskId;

      // Verify the task exists
      const taskObj = await deps.taskService.getTask(normalizedTaskId);
      if (!taskObj) {
        throw new ResourceNotFoundError(`Task ${taskId} not found`, "task", taskId);
      }

      // Use the task ID as the session name
      sessionName = `task${taskId}`;
    }

    if (!sessionName) {
      throw new ValidationError("Session name could not be determined from task ID");
    }

    // Check if session already exists
    const existingSession = await deps.sessionDB.getSession(sessionName);
    if (existingSession) {
      throw new MinskyError(`Session '${sessionName}' already exists`);
    }

    // Check if a session already exists for this task
    if (taskId) {
      const existingSessions = await deps.sessionDB.listSessions();
      const taskSession = existingSessions.find((s: SessionRecord) => {
        const normalizedSessionTaskId = s.taskId?.startsWith("#") ? s.taskId : `#${s.taskId}`;
        const normalizedInputTaskId = taskId?.startsWith("#") ? taskId : `#${taskId}`;
        return normalizedSessionTaskId === normalizedInputTaskId;
      });

      if (taskSession) {
        throw new MinskyError(
          `A session for task ${taskId} already exists: '${taskSession.session}'`
        );
      }
    }

    // Extract the repository name
    const repoName = normalizeRepoName(repoUrl);

    // Normalize the repo name for local repositories to ensure path consistency
    let normalizedRepoName = repoName;
    if (repoName.startsWith("local/")) {
      // Replace slashes with dashes in the path segments after "local/"
      const parts = repoName.split("/");
      if (parts.length > 1) {
        // Keep "local" as is, but normalize the rest
        normalizedRepoName = `${parts[0]}-${parts.slice(1).join("-")}`;
      }
    } else {
      // For other repository types, normalize as usual
      normalizedRepoName = repoName.replace(/[^a-zA-Z0-9-_]/g, "-");
    }

    // Generate the expected repository path using simplified session-ID-based structure
    const sessionDir = getSessionDir(sessionName);

    // Check if session directory already exists and clean it up
    if (existsSync(sessionDir)) {
      try {
        rmSync(sessionDir, { recursive: true, force: true });
      } catch (error) {
        throw new MinskyError(
          `Failed to clean up existing session directory: ${getErrorMessage(error)}`
        );
      }
    }

    // Prepare session record but don't add to DB yet
    const sessionRecord: SessionRecord = {
      session: sessionName,
      repoUrl,
      repoName,
      createdAt: new Date().toISOString(),
      taskId,
      branch: branch || sessionName,
    };

    let sessionAdded = false;
    // Define branchName outside try block so it's available in return statement
    const branchName = branch || sessionName;

    try {
      // First clone the repo
      const gitCloneResult = await deps.gitService.clone({
        repoUrl,
        session: sessionName,
        workdir: sessionDir, // Explicit workdir path computed by SessionDB
      });

      // Create a branch based on the session name - use branchWithoutSession
      // since session record hasn't been added to DB yet
      const branchResult = await deps.gitService.branchWithoutSession({
        repoName: normalizedRepoName,
        session: sessionName,
        branch: branchName,
      });

      // Only add session to DB after git operations succeed
      await deps.sessionDB.addSession(sessionRecord);
      sessionAdded = true;
    } catch (gitError) {
      // Clean up session record if it was added but git operations failed
      if (sessionAdded) {
        try {
          await deps.sessionDB.deleteSession(sessionName);
        } catch (cleanupError) {
          log.error("Failed to cleanup session record after git error", {
            sessionName,
            gitError: getErrorMessage(gitError),
            cleanupError:
              getErrorMessage(cleanupError),
          });
        }
      }

      // Clean up the directory if it was created
      if (existsSync(sessionDir)) {
        try {
          rmSync(sessionDir, { recursive: true, force: true });
        } catch (cleanupError) {
          log.error("Failed to cleanup session directory after git error", {
            sessionDir,
            gitError: getErrorMessage(gitError),
            cleanupError:
              getErrorMessage(cleanupError),
          });
        }
      }

      throw gitError;
    }

    // Install dependencies if not skipped
    if (!skipInstall) {
      try {
        const { success, error } = await installDependencies(sessionDir, {
          packageManager: packageManager,
          quiet: quiet,
        });

        if (!success && !quiet) {
          log.cliWarn(`Warning: Dependency installation failed. You may need to run install manually.
Error: ${error}`);
        }
      } catch (installError) {
        // Log but don't fail session creation
        if (!quiet) {
          log.cliWarn(
            `Warning: Dependency installation failed. You may need to run install manually.
Error: ${getErrorMessage(installError)}`
          );
        }
      }
    }

    // Update task status to IN-PROGRESS if requested and if we have a task ID
    if (taskId && !noStatusUpdate) {
      try {
        // Get the current status first
        const previousStatus = await deps.taskService.getTaskStatus(taskId);

        // Update the status to IN-PROGRESS
        await deps.taskService.setTaskStatus(taskId, TASK_STATUS.IN_PROGRESS);
      } catch (error) {
        // Log the error but don't fail the session creation
        log.cliWarn(
          `Warning: Failed to update status for task ${taskId}: ${getErrorMessage(error)}`
        );
      }
    }

    if (!quiet) {
      log.debug(`Started session for task ${taskId}`, { session: sessionName });
    }

    return {
      session: sessionName,
      repoUrl,
      repoName: normalizedRepoName,
      branch: branchName,
      taskId,
    };
  } catch (error) {
    if (error instanceof MinskyError) {
      throw error;
    } else {
      throw new MinskyError(
        `Failed to start session: ${getErrorMessage(error)}`,
        error
      );
    }
  }
}

/**
 * Deletes a session based on parameters
 * Using proper dependency injection for better testability
 */
export async function deleteSessionFromParams(
  params: SessionDeleteParams,
  depsInput?: {
    sessionDB?: SessionProviderInterface;
  }
): Promise<boolean> {
  const { name, task, repo } = params;

  // Set up dependencies with defaults
  const deps = {
    sessionDB: depsInput?.sessionDB || createSessionProvider(),
  };

  try {
    // Use unified session context resolver with auto-detection support
    const resolvedContext = await resolveSessionContextWithFeedback({
      session: name,
      task: task,
      repo: repo,
      sessionProvider: deps.sessionDB,
      allowAutoDetection: true,
    });

    // Delete the session using the resolved session name
    return deps.sessionDB.deleteSession(resolvedContext.sessionName);
  } catch (error) {
    // If error is about missing session requirements, provide better user guidance
    if (error instanceof ValidationError) {
      throw new ResourceNotFoundError(
        "No session detected. Please provide a session name (--name), task ID (--task), or run this command from within a session workspace."
      );
    }
    throw error;
  }
}

/**
 * Gets session directory based on parameters
 * Using proper dependency injection for better testability
 */
export async function getSessionDirFromParams(
  params: SessionDirParams,
  depsInput?: {
    sessionDB?: SessionProviderInterface;
  }
): Promise<string> {
  // Set up dependencies with defaults
  const deps = {
    sessionDB: depsInput?.sessionDB || createSessionProvider(),
  };

  let sessionName: string;

  if (params.task && !params.name) {
    // Find session by task ID
    const normalizedTaskId = taskIdSchema.parse(params.task);
    const session = await deps.sessionDB.getSessionByTaskId(normalizedTaskId);

    if (!session) {
      throw new ResourceNotFoundError(`No session found for task ID "${normalizedTaskId}"`);
    }

    sessionName = session.session;
  } else if (params.name) {
    sessionName = params.name;
  } else {
    throw new ResourceNotFoundError(`🚫 Session Directory: Missing Required Parameter

You must provide either a session name or task ID to get the session directory.

📖 Usage Examples:

  # Get directory by session name
  minsky session dir <session-name>

  # Get directory by task ID
  minsky session dir --task <task-id>
  minsky session dir -t <task-id>

💡 Tips:
  • List available sessions: minsky session list
  • Get session by task ID: minsky session get --task <task-id>
  • Check current session: minsky session inspect`);
  }

  const session = await deps.sessionDB.getSession(sessionName);

  if (!session) {
    throw new ResourceNotFoundError(`Session "${sessionName}" not found`);
  }

  // Get repo path from session using the getRepoPath method which has fallback logic
  const repoPath = await deps.sessionDB.getRepoPath(session);

  return repoPath;
}



/**
 * Interface-agnostic function for updating a session
 */
export async function updateSessionFromParams(
  params: SessionUpdateParams,
  depsInput?: {
    sessionDB?: SessionProviderInterface;
    gitService?: GitServiceInterface;
    getCurrentSession?: typeof getCurrentSession;
  }
): Promise<Session> {
  let { name, branch, remote, noStash, noPush, force, skipConflictCheck, autoResolveDeleteConflicts, dryRun, skipIfAlreadyMerged } = params;

  log.debug("updateSessionFromParams called", { params });

  // Set up dependencies with defaults
  const deps = {
    gitService: depsInput?.gitService || createGitService(),
    sessionDB: depsInput?.sessionDB || createSessionProvider(),
    getCurrentSession: depsInput?.getCurrentSession || getCurrentSession,
  };

  // Use unified session context resolver for consistent auto-detection
  let sessionName: string;
  try {
    const resolvedContext = await resolveSessionContextWithFeedback({
      session: name,
      task: params.task,
      repo: params.repo,
      sessionProvider: deps.sessionDB,
      allowAutoDetection: !name, // Only allow auto-detection if no name provided
    });
    sessionName = resolvedContext.sessionName;
    log.debug("Session resolved", { sessionName, resolvedBy: resolvedContext.resolvedBy });
  } catch (error) {
    log.debug("Failed to resolve session", { error, name, task: params.task });
    if (error instanceof ValidationError) {
      throw new ValidationError(
        "Session name is required. Either provide a session name (--name), task ID (--task), or run this command from within a session workspace."
      );
    }
    throw error;
  }

  log.debug("Dependencies set up", {
    hasGitService: !!deps.gitService,
    hasSessionDB: !!deps.sessionDB,
  });

  log.debug("Session update requested", {
    sessionName,
    branch,
    remote,
    noStash,
    noPush,
    force,
  });

  try {
    // Get session record
    log.debug("Getting session record", { name: sessionName });
    let sessionRecord = await deps.sessionDB.getSession(sessionName);

    // TASK #168 FIX: Self-repair logic for orphaned sessions
    if (!sessionRecord && sessionName) {
      log.debug("Session not found in database, attempting self-repair", { sessionName });
      const currentDir = process.cwd();

      // Check if we're in a session workspace
      if (currentDir.includes("/sessions/") && currentDir.includes(sessionName)) {
        log.debug("Detected orphaned session workspace, attempting to register", {
          sessionName,
          currentDir,
        });

        try {
          // Get repository URL from git remote
          const remoteOutput = await deps.gitService.execInRepository(
            currentDir,
            "git remote get-url origin"
          );
          const repoUrl = remoteOutput.trim();

          // Extract repo name from URL or path
          const repoName = repoUrl.includes("/")
            ? repoUrl.split("/").pop()?.replace(".git", "") || "unknown"
            : "local-minsky";

          // Extract task ID from session name - simpler and more reliable approach
          const taskId = sessionName.startsWith("task#") ? sessionName : undefined;

          // Create session record
          const newSessionRecord: SessionRecord = {
            session: sessionName,
            repoName,
            repoUrl,
            createdAt: new Date().toISOString(),
            taskId,
            branch: sessionName,
          };

          await deps.sessionDB.addSession(newSessionRecord);
          sessionRecord = newSessionRecord;

          log.cli(`🔧 Self-repair: Registered orphaned session '${sessionName}' in database`);
        } catch (repairError) {
          log.warn("Failed to self-repair orphaned session", {
            sessionName,
            error: repairError instanceof Error ? repairError.message : String(repairError),
          });
        }
      }
    }

    if (!sessionRecord) {
      throw new ResourceNotFoundError(`Session '${sessionName}' not found`, "session", sessionName);
    }

    log.debug("Session record found", { sessionRecord });

    // Get session workdir
    const workdir = await deps.sessionDB.getSessionWorkdir(sessionName);
    log.debug("Session workdir resolved", { workdir });

    // Get current branch
    const currentBranch = await deps.gitService.getCurrentBranch(workdir);
    log.debug("Current branch", { currentBranch });

    // Validate current state if not forced
    if (!force) {
      const hasUncommittedChanges = await deps.gitService.hasUncommittedChanges(workdir);
      if (hasUncommittedChanges && !noStash) {
        log.debug("Stashing uncommitted changes", { workdir });
        await deps.gitService.stashChanges(workdir);
        log.debug("Changes stashed");
      }
    }

    try {
      // Pull latest changes
      log.debug("Pulling latest changes", { workdir, remote: remote || "origin" });
      await deps.gitService.pullLatest(workdir, remote || "origin");
      log.debug("Latest changes pulled");

      // Determine target branch for merge - use actual default branch from repo instead of hardcoding "main"
      const branchToMerge = branch || await deps.gitService.fetchDefaultBranch(workdir);
      const remoteBranchToMerge = `${remote || "origin"}/${branchToMerge}`;

      // Enhanced conflict detection and smart merge handling
      if (dryRun) {
        log.cli("🔍 Performing dry run conflict check...");

        const conflictPrediction = await ConflictDetectionService.predictConflicts(
          workdir, currentBranch, remoteBranchToMerge
        );

        if (conflictPrediction.hasConflicts) {
          log.cli("⚠️  Conflicts detected during dry run:");
          log.cli(conflictPrediction.userGuidance);
          log.cli("\n🛠️  Recovery commands:");
          conflictPrediction.recoveryCommands.forEach(cmd => log.cli(`   ${cmd}`));

          throw new MinskyError("Dry run detected conflicts. Use the guidance above to resolve them.");
        } else {
          log.cli("✅ No conflicts detected. Safe to proceed with update.");
          return {
            session: sessionName,
            repoName: sessionRecord.repoName || "unknown",
            repoUrl: sessionRecord.repoUrl,
            branch: currentBranch,
            createdAt: sessionRecord.createdAt,
            taskId: sessionRecord.taskId,
          };
        }
      }

      // Fix for origin/origin/main bug: Pass base branch name without origin/ prefix
      // ConflictDetectionService expects plain branch names and adds origin/ internally
      const normalizedBaseBranch = branchToMerge;

      // Use smart session update for enhanced conflict handling (only if not forced)
      if (!force) {
        const updateResult = await ConflictDetectionService.smartSessionUpdate(
          workdir,
          currentBranch,
          normalizedBaseBranch,
          {
            skipIfAlreadyMerged,
            autoResolveConflicts: autoResolveDeleteConflicts
          }
        );

        if (!updateResult.updated && updateResult.skipped) {
          log.cli(`✅ ${updateResult.reason}`);

          if (updateResult.reason?.includes("already in base")) {
            log.cli("\n💡 Your session changes are already merged. You can create a PR with --skip-update:");
            log.cli("   minsky session pr --title \"Your PR title\" --skip-update");
          }

          return {
            session: sessionName,
            repoName: sessionRecord.repoName || "unknown",
            repoUrl: sessionRecord.repoUrl,
            branch: currentBranch,
            createdAt: sessionRecord.createdAt,
            taskId: sessionRecord.taskId,
          };
        }

        if (!updateResult.updated && updateResult.conflictDetails) {
          // Enhanced conflict guidance
          log.cli("🚫 Update failed due to merge conflicts:");
          log.cli(updateResult.conflictDetails);

          if (updateResult.divergenceAnalysis) {
            const analysis = updateResult.divergenceAnalysis;
            log.cli("\n📊 Branch Analysis:");
            log.cli(`   • Session ahead: ${analysis.aheadCommits} commits`);
            log.cli(`   • Session behind: ${analysis.behindCommits} commits`);
            log.cli(`   • Recommended action: ${analysis.recommendedAction}`);

            if (analysis.sessionChangesInBase) {
              log.cli(`\n💡 Your changes appear to already be in ${branchToMerge}. Try:`);
              log.cli("   minsky session pr --title \"Your PR title\" --skip-update");
            }
          }

          throw new MinskyError(updateResult.conflictDetails);
        }

        log.debug("Enhanced merge completed successfully", { updateResult });
      } else {
        log.debug("Skipping conflict detection due to force flag", { force });
        // When forced, perform a simple merge without conflict detection
        try {
          await deps.gitService.mergeBranch(workdir, normalizedBaseBranch);
          log.debug("Forced merge completed");
        } catch (mergeError) {
          log.debug("Forced merge failed, but continuing due to force flag", { error: getErrorMessage(mergeError) });
        }
      }

      // Push changes if needed
      if (!noPush) {
        log.debug("Pushing changes to remote", { workdir, remote: remote || "origin" });
        await deps.gitService.push({
          repoPath: workdir,
          remote: remote || "origin",
        });
        log.debug("Changes pushed to remote");
      }

      // Restore stashed changes if we stashed them
      if (!noStash) {
        try {
          log.debug("Restoring stashed changes", { workdir });
          await deps.gitService.popStash(workdir);
          log.debug("Stashed changes restored");
        } catch (error) {
          log.warn("Failed to restore stashed changes", {
            error: getErrorMessage(error),
            workdir,
          });
          // Don't fail the entire operation if stash pop fails
        }
      }

      log.cli(`Session '${sessionName}' updated successfully`);

      return {
        session: sessionName,
        repoName: sessionRecord.repoName || "unknown",
        repoUrl: sessionRecord.repoUrl,
        branch: currentBranch,
        createdAt: sessionRecord.createdAt,
        taskId: sessionRecord.taskId,
      };
    } catch (error) {
      // If there's an error during update, try to clean up any stashed changes
      if (!noStash) {
        try {
          await deps.gitService.popStash(workdir);
          log.debug("Restored stashed changes after error");
        } catch (stashError) {
          log.warn("Failed to restore stashed changes after error", {
            stashError: getErrorMessage(stashError),
          });
        }
      }
      throw error;
    }
  } catch (error) {
    log.error("Session update failed", {
      error: getErrorMessage(error),
      name: sessionName,
    });
    if (error instanceof MinskyError) {
      throw error;
    } else {
      throw new MinskyError(
        `Failed to update session: ${getErrorMessage(error)}`,
        error
      );
    }
  }
}

/**
 * Helper function to check if a PR branch exists for a session
 */
export async function checkPrBranchExists(
  sessionName: string,
  gitService: GitServiceInterface,
  currentDir: string
): Promise<boolean> {
  const prBranch = `pr/${sessionName}`;

  try {
    // Check if branch exists locally
    const localBranchOutput = await gitService.execInRepository(
      currentDir,
      `git show-ref --verify --quiet refs/heads/${prBranch} || echo "not-exists"`
    );
    const localBranchExists = localBranchOutput.trim() !== "not-exists";

    if (localBranchExists) {
      return true;
    }

    // Check if branch exists remotely
    const remoteBranchOutput = await gitService.execInRepository(
      currentDir,
      `git ls-remote --heads origin ${prBranch}`
    );
    const remoteBranchExists = remoteBranchOutput.trim().length > 0;

    return remoteBranchExists;
  } catch (error) {
    log.debug("Error checking PR branch existence", {
      error: getErrorMessage(error),
      prBranch,
      sessionName,
    });
    return false;
  }
}

/**
 * Check if PR state cache is stale (older than 5 minutes)
 */
function isPrStateStale(prState: { lastChecked: string }): boolean {
  const STALE_THRESHOLD_MS = 5 * 60 * 1000; // 5 minutes
  const lastChecked = new Date(prState.lastChecked).getTime();
  const now = Date.now();
  return (now - lastChecked) > STALE_THRESHOLD_MS;
}

/**
 * Optimized PR branch existence check using cached state
 */
export async function checkPrBranchExistsOptimized(
  sessionName: string,
  gitService: GitServiceInterface,
  currentDir: string,
  sessionDB: SessionProviderInterface
): Promise<boolean> {
  const sessionRecord = await sessionDB.getSession(sessionName);

  // If no session record, fall back to git operations
  if (!sessionRecord) {
    log.debug("No session record found, falling back to git operations", { sessionName });
    return checkPrBranchExists(sessionName, gitService, currentDir);
  }

  // Check if we have cached PR state and it's not stale
  if (sessionRecord.prState && !isPrStateStale(sessionRecord.prState)) {
    log.debug("Using cached PR state", {
      sessionName,
      exists: sessionRecord.prState.exists,
      lastChecked: sessionRecord.prState.lastChecked
    });
    return sessionRecord.prState.exists;
  }

  // Cache is stale or missing, perform git operations and update cache
  log.debug("PR state cache is stale or missing, refreshing", {
    sessionName,
    hasState: !!sessionRecord.prState,
    isStale: sessionRecord.prState ? isPrStateStale(sessionRecord.prState) : false
  });

  const exists = await checkPrBranchExists(sessionName, gitService, currentDir);

  // Update the session record with fresh PR state
  const prBranch = `pr/${sessionName}`;
  const updatedPrState = {
    branchName: prBranch,
    exists,
    lastChecked: new Date().toISOString(),
    createdAt: sessionRecord.prState?.createdAt || (exists ? new Date().toISOString() : undefined),
    mergedAt: sessionRecord.prState?.mergedAt
  };

  await sessionDB.updateSession(sessionName, { prState: updatedPrState });

  log.debug("Updated PR state cache", {
    sessionName,
    exists,
    lastChecked: updatedPrState.lastChecked
  });

  return exists;
}

/**
 * Update PR state when a PR branch is created
 */
export async function updatePrStateOnCreation(
  sessionName: string,
  sessionDB: SessionProviderInterface
): Promise<void> {
  const prBranch = `pr/${sessionName}`;
  const now = new Date().toISOString();

  const prState = {
    branchName: prBranch,
    exists: true,
    lastChecked: now,
    createdAt: now,
    mergedAt: undefined
  };

  await sessionDB.updateSession(sessionName, { prState });

  log.debug("Updated PR state on creation", {
    sessionName,
    prBranch,
    createdAt: now
  });
}

/**
 * Update PR state when a PR branch is merged
 */
export async function updatePrStateOnMerge(
  sessionName: string,
  sessionDB: SessionProviderInterface
): Promise<void> {
  const now = new Date().toISOString();

  const sessionRecord = await sessionDB.getSession(sessionName);
  if (!sessionRecord?.prState) {
    log.debug("No PR state found for session, cannot update merge state", { sessionName });
    return;
  }

  const updatedPrState = {
    ...sessionRecord.prState,
    exists: false,
    lastChecked: now,
    mergedAt: now
  };

  await sessionDB.updateSession(sessionName, { prState: updatedPrState });

  log.debug("Updated PR state on merge", {
    sessionName,
    mergedAt: now
  });
}

/**
 * Helper function to extract title and body from existing PR branch
 */
async function extractPrDescription(
  sessionName: string,
  gitService: GitServiceInterface,
  currentDir: string
): Promise<{ title: string; body: string } | null> {
  const prBranch = `pr/${sessionName}`;

  try {
    // Try to get from remote first
    const remoteBranchOutput = await gitService.execInRepository(
      currentDir,
      `git ls-remote --heads origin ${prBranch}`
    );
    const remoteBranchExists = remoteBranchOutput.trim().length > 0;

    let commitMessage = "";

    if (remoteBranchExists) {
      // Fetch the PR branch to ensure we have latest
      await gitService.execInRepository(currentDir, `git fetch origin ${prBranch}`);

      // Get the commit message from the remote branch's last commit
      commitMessage = await gitService.execInRepository(
        currentDir,
        `git log -1 --pretty=format:%B origin/${prBranch}`
      );
    } else {
      // Check if branch exists locally
      const localBranchOutput = await gitService.execInRepository(
        currentDir,
        `git show-ref --verify --quiet refs/heads/${prBranch} || echo "not-exists"`
      );
      const localBranchExists = localBranchOutput.trim() !== "not-exists";

      if (localBranchExists) {
        // Get the commit message from the local branch's last commit
        commitMessage = await gitService.execInRepository(
          currentDir,
          `git log -1 --pretty=format:%B ${prBranch}`
        );
      } else {
        return null;
      }
    }

    // Parse the commit message to extract title and body
    const lines = commitMessage.trim().split("\n");
    const title = lines[0] || "";
    const body = lines.slice(1).join("\n").trim();

    return { title, body };
  } catch (error) {
    log.debug("Error extracting PR description", {
      error: getErrorMessage(error),
      prBranch,
      sessionName,
    });
    return null;
  }
}

/**
 * Interface-agnostic function for creating a PR for a session
 */
export async function sessionPrFromParams(
  params: SessionPrParams,
  depsInput?: {
    sessionDB?: SessionProviderInterface;
    gitService?: GitServiceInterface;
  }
): Promise<{
  prBranch: string;
  baseBranch: string;
  title?: string;
  body?: string;
}> {
  // STEP 0: Validate parameters using schema
  try {
    // Import schema here to avoid circular dependency issues
    const { sessionPrParamsSchema } = await import("../schemas/session.js");
    sessionPrParamsSchema.parse(params);
  } catch (error) {
    if (error instanceof Error && error.name === "ZodError") {
      // Extract the validation error message
      const zodError = error as unknown;
      const message = zodError.errors?.[0]?.message || "Invalid parameters";
      throw new ValidationError(message);
    }
    throw error;
  }

  // STEP 1: Validate we're in a session workspace and on a session branch
  const currentDir = process.cwd();
  const isSessionWorkspace = currentDir.includes("/sessions/");
  if (!isSessionWorkspace) {
    throw new MinskyError(
      "session pr command must be run from within a session workspace. Use 'minsky session start' first."
    );
  }

  // Get current git branch
  const gitService = depsInput?.gitService || createGitService();
  const currentBranch = await gitService.getCurrentBranch(currentDir);

  // STEP 2: Ensure we're NOT on a PR branch (should fail if on pr/* branch)
  if (currentBranch.startsWith("pr/")) {
    throw new MinskyError(
      `Cannot run session pr from PR branch '${currentBranch}'. Switch to your session branch first.`
    );
  }

  // STEP 3: Verify we're in a session directory (no branch format restriction)
  // The session name will be detected from the directory path or provided explicitly
  // Both task#XXX and named sessions are supported

  // STEP 4: Check for uncommitted changes
  const hasUncommittedChanges = await gitService.hasUncommittedChanges(currentDir);
  if (hasUncommittedChanges) {
    // Get the status of uncommitted changes to show in the error
    let statusInfo = "";
    try {
      const status = await gitService.getStatus(currentDir);
      const changes = [];

      if (status.modified.length > 0) {
        changes.push(`📝 Modified files (${status.modified.length}):`);
        status.modified.forEach((file) => changes.push(`   ${file}`));
      }

      if (status.untracked.length > 0) {
        changes.push(`📄 New files (${status.untracked.length}):`);
        status.untracked.forEach((file) => changes.push(`   ${file}`));
      }

      if (status.deleted.length > 0) {
        changes.push(`🗑️  Deleted files (${status.deleted.length}):`);
        status.deleted.forEach((file) => changes.push(`   ${file}`));
      }

      statusInfo = changes.length > 0 ? changes.join("\n") : "No detailed changes available";
    } catch (statusError) {
      statusInfo = "Unable to get detailed status.";
    }

    throw new MinskyError(
      `
🚫 Cannot create PR with uncommitted changes

You have uncommitted changes in your session workspace that need to be committed first.

Current changes:
${statusInfo}

To fix this, run one of the following:

📝 Commit your changes:
   git add .
   git commit -m "Your commit message"

📦 Or stash your changes temporarily:
   git stash

💡 Then try creating the PR again:
   minsky session pr --title "your title"

Need help? Run 'git status' to see what files have changed.
      `.trim()
    );
  }

  // Handle body content - read from file if bodyPath is provided
  let bodyContent = params.body;
  if (params.bodyPath) {
    try {
      // Resolve relative paths relative to current working directory
      const filePath = require("path").resolve(params.bodyPath);
      bodyContent = await readFile(filePath, "utf-8");

      if (!bodyContent.trim()) {
        throw new ValidationError(`Body file is empty: ${params.bodyPath}`);
      }

      log.debug(`Read PR body from file: ${filePath}`, {
        fileSize: bodyContent.length,
        bodyPath: params.bodyPath,
      });
    } catch (error) {
      if (error instanceof ValidationError) {
        throw error;
      }

      const errorMessage = getErrorMessage(error);
      if (errorMessage.includes("ENOENT") || errorMessage.includes("no such file")) {
        throw new ValidationError(`Body file not found: ${params.bodyPath}`);
      } else if (errorMessage.includes("EACCES") || errorMessage.includes("permission denied")) {
        throw new ValidationError(`Permission denied reading body file: ${params.bodyPath}`);
      } else {
        throw new ValidationError(
          `Failed to read body file: ${params.bodyPath}. ${errorMessage}`
        );
      }
    }
  }

  // Determine the session name
  let sessionName = params.session;
  const sessionDb = depsInput?.sessionDB || createSessionProvider();

  // If no session name provided but task ID is, try to find the session by task ID
  if (!sessionName && params.task) {
    const taskId = params.task;
    const sessionRecord = await sessionDb.getSessionByTaskId(taskId);
    if (sessionRecord) {
      sessionName = sessionRecord.session;
    } else {
      throw new MinskyError(`No session found for task ID ${taskId}`);
    }
  }

  // If still no session name, try to detect from current directory
  if (!sessionName) {
    try {
      // Extract session name from path - assuming standard path format
      const pathParts = currentDir.split("/");
      const sessionsIndex = pathParts.indexOf("sessions");
      if (sessionsIndex >= 0 && sessionsIndex < pathParts.length - 1) {
        sessionName = pathParts[sessionsIndex + 1];
      }
    } catch (error) {
      // If detection fails, throw error
      throw new MinskyError(
        "Could not detect session from current directory. Please specify a session name or task ID."
      );
    }

    if (!sessionName) {
      throw new MinskyError(
        "Could not detect session from current directory. Please specify a session name or task ID."
      );
    }
  }

  log.debug(`Creating PR for session: ${sessionName}`, {
    session: sessionName,
    title: params.title,
    hasBody: !!bodyContent,
    bodySource: params.bodyPath ? "file" : "parameter",
    baseBranch: params.baseBranch,
  });

  // STEP 4.5: PR Branch Detection and Title/Body Handling
  // This implements the new refresh functionality
  const prBranchExists = await checkPrBranchExistsOptimized(sessionName, gitService, currentDir, sessionDb);

  let titleToUse = params.title;
  let bodyToUse = bodyContent;

  if (!titleToUse && prBranchExists) {
    // Case: Existing PR + no title → Auto-reuse existing title/body (refresh)
    log.cli("🔄 Refreshing existing PR (reusing title and body)...");

    const existingDescription = await extractPrDescription(sessionName, gitService, currentDir);
    if (existingDescription) {
      titleToUse = existingDescription.title;
      bodyToUse = existingDescription.body;
      log.cli(`📝 Reusing existing title: "${titleToUse}"`);
    } else {
      // Fallback if we can't extract description
      throw new MinskyError(
        `PR branch pr/${sessionName} exists but could not extract existing title/body. Please provide --title explicitly.`
      );
    }
  } else if (!titleToUse && !prBranchExists) {
    // Case: No PR + no title → Error (need title for first creation)
    throw new MinskyError(
      `PR branch pr/${sessionName} doesn't exist. Please provide --title for initial PR creation.`
    );
  } else if (titleToUse && prBranchExists) {
    // Case: Existing PR + new title → Use new title/body (update)
    log.cli("📝 Updating existing PR with new title/body...");
  } else if (titleToUse && !prBranchExists) {
    // Case: No PR + title → Normal creation flow
    log.cli("✨ Creating new PR...");
  }

  // STEP 4.6: Conditional body/bodyPath validation
  // For new PR creation, we need either body or bodyPath (unless we extracted from existing)
  if (!bodyToUse && !params.bodyPath && (!prBranchExists || !titleToUse)) {
    // Only require body/bodyPath when:
    // 1. No existing PR to reuse from (prBranchExists=false), OR
    // 2. Existing PR but new title provided (titleToUse=true) indicating update
    if (!prBranchExists) {
      log.cli("💡 Tip: For new PRs, consider providing --body or --body-path for a complete description");
      // Allow empty body for new PRs (user choice)
    }
  }

  // STEP 5: Enhanced session update with conflict detection (unless --skip-update is specified)
  if (!params.skipUpdate) {
    log.cli("🔍 Checking for conflicts before PR creation...");

    try {
      // Use enhanced update with conflict detection options
      await updateSessionFromParams({
        name: sessionName,
        repo: params.repo,
        json: false,
        force: false,
        noStash: false,
        noPush: false,
        dryRun: false,
        skipConflictCheck: params.skipConflictCheck,
        autoResolveDeleteConflicts: params.autoResolveDeleteConflicts,
        skipIfAlreadyMerged: true, // Skip update if changes already merged
      });
      log.cli("✅ Session updated successfully");
    } catch (error) {
      const errorMessage = getErrorMessage(error);

      // Enhanced error handling for common conflict scenarios
      if (errorMessage.includes("already in base") || errorMessage.includes("already merged")) {
        log.cli("💡 Your session changes are already in the base branch. Proceeding with PR creation...");
      } else if (errorMessage.includes("conflicts")) {
        log.cli("⚠️  Merge conflicts detected. Consider using conflict resolution options:");
        log.cli("   • --auto-resolve-delete-conflicts: Auto-resolve delete/modify conflicts");
        log.cli("   • --skip-update: Skip update entirely if changes are already merged");
        throw new MinskyError(`Failed to update session before creating PR: ${errorMessage}`);
      } else {
        throw new MinskyError(`Failed to update session before creating PR: ${errorMessage}`);
      }
    }
  } else {
    log.cli("⏭️  Skipping session update (--skip-update specified)");
  }

  // STEP 6: Now proceed with PR creation
  const result = await preparePrFromParams({
    session: sessionName,
    title: titleToUse,
    body: bodyToUse,
    baseBranch: params.baseBranch,
    debug: params.debug,
  });

  // Update PR state cache after successful creation
  await updatePrStateOnCreation(sessionName, sessionDb);

  // Update task status to IN-REVIEW if associated with a task
  if (!params.noStatusUpdate) {
    const sessionRecord = await sessionDb.getSession(sessionName);
    if (sessionRecord?.taskId) {
      try {
        const taskService = new TaskService({
          workspacePath: process.cwd(),
          backend: "markdown",
        });
        await taskService.setTaskStatus(sessionRecord.taskId, TASK_STATUS.IN_REVIEW);
        log.cli(`Updated task #${sessionRecord.taskId} status to IN-REVIEW`);
      } catch (error) {
        log.warn(
          `Failed to update task status: ${getErrorMessage(error)}`
        );
      }
    }
  }

  return result;
}

/**
 * Approves and merges a session PR branch
 */
export async function approveSessionFromParams(
  params: {
    session?: string;
    task?: string;
    repo?: string;
    json?: boolean;
  },
  depsInput?: {
    sessionDB?: SessionProviderInterface;
    gitService?: GitServiceInterface;
    taskService?: {
      setTaskStatus?: (taskId: string, status: string) => Promise<any>;
      getTaskStatus?: (taskId: string) => Promise<string | undefined>;
      getBackendForTask?: (taskId: string) => Promise<any>;
    };
    workspaceUtils?: any;
    getCurrentSession?: (repoPath: string) => Promise<string | null>;
  }
): Promise<{
  session: string;
  commitHash: string;
  mergeDate: string;
  mergedBy: string;
  baseBranch: string;
  prBranch: string;
  taskId?: string;
  isNewlyApproved: boolean;
}> {
  let sessionNameToUse = params.session;
  let taskId: string | undefined;

  // Set up session provider (use injected one or create default)
  const sessionDB = depsInput?.sessionDB || createSessionProvider();

  // Try to get session from task ID if provided
  if (params.task && !sessionNameToUse) {
    const taskIdToUse = taskIdSchema.parse(params.task);
    taskId = taskIdToUse;

    // Get session by task ID
    const session = await sessionDB.getSessionByTaskId(taskIdToUse);
    if (!session) {
      throw new ResourceNotFoundError(
        `No session found for task ${taskIdToUse}`,
        "task",
        taskIdToUse
      );
    }
    sessionNameToUse = session.session;
  }

  // Try to auto-detect session from repo path if no session name or task is provided
  if (!sessionNameToUse && params.repo) {
    const getCurrentSessionFunc = depsInput?.getCurrentSession || getCurrentSession;
    const detectedSession = await getCurrentSessionFunc(params.repo);
    if (detectedSession) {
      sessionNameToUse = detectedSession;
    }
  }

  // Validate that we have a session to work with
  if (!sessionNameToUse) {
    throw new ValidationError("No session detected. Please provide a session name or task ID");
  }

  // Get the session record
  const sessionRecord = await sessionDB.getSession(sessionNameToUse);
  if (!sessionRecord) {
    throw new ResourceNotFoundError(
      `Session "${sessionNameToUse}" not found`,
      "session",
      sessionNameToUse
    );
  }

  // BUG FIX: Use the original repo URL/path for task updates, not session workspace
  const originalRepoPath = params.repo || sessionRecord.repoUrl || process.cwd();

  // Set up default dependencies with the correct repo path
  const deps = {
    sessionDB: depsInput?.sessionDB || sessionDB,
    gitService: depsInput?.gitService || createGitService(),
    taskService:
      depsInput?.taskService ||
      new TaskService({
        workspacePath: originalRepoPath,
        backend: "markdown",
      }),
    workspaceUtils: depsInput?.workspaceUtils || WorkspaceUtils,
    getCurrentSession: depsInput?.getCurrentSession || getCurrentSession,
  };

  // If no taskId from params, use the one from session record
  if (!taskId && sessionRecord.taskId) {
    taskId = sessionRecord.taskId;
  }

  // BUG FIX: Use originalRepoPath for all git operations instead of session workspace
  // This ensures approval operations happen in the main repository, not the session workspace
  // The session workspace state becomes irrelevant for approval
  const workingDirectory = originalRepoPath;

  // Determine PR branch name (pr/<session-name>)
  const featureBranch = sessionNameToUse;
  const prBranch = `pr/${featureBranch}`;
  const baseBranch = "main"; // Default base branch, could be made configurable

  // Early exit check: If task is already DONE and PR branch doesn't exist, session is already complete
  if (taskId && deps.taskService.getTaskStatus) {
    try {
      const currentStatus = await deps.taskService.getTaskStatus(taskId);
      if (currentStatus === TASK_STATUS.DONE) {
        // Check if PR branch exists
        try {
          await deps.gitService.execInRepository(workingDirectory, `git show-ref --verify --quiet refs/heads/${prBranch}`);
          // PR branch exists, continue with normal flow
          log.debug(`PR branch ${prBranch} exists, continuing with normal flow`);
        } catch (branchError) {
          // PR branch doesn't exist and task is already DONE - session is complete
          log.debug(`Session ${sessionNameToUse} is already complete: task ${taskId} is DONE and PR branch ${prBranch} doesn't exist`);

          // Get current HEAD info for the response
          const commitHash = (
            await deps.gitService.execInRepository(workingDirectory, "git rev-parse HEAD")
          ).trim();
          const mergedBy = (
            await deps.gitService.execInRepository(workingDirectory, "git config user.name")
          ).trim();
          const mergeDate = new Date().toISOString();

          return {
            session: sessionNameToUse,
            commitHash,
            mergeDate,
            mergedBy,
            baseBranch,
            prBranch,
            taskId,
            isNewlyApproved: false,
          };
        }
      } else {
        log.debug(`Task ${taskId} is not DONE (status: ${currentStatus}), continuing with normal flow`);
      }
    } catch (statusError) {
      // If we can't check the status, continue with normal flow
      log.debug(`Could not check task status for ${taskId}, continuing with normal approval flow`);
    }
  }

  try {
    // Execute git commands to merge the PR branch in the main repository
    // First, check out the base branch
    await deps.gitService.execInRepository(workingDirectory, `git checkout ${baseBranch}`);
    // Fetch latest changes
    await deps.gitService.execInRepository(workingDirectory, "git fetch origin");

    // Check if the PR branch has already been merged
    let isNewlyApproved = true;
    let commitHash: string = "";
    let mergeDate: string = "";
    let mergedBy: string = "";

    try {
      // Check if the PR branch exists locally
      await deps.gitService.execInRepository(workingDirectory, `git show-ref --verify --quiet refs/heads/${prBranch}`);

      // Get the commit hash of the PR branch
      const prBranchCommitHash = (
        await deps.gitService.execInRepository(workingDirectory, `git rev-parse ${prBranch}`)
      ).trim();

      // REMOVED: Problematic race condition check
      // Instead of checking git merge-base --is-ancestor, let git merge handle it
      // This avoids the race condition where the check can fail during merge process

      // Attempt the merge - if it fails because already merged, git will tell us
      try {
        await deps.gitService.execInRepository(workingDirectory, `git merge --ff-only ${prBranch}`);

        // If merge succeeds, it's newly approved
        isNewlyApproved = true;

        // Get commit hash and date for the new merge
        commitHash = (
          await deps.gitService.execInRepository(workingDirectory, "git rev-parse HEAD")
        ).trim();
        mergeDate = new Date().toISOString();
        mergedBy = (
          await deps.gitService.execInRepository(workingDirectory, "git config user.name")
        ).trim();

        // Push the changes
        await deps.gitService.execInRepository(workingDirectory, `git push origin ${baseBranch}`);

        // Delete the PR branch from remote only if it exists there
        try {
          // Check if remote branch exists first using execAsync directly to avoid error logging
          // This is expected to fail if the branch doesn't exist, which is normal
          await execAsync(`git show-ref --verify --quiet refs/remotes/origin/${prBranch}`, {
            cwd: workingDirectory
          });
          // If it exists, delete it
          await deps.gitService.execInRepository(
            workingDirectory,
            `git push origin --delete ${prBranch}`
          );
        } catch (error) {
          // Remote branch doesn't exist, which is fine - just log it
          log.debug(`Remote PR branch ${prBranch} doesn't exist, skipping deletion`);
        }

        // Clean up local branches after successful merge
        await cleanupLocalBranches(deps.gitService, workingDirectory, prBranch, sessionNameToUse, taskId);

        // Update PR state to reflect merge
        await updatePrStateOnMerge(sessionNameToUse, deps.sessionDB);

      } catch (mergeError) {
        // Merge failed - check if it's because already merged
        const errorMessage = getErrorMessage(mergeError as Error);

        if (errorMessage.includes("Already up to date") || errorMessage.includes("nothing to commit")) {
          // PR branch has already been merged
          isNewlyApproved = false;
          log.debug(`PR branch ${prBranch} has already been merged`);

          // Update PR state to reflect it's already merged
          await updatePrStateOnMerge(sessionNameToUse, deps.sessionDB);

          // Get current HEAD info for already merged case
          commitHash = (
            await deps.gitService.execInRepository(workingDirectory, "git rev-parse HEAD")
          ).trim();

          // For already merged PRs, try to get the merge commit info
          try {
            const mergeCommitInfo = await deps.gitService.execInRepository(
              workingDirectory,
              `git log --merges --oneline --grep="Merge.*${prBranch}" -n 1 --format="%H|%ai|%an"`
            );
            if (mergeCommitInfo.trim()) {
              const parts = mergeCommitInfo.trim().split("|");
              if (parts.length >= 3 && parts[0] && parts[1] && parts[2]) {
                commitHash = parts[0];
                mergeDate = new Date(parts[1]).toISOString();
                mergedBy = parts[2];
              } else {
                // Fallback to current HEAD info if format is unexpected
                mergeDate = new Date().toISOString();
                mergedBy = (
                  await deps.gitService.execInRepository(workingDirectory, "git config user.name")
                ).trim();
              }
            } else {
              // Fallback to current HEAD info if we can't find the merge commit
              mergeDate = new Date().toISOString();
              mergedBy = (
                await deps.gitService.execInRepository(workingDirectory, "git config user.name")
              ).trim();
            }
          } catch (error) {
            // Fallback to current HEAD info
            mergeDate = new Date().toISOString();
            mergedBy = (
              await deps.gitService.execInRepository(workingDirectory, "git config user.name")
            ).trim();
          }
        } else {
          // Some other merge error - re-throw it
          throw mergeError;
        }
      }
    } catch (error) {
      // PR branch doesn't exist locally, it might have been already merged and cleaned up
      isNewlyApproved = false;
      log.debug(`PR branch ${prBranch} doesn't exist locally, assuming already merged`);

      // Get current HEAD info
      commitHash = (
        await deps.gitService.execInRepository(workingDirectory, "git rev-parse HEAD")
      ).trim();
      mergeDate = new Date().toISOString();
      mergedBy = (
        await deps.gitService.execInRepository(workingDirectory, "git config user.name")
      ).trim();
    }

    // The merge logic has been moved inside the try block above
    // No need for separate isNewlyApproved check here

    // Create merge info
    const mergeInfo = {
      session: sessionNameToUse,
      commitHash,
      mergeDate,
      mergedBy,
      baseBranch,
      prBranch,
      taskId,
      isNewlyApproved,
    };

    // Update task status to DONE if we have a task ID and it's not already DONE
    if (taskId && deps.taskService.setTaskStatus && deps.taskService.getTaskStatus) {
      try {
        // Check current status first to avoid unnecessary updates
        const currentStatus = await deps.taskService.getTaskStatus(taskId);

        if (currentStatus !== TASK_STATUS.DONE) {
          log.debug(`Updating task ${taskId} status from ${currentStatus} to DONE`);
          await deps.taskService.setTaskStatus(taskId, TASK_STATUS.DONE);

          // After updating task status, check if there are uncommitted changes that need to be committed
          try {
            const statusOutput = await deps.gitService.execInRepository(workingDirectory, "git status --porcelain");
            const hasUncommittedChanges = statusOutput.trim().length > 0;

            if (hasUncommittedChanges) {
              log.debug("Task status update created uncommitted changes, committing them");

              // Stage the tasks.md file (or any other changed files from task status update)
              await deps.gitService.execInRepository(workingDirectory, "git add process/tasks.md");

              // Commit the task status update
              await deps.gitService.execInRepository(workingDirectory, `git commit -m "Update task ${taskId} status to DONE"`);

              // Push the commit
              await deps.gitService.execInRepository(workingDirectory, "git push");

              log.debug(`Committed and pushed task ${taskId} status update`);
            } else {
              log.debug("No uncommitted changes from task status update");
            }
          } catch (commitError) {
            // Log the error but don't fail the whole operation
            const errorMsg = `Failed to commit task status update: ${getErrorMessage(commitError as Error)}`;
            log.error(errorMsg, { taskId, error: commitError });
            log.cli(`Warning: ${errorMsg}`);
          }
        } else {
          log.debug(`Task ${taskId} is already DONE, skipping status update`);
        }
      } catch (error) {
        // BUG FIX: Use proper logging instead of console.error and make error visible
        const errorMsg = `Failed to update task status: ${getErrorMessage(error)}`;
        log.error(errorMsg, { taskId, error });
        log.cli(`Warning: ${errorMsg}`);
        // Still don't fail the whole operation, but now errors are visible
      }
    }

    return mergeInfo;
  } catch (error) {
    if (error instanceof MinskyError) {
      throw error;
    } else {
      throw new MinskyError(
        `Failed to approve session: ${getErrorMessage(error)}`
      );
    }
  }
}

/**
 * Clean up local branches after successful merge
 * Handles failures gracefully to not break the overall approval process
 */
async function cleanupLocalBranches(
  gitService: GitServiceInterface,
  workingDirectory: string,
  prBranch: string,
  sessionName: string,
  taskId?: string
): Promise<void> {
  // Extract task ID from session name if not provided and session follows task# pattern
  const taskBranchName = taskId ? taskId.replace("#", "") : sessionName.replace("task#", "");

  // Clean up the PR branch (e.g., pr/task#265)
  try {
    await gitService.execInRepository(workingDirectory, `git branch -d ${prBranch}`);
    log.debug(`Successfully deleted local PR branch: ${prBranch}`);
  } catch (error) {
    // Log but don't fail the operation if branch cleanup fails
    log.debug(`Failed to delete local PR branch ${prBranch}: ${getErrorMessage(error)}`);
  }

  // Clean up the task branch (e.g., task#265 or 265)
  // Try various possible branch name formats
  const possibleTaskBranches = [];

  // Add sessionName if it looks like a task branch (task#265)
  if (sessionName && sessionName !== prBranch) {
    possibleTaskBranches.push(sessionName);
  }

  // Add numeric version if we have a task ID (265)
  if (taskBranchName && taskBranchName !== sessionName) {
    possibleTaskBranches.push(taskBranchName);
  }

  // Add task prefix version (task265, task#265)
  if (taskBranchName) {
    possibleTaskBranches.push(`task${taskBranchName}`);
    possibleTaskBranches.push(`task#${taskBranchName}`);
  }

  // Filter out duplicates, empty strings, PR branch, and invalid branch names
  const uniqueBranches = [...new Set(possibleTaskBranches)].filter(
    branch => branch && branch !== prBranch && !branch.startsWith("#")
  );

  for (const branch of uniqueBranches) {
    try {
      await gitService.execInRepository(workingDirectory, `git branch -d ${branch}`);
      log.debug(`Successfully deleted local task branch: ${branch}`);
      break; // Stop after first successful deletion
    } catch (error) {
      // Log but continue trying other branch names
      log.debug(`Failed to delete local task branch ${branch}: ${getErrorMessage(error)}`);
    }
  }
}

/**
 * Creates a default SessionProvider implementation
 * This factory function provides a consistent way to get a session provider with optional customization
 */
export function createSessionProvider(options?: {
  dbPath?: string;
  useNewBackend?: boolean;
}): SessionProviderInterface {
  // Always use the new configuration-based backend
  return new SessionDbAdapter();
}

/**
 * Inspects current session based on workspace location
 */
export async function inspectSessionFromParams(params: {
  json?: boolean;
}): Promise<Session | null> {
  // Auto-detect the current session from the workspace
  const context = await getCurrentSessionContext(process.cwd());

  if (!context?.sessionId) {
    throw new ResourceNotFoundError("No session detected for the current workspace");
  }

  const session = await createSessionProvider().getSession(context.sessionId);

  return session;
}

/**
 * Interface for session review parameters
 */
export interface SessionReviewParams {
  session?: string;
  task?: string;
  repo?: string;
  output?: string;
  json?: boolean;
  prBranch?: string;
}

/**
 * Interface for session review result
 */
export interface SessionReviewResult {
  session: string;
  taskId?: string;
  taskSpec?: string;
  prDescription?: string;
  prBranch: string;
  baseBranch: string;
  diff?: string;
  diffStats?: {
    filesChanged: number;
    insertions: number;
    deletions: number;
  };
}

/**
 * Reviews a session PR by gathering and displaying relevant information
 */
export async function sessionReviewFromParams(
  params: SessionReviewParams,
  depsInput?: {
    sessionDB?: SessionProviderInterface;
    gitService?: GitServiceInterface;
    taskService?: TaskServiceInterface & {
      getTaskSpecData?: (taskId: string) => Promise<string>;
    };
    workspaceUtils?: WorkspaceUtilsInterface;
    getCurrentSession?: typeof getCurrentSession;
  }
): Promise<SessionReviewResult> {
  // Set up default dependencies if not provided
  const deps = {
    sessionDB: depsInput?.sessionDB || createSessionProvider(),
    gitService: depsInput?.gitService || createGitService(),
    taskService:
      depsInput?.taskService ||
      new TaskService({
        workspacePath: params.repo || process.cwd(),
        backend: "markdown",
      }),
    workspaceUtils: depsInput?.workspaceUtils || WorkspaceUtils,
    getCurrentSession: depsInput?.getCurrentSession || getCurrentSession,
  };

  let sessionNameToUse = params.session;
  let taskId: string | undefined;

  // Try to get session from task ID if provided
  if (params.task && !sessionNameToUse) {
    const taskIdToUse = taskIdSchema.parse(params.task);
    taskId = taskIdToUse;

    // Get session by task ID
    const session = await deps.sessionDB.getSessionByTaskId(taskIdToUse);
    if (!session) {
      throw new ResourceNotFoundError(
        `No session found for task ${taskIdToUse}`,
        "task",
        taskIdToUse
      );
    }
    sessionNameToUse = session.session;
  }

  // If session is still not set, try to detect it from repo path
  if (!sessionNameToUse && params.repo) {
    try {
      const sessionContext = await deps.getCurrentSession(params.repo);
      if (sessionContext) {
        sessionNameToUse = sessionContext;
      }
    } catch (error) {
      // Just log and continue - session detection is optional
      log.debug("Failed to detect session from repo path", {
        error: getErrorMessage(error),
        repoPath: params.repo,
      });
    }
  }

  // If session is still not set, try to detect from current directory
  if (!sessionNameToUse) {
    try {
      const currentDir = process.cwd();
      const sessionContext = await deps.getCurrentSession(currentDir);
      if (sessionContext) {
        sessionNameToUse = sessionContext;
      }
    } catch (error) {
      // Just log and continue - session detection is optional
      log.debug("Failed to detect session from current directory", {
        error: getErrorMessage(error),
        currentDir: process.cwd(),
      });
    }
  }

  // Validate that we have a session to work with
  if (!sessionNameToUse) {
    throw new ValidationError("No session detected. Please provide a session name or task ID");
  }

  // Get the session record
  const sessionRecord = await deps.sessionDB.getSession(sessionNameToUse);
  if (!sessionRecord) {
    throw new ResourceNotFoundError(
      `Session "${sessionNameToUse}" not found`,
      "session",
      sessionNameToUse
    );
  }

  // If no taskId from params, use the one from session record
  if (!taskId && sessionRecord.taskId) {
    taskId = sessionRecord.taskId;
  }

  // Get session workdir
  const sessionWorkdir = await deps.sessionDB.getSessionWorkdir(sessionNameToUse);

  // Determine PR branch name (pr/<session-name>)
  const prBranchToUse = params.prBranch || `pr/${sessionNameToUse}`;
  const baseBranch = "main"; // Default base branch, could be made configurable

  // Initialize result
  const result: SessionReviewResult = {
    session: sessionNameToUse,
    taskId,
    prBranch: prBranchToUse,
    baseBranch,
  };

  // 1. Get task specification if available
  if (taskId) {
    try {
      const taskService = deps.taskService;

      // Check if taskService has getTaskSpecData method dynamically
      if (
        "getTaskSpecData" in taskService &&
        typeof (taskService as unknown).getTaskSpecData === "function"
      ) {
        const taskSpec = await (taskService as unknown).getTaskSpecData(taskId);
        result.taskSpec = taskSpec;
      } else {
        log.debug("Task service does not support getTaskSpecData method");
      }
    } catch (error) {
      log.debug("Error getting task specification", {
        error: getErrorMessage(error),
        taskId,
      });
    }
  }

  // 2. Get PR description (from git log of the PR branch)
  try {
    // First check if the branch exists remotely
    const remoteBranchOutput = await deps.gitService.execInRepository(
      sessionWorkdir,
      `git ls-remote --heads origin ${prBranchToUse}`
    );
    const remoteBranchExists = remoteBranchOutput.trim().length > 0;

    if (remoteBranchExists) {
      // Fetch the PR branch to ensure we have latest
      await deps.gitService.execInRepository(sessionWorkdir, `git fetch origin ${prBranchToUse}`);

      // Get the PR description from the remote branch's last commit
      const prDescription = await deps.gitService.execInRepository(
        sessionWorkdir,
        `git log -1 --pretty=format:%B origin/${prBranchToUse}`
      );

      result.prDescription = prDescription;
    } else {
      // Check if branch exists locally
      const localBranchOutput = await deps.gitService.execInRepository(
        sessionWorkdir,
        `git show-ref --verify --quiet refs/heads/${prBranchToUse} || echo "not-exists"`
      );
      const localBranchExists = localBranchOutput.trim() !== "not-exists";

      if (localBranchExists) {
        // Get the PR description from the local branch's last commit
        const prDescription = await deps.gitService.execInRepository(
          sessionWorkdir,
          `git log -1 --pretty=format:%B ${prBranchToUse}`
        );

        result.prDescription = prDescription;
      }
    }
  } catch (error) {
    log.debug("Error getting PR description", {
      error: getErrorMessage(error),
      prBranch: prBranchToUse,
    });
  }

  // 3. Get diff stats and full diff
  try {
    // Fetch latest changes
    await deps.gitService.execInRepository(sessionWorkdir, "git fetch origin");

    // Get diff stats
    const diffStatsOutput = await deps.gitService.execInRepository(
      sessionWorkdir,
      `git diff --stat origin/${baseBranch}...origin/${prBranchToUse}`
    );

    // Parse diff stats
    const statsMatch = diffStatsOutput.match(
      /(\d+) files? changed(?:, (\d+) insertions?\(\+\))?(?:, (\d+) deletions?\(-\))?/
    );
    if (statsMatch) {
      result.diffStats = {
        filesChanged: parseInt(statsMatch[1] || "0", 10),
        insertions: parseInt(statsMatch[2] || "0", 10),
        deletions: parseInt(statsMatch[3] || "0", 10),
      };
    }

    // Get full diff
    const diffOutput = await deps.gitService.execInRepository(
      sessionWorkdir,
      `git diff origin/${baseBranch}...origin/${prBranchToUse}`
    );

    result.diff = diffOutput;
  } catch (error) {
    log.debug("Error getting diff information", {
      error: getErrorMessage(error),
      baseBranch,
      prBranch: prBranchToUse,
    });
  }

  return result;
}

// Re-export types from session-db module for convenience
export type { SessionRecord, SessionDbState } from "./session/session-db";

// Re-export the SessionDbAdapter class
export { SessionDbAdapter } from "./session/session-db-adapter";

// Export SessionDB as function for backward compatibility with existing imports
// This replaces the old class-based compatibility layer with a cleaner function-based approach
export const SessionDB = createSessionProvider;<|MERGE_RESOLUTION|>--- conflicted
+++ resolved
@@ -9,11 +9,7 @@
   getErrorMessage,
   createCommandFailureMessage,
   createErrorContext
-<<<<<<< HEAD
-} from "../errors/index.js";
-=======
 } from "../errors/index";
->>>>>>> 2890545e
 import { taskIdSchema } from "../schemas/common";
 import type {
   SessionListParams,
@@ -23,11 +19,7 @@
   SessionDirParams,
   SessionUpdateParams,
   SessionPrParams,
-<<<<<<< HEAD
-} from "../schemas/session.js";
-=======
 } from "../schemas/session";
->>>>>>> 2890545e
 import { log } from "../utils/logger";
 import { installDependencies } from "../utils/package-manager";
 import { type GitServiceInterface, preparePrFromParams } from "./git";
@@ -40,11 +32,7 @@
   type WorkspaceUtilsInterface,
   getCurrentSession,
   getCurrentSessionContext,
-<<<<<<< HEAD
-} from "./workspace.js";
-=======
 } from "./workspace";
->>>>>>> 2890545e
 import * as WorkspaceUtils from "./workspace";
 import { SessionDbAdapter } from "./session/session-db-adapter";
 import { createTaskFromDescription } from "./templates/session-templates";
