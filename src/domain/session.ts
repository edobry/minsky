import { existsSync, rmSync } from "fs";
import { readFile, writeFile, mkdir, access, rename } from "fs/promises";
import { join } from "path";
import { getMinskyStateDir, getSessionDir } from "../utils/paths";
import {
  MinskyError,
  ResourceNotFoundError,
  ValidationError,
  getErrorMessage,
  createCommandFailureMessage,
  createErrorContext
} from "../errors/index";
import { taskIdSchema } from "../schemas/common";
import type {
  SessionListParams,
  SessionGetParams,
  SessionStartParams,
  SessionDeleteParams,
  SessionDirParams,
  SessionUpdateParams,
  SessionPrParams,
} from "../schemas/session";
import { log } from "../utils/logger";
import { installDependencies } from "../utils/package-manager";
import { type GitServiceInterface, preparePrFromParams } from "./git";
import { createGitService } from "./git";
import { ConflictDetectionService } from "./git/conflict-detection";
import { normalizeRepoName, resolveRepoPath } from "./repo-utils";
import { TaskService, TASK_STATUS, type TaskServiceInterface } from "./tasks";
import { execAsync } from "../utils/exec";
import { extractPrDescription } from "./session/session-update-operations";
import {
  type WorkspaceUtilsInterface,
  getCurrentSession,
  getCurrentSessionContext,
} from "./workspace";
import * as WorkspaceUtils from "./workspace";
import { SessionDbAdapter } from "./session/session-db-adapter";
import { createTaskFromDescription } from "./templates/session-templates";
import { resolveSessionContextWithFeedback } from "./session/session-context-resolver";
import { approveSessionImpl } from "./session/session-approve-operations";

export interface SessionRecord {
  session: string;
  repoName: string;
  repoUrl: string;
  createdAt: string;
  taskId?: string;
  backendType?: "local" | "remote" | "github"; // Added for repository backend support
  github?: {
    owner?: string;
    repo?: string;
    token?: string;
  };
  remote?: {
    authMethod?: "ssh" | "https" | "token";
    depth?: number;
  };
  branch?: string; // Branch property is already part of the interface
  prState?: {
    branchName: string;
    exists: boolean;
    lastChecked: string; // ISO timestamp
    createdAt?: string;   // When PR branch was created
    mergedAt?: string;    // When merged (for cleanup)
  };
}

export interface Session {
  session: string;
  repoUrl?: string;
  repoName?: string;
  branch?: string;
  createdAt?: string;
  taskId?: string;
  backendType?: "local" | "remote" | "github";
  github?: {
    owner?: string;
    repo?: string;
    token?: string;
  };
  remote?: {
    authMethod?: "ssh" | "https" | "token";
    depth?: number;
  };
}

/**
 * Interface for session database operations
 * This defines the contract for session management functionality
 */
export interface SessionProviderInterface {
  /**
   * Get all available sessions
   */
  listSessions(): Promise<SessionRecord[]>;

  /**
   * Get a specific session by name
   */
  getSession(session: string): Promise<SessionRecord | null>;

  /**
   * Get a specific session by task ID
   */
  getSessionByTaskId(taskId: string): Promise<SessionRecord | null>;

  /**
   * Add a new session to the database
   */
  addSession(record: SessionRecord): Promise<void>;

  /**
   * Update an existing session
   */
  updateSession(session: string, updates: Partial<Omit<SessionRecord, "session">>): Promise<void>;

  /**
   * Delete a session by name
   */
  deleteSession(session: string): Promise<boolean>;

  /**
   * Get the repository path for a session
   */
  getRepoPath(record: SessionRecord | any): Promise<string>;

  /**
   * Get the working directory for a session
   */
  getSessionWorkdir(sessionName: string): Promise<string>;
}

/**
 * Gets session details based on parameters
 * Using proper dependency injection for better testability
 * Now includes auto-detection capabilities via unified session context resolver
 */
export async function getSessionFromParams(
  params: SessionGetParams,
  depsInput?: {
    sessionDB?: SessionProviderInterface;
  }
): Promise<Session | null> {
  const { name, task, repo } = params;

  // Set up dependencies with defaults
  const deps = {
    sessionDB: depsInput?.sessionDB || createSessionProvider(),
  };

  try {
    // Use unified session context resolver with auto-detection support
    const resolvedContext = await resolveSessionContextWithFeedback({
      session: name,
      task: task,
      repo: repo,
      sessionProvider: deps.sessionDB,
      allowAutoDetection: true,
    });

    // Get the session details using the resolved session name
    return deps.sessionDB.getSession(resolvedContext.sessionName);
  } catch (error) {
    // If error is about missing session requirements, provide better user guidance
    if (error instanceof ValidationError) {
      throw new ResourceNotFoundError(
        "No session detected. Please provide a session name (--name), task ID (--task), or run this command from within a session workspace."
      );
    }
    throw error;
  }
}

/**
 * Lists all sessions based on parameters
 * Using proper dependency injection for better testability
 */
export async function listSessionsFromParams(
  params: SessionListParams,
  depsInput?: {
    sessionDB?: SessionProviderInterface;
  }
): Promise<Session[]> {
  // Set up dependencies with defaults
  const deps = {
    sessionDB: depsInput?.sessionDB || createSessionProvider(),
  };

  return deps.sessionDB.listSessions();
}

/**
 * Starts a new session based on parameters
 * Using proper dependency injection for better testability
 */
export async function startSessionFromParams(
  params: SessionStartParams,
  depsInput?: {
    sessionDB?: SessionProviderInterface;
    gitService?: GitServiceInterface;
    taskService?: TaskServiceInterface;
    workspaceUtils?: WorkspaceUtilsInterface;
    resolveRepoPath?: typeof resolveRepoPath;
  }
): Promise<Session> {
  // Validate parameters using Zod schema (already done by type)
  const { name, repo, task, description, branch, noStatusUpdate, quiet, json, skipInstall, packageManager } =
    params;

  // Create dependencies with defaults
  const deps = {
    sessionDB: depsInput?.sessionDB || createSessionProvider(),
    gitService: depsInput?.gitService || createGitService(),
    taskService:
      depsInput?.taskService ||
      new TaskService({
        workspacePath: process.cwd(),
        backend: "markdown",
      }),
    workspaceUtils: depsInput?.workspaceUtils || WorkspaceUtils.createWorkspaceUtils(),
    resolveRepoPath: depsInput?.resolveRepoPath || resolveRepoPath,
  };

  try {
    log.debug("Starting session with params", {
      name,
      task,
      inputBranch: branch,
      noStatusUpdate,
      quiet,
      json,
      skipInstall,
      packageManager,
    });

    const currentDir = process.env.PWD || process.cwd();
    const isInSession = await deps.workspaceUtils.isSessionWorkspace(currentDir);
    if (isInSession) {
      throw new MinskyError(`🚫 Cannot Start Session from Within Another Session

You're currently inside a session workspace, but sessions can only be created from the main workspace.

📍 Current location: ${currentDir}

🔄 How to exit this session workspace:

1️⃣ Navigate to your main workspace:
   cd /path/to/your/main/project

2️⃣ Or use the session directory command to find your way:
   minsky session dir

3️⃣ Then try creating your session again:
   minsky session start --task <id> [session-name]
   minsky session start --description "<description>" [session-name]

💡 Why this restriction exists:
Sessions are isolated workspaces for specific tasks. Creating nested sessions would cause conflicts and confusion.

Need help? Run 'minsky sessions list' to see all available sessions.`);
    }

    // Determine repo URL or path first
    let repoUrl = repo;
    if (!repoUrl) {
      try {
        repoUrl = await deps.resolveRepoPath({});
      } catch (err) {
        const error = err instanceof Error ? err : new Error(String(err));
        throw new MinskyError(
          `--repo is required (not in a git repo and no --repo provided): ${error.message}`
        );
      }
    }

    // Determine the session name using task ID if provided
    let sessionName = name;
    let taskId: string | undefined = task;

    // Auto-create task if description is provided but no task ID
    if (description && !taskId) {
      const taskSpec = createTaskFromDescription(description);
      const createdTask = await deps.taskService.createTaskFromTitleAndDescription(
        taskSpec.title,
        taskSpec.description
      );
      taskId = createdTask.id;
      if (!quiet) {
        log.cli(`Created task ${taskId}: ${taskSpec.title}`);
      }
    }



    if (taskId && !sessionName) {
      // Normalize the task ID format using Zod validation
      const normalizedTaskId = taskIdSchema.parse(taskId);
      taskId = normalizedTaskId;

      // Verify the task exists
      const taskObj = await deps.taskService.getTask(normalizedTaskId);
      if (!taskObj) {
        throw new ResourceNotFoundError(`Task ${taskId} not found`, "task", taskId);
      }

      // Use the task ID as the session name
      sessionName = `task${taskId}`;
    }

    if (!sessionName) {
      throw new ValidationError("Session name could not be determined from task ID");
    }

    // Check if session already exists
    const existingSession = await deps.sessionDB.getSession(sessionName);
    if (existingSession) {
      throw new MinskyError(`Session '${sessionName}' already exists`);
    }

    // Check if a session already exists for this task
    if (taskId) {
      const existingSessions = await deps.sessionDB.listSessions();
      const taskSession = existingSessions.find((s: SessionRecord) => {
        const normalizedSessionTaskId = s.taskId?.startsWith("#") ? s.taskId : `#${s.taskId}`;
        const normalizedInputTaskId = taskId?.startsWith("#") ? taskId : `#${taskId}`;
        return normalizedSessionTaskId === normalizedInputTaskId;
      });

      if (taskSession) {
        throw new MinskyError(
          `A session for task ${taskId} already exists: '${taskSession.session}'`
        );
      }
    }

    // Extract the repository name
    const repoName = normalizeRepoName(repoUrl);

    // Normalize the repo name for local repositories to ensure path consistency
    let normalizedRepoName = repoName;
    if (repoName.startsWith("local/")) {
      // Replace slashes with dashes in the path segments after "local/"
      const parts = repoName.split("/");
      if (parts.length > 1) {
        // Keep "local" as is, but normalize the rest
        normalizedRepoName = `${parts[0]}-${parts.slice(1).join("-")}`;
      }
    } else {
      // For other repository types, normalize as usual
      normalizedRepoName = repoName.replace(/[^a-zA-Z0-9-_]/g, "-");
    }

    // Generate the expected repository path using simplified session-ID-based structure
    const sessionDir = getSessionDir(sessionName);

    // Check if session directory already exists and clean it up
    if (existsSync(sessionDir)) {
      try {
        rmSync(sessionDir, { recursive: true, force: true });
      } catch (error) {
        throw new MinskyError(
          `Failed to clean up existing session directory: ${getErrorMessage(error)}`
        );
      }
    }

    // Prepare session record but don't add to DB yet
    const sessionRecord: SessionRecord = {
      session: sessionName,
      repoUrl,
      repoName,
      createdAt: new Date().toISOString(),
      taskId,
      branch: branch || sessionName,
    };

    let sessionAdded = false;
    // Define branchName outside try block so it's available in return statement
    const branchName = branch || sessionName;

    try {
      // First clone the repo
      const gitCloneResult = await deps.gitService.clone({
        repoUrl,
        session: sessionName,
        workdir: sessionDir, // Explicit workdir path computed by SessionDB
      });

      // Create a branch based on the session name - use branchWithoutSession
      // since session record hasn't been added to DB yet
      const branchResult = await deps.gitService.branchWithoutSession({
        repoName: normalizedRepoName,
        session: sessionName,
        branch: branchName,
      });

      // Only add session to DB after git operations succeed
      await deps.sessionDB.addSession(sessionRecord);
      sessionAdded = true;
    } catch (gitError) {
      // Clean up session record if it was added but git operations failed
      if (sessionAdded) {
        try {
          await deps.sessionDB.deleteSession(sessionName);
        } catch (cleanupError) {
          log.error("Failed to cleanup session record after git error", {
            sessionName,
            gitError: getErrorMessage(gitError),
            cleanupError:
              getErrorMessage(cleanupError),
          });
        }
      }

      // Clean up the directory if it was created
      if (existsSync(sessionDir)) {
        try {
          rmSync(sessionDir, { recursive: true, force: true });
        } catch (cleanupError) {
          log.error("Failed to cleanup session directory after git error", {
            sessionDir,
            gitError: getErrorMessage(gitError),
            cleanupError:
              getErrorMessage(cleanupError),
          });
        }
      }

      throw gitError;
    }

    // Install dependencies if not skipped
    if (!skipInstall) {
      try {
        const { success, error } = await installDependencies(sessionDir, {
          packageManager: packageManager,
          quiet: quiet,
        });

        if (!success && !quiet) {
          log.cliWarn(`Warning: Dependency installation failed. You may need to run install manually.
Error: ${error}`);
        }
      } catch (installError) {
        // Log but don't fail session creation
        if (!quiet) {
          log.cliWarn(
            `Warning: Dependency installation failed. You may need to run install manually.
Error: ${getErrorMessage(installError)}`
          );
        }
      }
    }

    // Update task status to IN-PROGRESS if requested and if we have a task ID
    if (taskId && !noStatusUpdate) {
      try {
        // Get the current status first
        const previousStatus = await deps.taskService.getTaskStatus(taskId);

        // Update the status to IN-PROGRESS
        await deps.taskService.setTaskStatus(taskId, TASK_STATUS.IN_PROGRESS);
      } catch (error) {
        // Log the error but don't fail the session creation
        log.cliWarn(
          `Warning: Failed to update status for task ${taskId}: ${getErrorMessage(error)}`
        );
      }
    }

    if (!quiet) {
      log.debug(`Started session for task ${taskId}`, { session: sessionName });
    }

    return {
      session: sessionName,
      repoUrl,
      repoName: normalizedRepoName,
      branch: branchName,
      taskId,
    };
  } catch (error) {
    if (error instanceof MinskyError) {
      throw error;
    } else {
      throw new MinskyError(
        `Failed to start session: ${getErrorMessage(error)}`,
        error
      );
    }
  }
}

/**
 * Deletes a session based on parameters
 * Using proper dependency injection for better testability
 */
export async function deleteSessionFromParams(
  params: SessionDeleteParams,
  depsInput?: {
    sessionDB?: SessionProviderInterface;
  }
): Promise<boolean> {
  const { name, task, repo } = params;

  // Set up dependencies with defaults
  const deps = {
    sessionDB: depsInput?.sessionDB || createSessionProvider(),
  };

  try {
    // Use unified session context resolver with auto-detection support
    const resolvedContext = await resolveSessionContextWithFeedback({
      session: name,
      task: task,
      repo: repo,
      sessionProvider: deps.sessionDB,
      allowAutoDetection: true,
    });

    // Delete the session using the resolved session name
    return deps.sessionDB.deleteSession(resolvedContext.sessionName);
  } catch (error) {
    // If error is about missing session requirements, provide better user guidance
    if (error instanceof ValidationError) {
      throw new ResourceNotFoundError(
        "No session detected. Please provide a session name (--name), task ID (--task), or run this command from within a session workspace."
      );
    }
    throw error;
  }
}

/**
 * Gets session directory based on parameters
 * Using proper dependency injection for better testability
 */
export async function getSessionDirFromParams(
  params: SessionDirParams,
  depsInput?: {
    sessionDB?: SessionProviderInterface;
  }
): Promise<string> {
  // Set up dependencies with defaults
  const deps = {
    sessionDB: depsInput?.sessionDB || createSessionProvider(),
  };

  let sessionName: string;

  if (params.task && !params.name) {
    // Find session by task ID
    const normalizedTaskId = taskIdSchema.parse(params.task);
    const session = await deps.sessionDB.getSessionByTaskId(normalizedTaskId);

    if (!session) {
      throw new ResourceNotFoundError(`No session found for task ID "${normalizedTaskId}"`);
    }

    sessionName = session.session;
  } else if (params.name) {
    sessionName = params.name;
  } else {
    throw new ResourceNotFoundError(`🚫 Session Directory: Missing Required Parameter

You must provide either a session name or task ID to get the session directory.

📖 Usage Examples:

  # Get directory by session name
  minsky session dir <session-name>

  # Get directory by task ID
  minsky session dir --task <task-id>
  minsky session dir -t <task-id>

💡 Tips:
  • List available sessions: minsky session list
  • Get session by task ID: minsky session get --task <task-id>
  • Check current session: minsky session inspect`);
  }

  const session = await deps.sessionDB.getSession(sessionName);

  if (!session) {
    throw new ResourceNotFoundError(`Session "${sessionName}" not found`);
  }

  // Get repo path from session using the getRepoPath method which has fallback logic
  const repoPath = await deps.sessionDB.getRepoPath(session);

  return repoPath;
}



/**
 * Interface-agnostic function for updating a session
 */
export async function updateSessionFromParams(
  params: SessionUpdateParams,
  depsInput?: {
    sessionDB?: SessionProviderInterface;
    gitService?: GitServiceInterface;
    getCurrentSession?: typeof getCurrentSession;
  }
): Promise<Session> {
  let { name, branch, remote, noStash, noPush, force, skipConflictCheck, autoResolveDeleteConflicts, dryRun, skipIfAlreadyMerged } = params;

  log.debug("updateSessionFromParams called", { params });

  // Set up dependencies with defaults
  const deps = {
    gitService: depsInput?.gitService || createGitService(),
    sessionDB: depsInput?.sessionDB || createSessionProvider(),
    getCurrentSession: depsInput?.getCurrentSession || getCurrentSession,
  };

  // Use unified session context resolver for consistent auto-detection
  let sessionName: string;
  try {
    const resolvedContext = await resolveSessionContextWithFeedback({
      session: name,
      task: params.task,
      repo: params.repo,
      sessionProvider: deps.sessionDB,
      allowAutoDetection: !name, // Only allow auto-detection if no name provided
    });
    sessionName = resolvedContext.sessionName;
    log.debug("Session resolved", { sessionName, resolvedBy: resolvedContext.resolvedBy });
  } catch (error) {
    log.debug("Failed to resolve session", { error, name, task: params.task });
    if (error instanceof ValidationError) {
      throw new ValidationError(
        "Session name is required. Either provide a session name (--name), task ID (--task), or run this command from within a session workspace."
      );
    }
    throw error;
  }

  log.debug("Dependencies set up", {
    hasGitService: !!deps.gitService,
    hasSessionDB: !!deps.sessionDB,
  });

  log.debug("Session update requested", {
    sessionName,
    branch,
    remote,
    noStash,
    noPush,
    force,
  });

  try {
    // Get session record
    log.debug("Getting session record", { name: sessionName });
    let sessionRecord = await deps.sessionDB.getSession(sessionName);

    // TASK #168 FIX: Self-repair logic for orphaned sessions
    if (!sessionRecord && sessionName) {
      log.debug("Session not found in database, attempting self-repair", { sessionName });
      const currentDir = process.cwd();

      // Check if we're in a session workspace
      if (currentDir.includes("/sessions/") && currentDir.includes(sessionName)) {
        log.debug("Detected orphaned session workspace, attempting to register", {
          sessionName,
          currentDir,
        });

        try {
          // Get repository URL from git remote
          const remoteOutput = await deps.gitService.execInRepository(
            currentDir,
            "git remote get-url origin"
          );
          const repoUrl = remoteOutput.trim();

          // Extract repo name from URL or path
          const repoName = repoUrl.includes("/")
            ? repoUrl.split("/").pop()?.replace(".git", "") || "unknown"
            : "local-minsky";

          // Extract task ID from session name - simpler and more reliable approach
          const taskId = sessionName.startsWith("task#") ? sessionName : undefined;

          // Create session record
          const newSessionRecord: SessionRecord = {
            session: sessionName,
            repoName,
            repoUrl,
            createdAt: new Date().toISOString(),
            taskId,
            branch: sessionName,
          };

          await deps.sessionDB.addSession(newSessionRecord);
          sessionRecord = newSessionRecord;

          log.cli(`🔧 Self-repair: Registered orphaned session '${sessionName}' in database`);
        } catch (repairError) {
          log.warn("Failed to self-repair orphaned session", {
            sessionName,
            error: repairError instanceof Error ? repairError.message : String(repairError),
          });
        }
      }
    }

    if (!sessionRecord) {
      throw new ResourceNotFoundError(`Session '${sessionName}' not found`, "session", sessionName);
    }

    log.debug("Session record found", { sessionRecord });

    // Get session workdir
    const workdir = await deps.sessionDB.getSessionWorkdir(sessionName);
    log.debug("Session workdir resolved", { workdir });

    // Get current branch
    const currentBranch = await deps.gitService.getCurrentBranch(workdir);
    log.debug("Current branch", { currentBranch });

    // Validate current state if not forced
    if (!force) {
      const hasUncommittedChanges = await deps.gitService.hasUncommittedChanges(workdir);
      if (hasUncommittedChanges && !noStash) {
        log.debug("Stashing uncommitted changes", { workdir });
        await deps.gitService.stashChanges(workdir);
        log.debug("Changes stashed");
      }
    }

    try {
      // Pull latest changes
      log.debug("Pulling latest changes", { workdir, remote: remote || "origin" });
      await deps.gitService.pullLatest(workdir, remote || "origin");
      log.debug("Latest changes pulled");

      // Determine target branch for merge - use actual default branch from repo instead of hardcoding "main"
      const branchToMerge = branch || await deps.gitService.fetchDefaultBranch(workdir);
      const remoteBranchToMerge = `${remote || "origin"}/${branchToMerge}`;

      // Enhanced conflict detection and smart merge handling
      if (dryRun) {
        log.cli("🔍 Performing dry run conflict check...");

        const conflictPrediction = await ConflictDetectionService.predictConflicts(
          workdir, currentBranch, remoteBranchToMerge
        );

        if (conflictPrediction.hasConflicts) {
          log.cli("⚠️  Conflicts detected during dry run:");
          log.cli(conflictPrediction.userGuidance);
          log.cli("\n🛠️  Recovery commands:");
          conflictPrediction.recoveryCommands.forEach(cmd => log.cli(`   ${cmd}`));

          throw new MinskyError("Dry run detected conflicts. Use the guidance above to resolve them.");
        } else {
          log.cli("✅ No conflicts detected. Safe to proceed with update.");
          return {
            session: sessionName,
            repoName: sessionRecord.repoName || "unknown",
            repoUrl: sessionRecord.repoUrl,
            branch: currentBranch,
            createdAt: sessionRecord.createdAt,
            taskId: sessionRecord.taskId,
          };
        }
      }

      // Fix for origin/origin/main bug: Pass base branch name without origin/ prefix
      // ConflictDetectionService expects plain branch names and adds origin/ internally
      const normalizedBaseBranch = branchToMerge;

      // Use smart session update for enhanced conflict handling (only if not forced)
      if (!force) {
        const updateResult = await ConflictDetectionService.smartSessionUpdate(
          workdir,
          currentBranch,
          normalizedBaseBranch,
          {
            skipIfAlreadyMerged,
            autoResolveConflicts: autoResolveDeleteConflicts
          }
        );

        if (!updateResult.updated && updateResult.skipped) {
          log.cli(`✅ ${updateResult.reason}`);

          if (updateResult.reason?.includes("already in base")) {
            log.cli("\n💡 Your session changes are already merged. You can create a PR with --skip-update:");
            log.cli("   minsky session pr --title \"Your PR title\" --skip-update");
          }

          return {
            session: sessionName,
            repoName: sessionRecord.repoName || "unknown",
            repoUrl: sessionRecord.repoUrl,
            branch: currentBranch,
            createdAt: sessionRecord.createdAt,
            taskId: sessionRecord.taskId,
          };
        }

        if (!updateResult.updated && updateResult.conflictDetails) {
          // Enhanced conflict guidance
          log.cli("🚫 Update failed due to merge conflicts:");
          log.cli(updateResult.conflictDetails);

          if (updateResult.divergenceAnalysis) {
            const analysis = updateResult.divergenceAnalysis;
            log.cli("\n📊 Branch Analysis:");
            log.cli(`   • Session ahead: ${analysis.aheadCommits} commits`);
            log.cli(`   • Session behind: ${analysis.behindCommits} commits`);
            log.cli(`   • Recommended action: ${analysis.recommendedAction}`);

            if (analysis.sessionChangesInBase) {
              log.cli(`\n💡 Your changes appear to already be in ${branchToMerge}. Try:`);
              log.cli("   minsky session pr --title \"Your PR title\" --skip-update");
            }
          }

          throw new MinskyError(updateResult.conflictDetails);
        }

        log.debug("Enhanced merge completed successfully", { updateResult });
      } else {
        log.debug("Skipping conflict detection due to force flag", { force });
        // When forced, perform a simple merge without conflict detection
        try {
          await deps.gitService.mergeBranch(workdir, normalizedBaseBranch);
          log.debug("Forced merge completed");
        } catch (mergeError) {
          log.debug("Forced merge failed, but continuing due to force flag", { error: getErrorMessage(mergeError) });
        }
      }

      // Push changes if needed
      if (!noPush) {
        log.debug("Pushing changes to remote", { workdir, remote: remote || "origin" });
        await deps.gitService.push({
          repoPath: workdir,
          remote: remote || "origin",
        });
        log.debug("Changes pushed to remote");
      }

      // Restore stashed changes if we stashed them
      if (!noStash) {
        try {
          log.debug("Restoring stashed changes", { workdir });
          await deps.gitService.popStash(workdir);
          log.debug("Stashed changes restored");
        } catch (error) {
          log.warn("Failed to restore stashed changes", {
            error: getErrorMessage(error),
            workdir,
          });
          // Don't fail the entire operation if stash pop fails
        }
      }

      log.cli(`Session '${sessionName}' updated successfully`);

      return {
        session: sessionName,
        repoName: sessionRecord.repoName || "unknown",
        repoUrl: sessionRecord.repoUrl,
        branch: currentBranch,
        createdAt: sessionRecord.createdAt,
        taskId: sessionRecord.taskId,
      };
    } catch (error) {
      // If there's an error during update, try to clean up any stashed changes
      if (!noStash) {
        try {
          await deps.gitService.popStash(workdir);
          log.debug("Restored stashed changes after error");
        } catch (stashError) {
          log.warn("Failed to restore stashed changes after error", {
            stashError: getErrorMessage(stashError),
          });
        }
      }
      throw error;
    }
  } catch (error) {
    log.error("Session update failed", {
      error: getErrorMessage(error),
      name: sessionName,
    });
    if (error instanceof MinskyError) {
      throw error;
    } else {
      throw new MinskyError(
        `Failed to update session: ${getErrorMessage(error)}`,
        error
      );
    }
  }
}

/**
 * Helper function to check if a PR branch exists for a session
 */
export async function checkPrBranchExists(
  sessionName: string,
  gitService: GitServiceInterface,
  currentDir: string
): Promise<boolean> {
  const prBranch = `pr/${sessionName}`;

  try {
    // Check if branch exists locally
    const localBranchOutput = await gitService.execInRepository(
      currentDir,
      `git show-ref --verify --quiet refs/heads/${prBranch} || echo "not-exists"`
    );
    const localBranchExists = localBranchOutput.trim() !== "not-exists";

    if (localBranchExists) {
      return true;
    }

    // Check if branch exists remotely
    const remoteBranchOutput = await gitService.execInRepository(
      currentDir,
      `git ls-remote --heads origin ${prBranch}`
    );
    const remoteBranchExists = remoteBranchOutput.trim().length > 0;

    return remoteBranchExists;
  } catch (error) {
    log.debug("Error checking PR branch existence", {
      error: getErrorMessage(error),
      prBranch,
      sessionName,
    });
    return false;
  }
}

/**
 * Check if PR state cache is stale (older than 5 minutes)
 */
function isPrStateStale(prState: { lastChecked: string }): boolean {
  const STALE_THRESHOLD_MS = 5 * 60 * 1000; // 5 minutes
  const lastChecked = new Date(prState.lastChecked).getTime();
  const now = Date.now();
  return (now - lastChecked) > STALE_THRESHOLD_MS;
}

/**
 * Optimized PR branch existence check using cached state
 */
export async function checkPrBranchExistsOptimized(
  sessionName: string,
  gitService: GitServiceInterface,
  currentDir: string,
  sessionDB: SessionProviderInterface
): Promise<boolean> {
  const sessionRecord = await sessionDB.getSession(sessionName);

  // If no session record, fall back to git operations
  if (!sessionRecord) {
    log.debug("No session record found, falling back to git operations", { sessionName });
    return checkPrBranchExists(sessionName, gitService, currentDir);
  }

  // Check if we have cached PR state and it's not stale
  if (sessionRecord.prState && !isPrStateStale(sessionRecord.prState)) {
    log.debug("Using cached PR state", {
      sessionName,
      exists: sessionRecord.prState.exists,
      lastChecked: sessionRecord.prState.lastChecked
    });
    return sessionRecord.prState.exists;
  }

  // Cache is stale or missing, perform git operations and update cache
  log.debug("PR state cache is stale or missing, refreshing", {
    sessionName,
    hasState: !!sessionRecord.prState,
    isStale: sessionRecord.prState ? isPrStateStale(sessionRecord.prState) : false
  });

  const exists = await checkPrBranchExists(sessionName, gitService, currentDir);

  // Update the session record with fresh PR state
  const prBranch = `pr/${sessionName}`;
  const updatedPrState = {
    branchName: prBranch,
    exists,
    lastChecked: new Date().toISOString(),
    createdAt: sessionRecord.prState?.createdAt || (exists ? new Date().toISOString() : undefined),
    mergedAt: sessionRecord.prState?.mergedAt
  };

  await sessionDB.updateSession(sessionName, { prState: updatedPrState });

  log.debug("Updated PR state cache", {
    sessionName,
    exists,
    lastChecked: updatedPrState.lastChecked
  });

  return exists;
}

/**
 * Update PR state when a PR branch is created
 */
export async function updatePrStateOnCreation(
  sessionName: string,
  sessionDB: SessionProviderInterface
): Promise<void> {
  const prBranch = `pr/${sessionName}`;
  const now = new Date().toISOString();

  const prState = {
    branchName: prBranch,
    exists: true,
    lastChecked: now,
    createdAt: now,
    mergedAt: undefined
  };

  await sessionDB.updateSession(sessionName, { prState });

  log.debug("Updated PR state on creation", {
    sessionName,
    prBranch,
    createdAt: now
  });
}

/**
 * Update PR state when a PR branch is merged
 */
export async function updatePrStateOnMerge(
  sessionName: string,
  sessionDB: SessionProviderInterface
): Promise<void> {
  const now = new Date().toISOString();

  const sessionRecord = await sessionDB.getSession(sessionName);
  if (!sessionRecord?.prState) {
    log.debug("No PR state found for session, cannot update merge state", { sessionName });
    return;
  }

  const updatedPrState = {
    ...sessionRecord.prState,
    exists: false,
    lastChecked: now,
    mergedAt: now
  };

  await sessionDB.updateSession(sessionName, { prState: updatedPrState });

  log.debug("Updated PR state on merge", {
    sessionName,
    mergedAt: now
  });
}



/**
 * Interface-agnostic function for creating a PR for a session
 */
export async function sessionPrFromParams(
  params: SessionPrParams,
  depsInput?: {
    sessionDB?: SessionProviderInterface;
    gitService?: GitServiceInterface;
  }
): Promise<{
  prBranch: string;
  baseBranch: string;
  title?: string;
  body?: string;
}> {
  // STEP 0: Validate parameters using schema
  try {
    // Import schema here to avoid circular dependency issues
    const { sessionPrParamsSchema } = await import("../schemas/session.js");
    sessionPrParamsSchema.parse(params);
  } catch (error) {
    if (error instanceof Error && error.name === "ZodError") {
      // Extract the validation error message
      const zodError = error as unknown;
      const message = zodError.errors?.[0]?.message || "Invalid parameters";
      throw new ValidationError(message);
    }
    throw error;
  }

  // STEP 1: Validate we're in a session workspace and on a session branch
  const currentDir = process.cwd();
  const isSessionWorkspace = currentDir.includes("/sessions/");
  if (!isSessionWorkspace) {
    throw new MinskyError(
      "session pr command must be run from within a session workspace. Use 'minsky session start' first."
    );
  }

  // Get current git branch
  const gitService = depsInput?.gitService || createGitService();
  const currentBranch = await gitService.getCurrentBranch(currentDir);

  // STEP 2: Ensure we're NOT on a PR branch (should fail if on pr/* branch)
  if (currentBranch.startsWith("pr/")) {
    throw new MinskyError(
      `Cannot run session pr from PR branch '${currentBranch}'. Switch to your session branch first.`
    );
  }

  // STEP 3: Verify we're in a session directory (no branch format restriction)
  // The session name will be detected from the directory path or provided explicitly
  // Both task#XXX and named sessions are supported

  // STEP 4: Check for uncommitted changes
  const hasUncommittedChanges = await gitService.hasUncommittedChanges(currentDir);
  if (hasUncommittedChanges) {
    // Get the status of uncommitted changes to show in the error
    let statusInfo = "";
    try {
      const status = await gitService.getStatus(currentDir);
      const changes = [];

      if (status.modified.length > 0) {
        changes.push(`📝 Modified files (${status.modified.length}):`);
        status.modified.forEach((file) => changes.push(`   ${file}`));
      }

      if (status.untracked.length > 0) {
        changes.push(`📄 New files (${status.untracked.length}):`);
        status.untracked.forEach((file) => changes.push(`   ${file}`));
      }

      if (status.deleted.length > 0) {
        changes.push(`🗑️  Deleted files (${status.deleted.length}):`);
        status.deleted.forEach((file) => changes.push(`   ${file}`));
      }

      statusInfo = changes.length > 0 ? changes.join("\n") : "No detailed changes available";
    } catch (statusError) {
      statusInfo = "Unable to get detailed status.";
    }

    throw new MinskyError(
      `
🚫 Cannot create PR with uncommitted changes

You have uncommitted changes in your session workspace that need to be committed first.

Current changes:
${statusInfo}

To fix this, run one of the following:

📝 Commit your changes:
   git add .
   git commit -m "Your commit message"

📦 Or stash your changes temporarily:
   git stash

💡 Then try creating the PR again:
   minsky session pr --title "your title"

Need help? Run 'git status' to see what files have changed.
      `.trim()
    );
  }

  // Handle body content - read from file if bodyPath is provided
  let bodyContent = params.body;
  if (params.bodyPath) {
    try {
      // Resolve relative paths relative to current working directory
      const filePath = require("path").resolve(params.bodyPath);
      bodyContent = await readFile(filePath, "utf-8");

      if (!bodyContent.trim()) {
        throw new ValidationError(`Body file is empty: ${params.bodyPath}`);
      }

      log.debug(`Read PR body from file: ${filePath}`, {
        fileSize: bodyContent.length,
        bodyPath: params.bodyPath,
      });
    } catch (error) {
      if (error instanceof ValidationError) {
        throw error;
      }

      const errorMessage = getErrorMessage(error);
      if (errorMessage.includes("ENOENT") || errorMessage.includes("no such file")) {
        throw new ValidationError(`Body file not found: ${params.bodyPath}`);
      } else if (errorMessage.includes("EACCES") || errorMessage.includes("permission denied")) {
        throw new ValidationError(`Permission denied reading body file: ${params.bodyPath}`);
      } else {
        throw new ValidationError(
          `Failed to read body file: ${params.bodyPath}. ${errorMessage}`
        );
      }
    }
  }

  // Determine the session name
  let sessionName = params.session;
  const sessionDb = depsInput?.sessionDB || createSessionProvider();

  // If no session name provided but task ID is, try to find the session by task ID
  if (!sessionName && params.task) {
    const taskId = params.task;
    const sessionRecord = await sessionDb.getSessionByTaskId(taskId);
    if (sessionRecord) {
      sessionName = sessionRecord.session;
    } else {
      throw new MinskyError(`No session found for task ID ${taskId}`);
    }
  }

  // If still no session name, try to detect from current directory
  if (!sessionName) {
    try {
      // Extract session name from path - assuming standard path format
      const pathParts = currentDir.split("/");
      const sessionsIndex = pathParts.indexOf("sessions");
      if (sessionsIndex >= 0 && sessionsIndex < pathParts.length - 1) {
        sessionName = pathParts[sessionsIndex + 1];
      }
    } catch (error) {
      // If detection fails, throw error
      throw new MinskyError(
        "Could not detect session from current directory. Please specify a session name or task ID."
      );
    }

    if (!sessionName) {
      throw new MinskyError(
        "Could not detect session from current directory. Please specify a session name or task ID."
      );
    }
  }

  log.debug(`Creating PR for session: ${sessionName}`, {
    session: sessionName,
    title: params.title,
    hasBody: !!bodyContent,
    bodySource: params.bodyPath ? "file" : "parameter",
    baseBranch: params.baseBranch,
  });

  // STEP 4.5: PR Branch Detection and Title/Body Handling
  // This implements the new refresh functionality
  const prBranchExists = await checkPrBranchExistsOptimized(sessionName, gitService, currentDir, sessionDb);

  let titleToUse = params.title;
  let bodyToUse = bodyContent;

  if (!titleToUse && prBranchExists) {
    // Case: Existing PR + no title → Auto-reuse existing title/body (refresh)
    log.cli("🔄 Refreshing existing PR (reusing title and body)...");

    const existingDescription = await extractPrDescription(sessionName, gitService, currentDir);
    if (existingDescription) {
      titleToUse = existingDescription.title;
      bodyToUse = existingDescription.body;
      log.cli(`📝 Reusing existing title: "${titleToUse}"`);
    } else {
      // Fallback if we can't extract description
      throw new MinskyError(
        `PR branch pr/${sessionName} exists but could not extract existing title/body. Please provide --title explicitly.`
      );
    }
  } else if (!titleToUse && !prBranchExists) {
    // Case: No PR + no title → Error (need title for first creation)
    throw new MinskyError(
      `PR branch pr/${sessionName} doesn't exist. Please provide --title for initial PR creation.`
    );
  } else if (titleToUse && prBranchExists) {
    // Case: Existing PR + new title → Use new title/body (update)
    log.cli("📝 Updating existing PR with new title/body...");
  } else if (titleToUse && !prBranchExists) {
    // Case: No PR + title → Normal creation flow
    log.cli("✨ Creating new PR...");
  }

  // STEP 4.6: Conditional body/bodyPath validation
  // For new PR creation, we need either body or bodyPath (unless we extracted from existing)
  if (!bodyToUse && !params.bodyPath && (!prBranchExists || !titleToUse)) {
    // Only require body/bodyPath when:
    // 1. No existing PR to reuse from (prBranchExists=false), OR
    // 2. Existing PR but new title provided (titleToUse=true) indicating update
    if (!prBranchExists) {
      log.cli("💡 Tip: For new PRs, consider providing --body or --body-path for a complete description");
      // Allow empty body for new PRs (user choice)
    }
  }

  // STEP 5: Enhanced session update with conflict detection (unless --skip-update is specified)
  if (!params.skipUpdate) {
    log.cli("🔍 Checking for conflicts before PR creation...");

    try {
      // Use enhanced update with conflict detection options
      await updateSessionFromParams({
        name: sessionName,
        repo: params.repo,
        json: false,
        force: false,
        noStash: false,
        noPush: false,
        dryRun: false,
        skipConflictCheck: params.skipConflictCheck,
        autoResolveDeleteConflicts: params.autoResolveDeleteConflicts,
        skipIfAlreadyMerged: true, // Skip update if changes already merged
      });
      log.cli("✅ Session updated successfully");
    } catch (error) {
      const errorMessage = getErrorMessage(error);

      // Enhanced error handling for common conflict scenarios
      if (errorMessage.includes("already in base") || errorMessage.includes("already merged")) {
        log.cli("💡 Your session changes are already in the base branch. Proceeding with PR creation...");
      } else if (errorMessage.includes("conflicts")) {
        log.cli("⚠️  Merge conflicts detected. Consider using conflict resolution options:");
        log.cli("   • --auto-resolve-delete-conflicts: Auto-resolve delete/modify conflicts");
        log.cli("   • --skip-update: Skip update entirely if changes are already merged");
        throw new MinskyError(`Failed to update session before creating PR: ${errorMessage}`);
      } else {
        throw new MinskyError(`Failed to update session before creating PR: ${errorMessage}`);
      }
    }
  } else {
    log.cli("⏭️  Skipping session update (--skip-update specified)");
  }

  // STEP 6: Now proceed with PR creation
  const result = await preparePrFromParams({
    session: sessionName,
    title: titleToUse,
    body: bodyToUse,
    baseBranch: params.baseBranch,
    debug: params.debug,
  });

  // Update PR state cache after successful creation
  await updatePrStateOnCreation(sessionName, sessionDb);

  // Update task status to IN-REVIEW if associated with a task
  if (!params.noStatusUpdate) {
    const sessionRecord = await sessionDb.getSession(sessionName);
    if (sessionRecord?.taskId) {
      try {
        const taskService = new TaskService({
          workspacePath: process.cwd(),
          backend: "markdown",
        });
        await taskService.setTaskStatus(sessionRecord.taskId, TASK_STATUS.IN_REVIEW);
        log.cli(`Updated task #${sessionRecord.taskId} status to IN-REVIEW`);
      } catch (error) {
        log.warn(
          `Failed to update task status: ${getErrorMessage(error)}`
        );
      }
    }
  }

  return result;
}

/**
 * Approves and merges a session PR branch
 */
export async function approveSessionFromParams(
  params: {
    session?: string;
    task?: string;
    repo?: string;
    json?: boolean;
    noStash?: boolean;
  },
  depsInput?: {
    sessionDB?: SessionProviderInterface;
    gitService?: GitServiceInterface;
    taskService?: {
      setTaskStatus?: (taskId: string, status: string) => Promise<any>;
      getTaskStatus?: (taskId: string) => Promise<string | undefined>;
      getBackendForTask?: (taskId: string) => Promise<any>;
    };
    workspaceUtils?: any;
    getCurrentSession?: (repoPath: string) => Promise<string | null>;
  }
): Promise<{
  session: string;
  commitHash: string;
  mergeDate: string;
  mergedBy: string;
  baseBranch: string;
  prBranch: string;
  taskId?: string;
  isNewlyApproved: boolean;
}> {
  // Delegate to the new implementation with automatic stash handling
  return await approveSessionImpl(params, depsInput);
}

/**
  if (params.task && !sessionNameToUse) {
    const taskIdToUse = taskIdSchema.parse(params.task);
    taskId = taskIdToUse;

    // Get session by task ID
    const session = await sessionDB.getSessionByTaskId(taskIdToUse);
    if (!session) {
      throw new ResourceNotFoundError(
        `🚫 No Session Found for Task ${taskIdToUse}

Task ${taskIdToUse} exists but has no associated session to approve.

💡 Here's what you can do:

1️⃣ Check if the task has a session:
   minsky session list

2️⃣ Start a session for this task:
   minsky session start --task ${taskIdToUse}

3️⃣ Or approve a different task that has a session:
   minsky session list | grep "task:"
   minsky session approve --task <task-id-with-session>

📋 Current available sessions:
   Run 'minsky session list' to see which tasks have active sessions.

❓ Need help?
   • Use 'minsky session start --task ${taskIdToUse}' to create a session
   • Use 'minsky tasks list' to see all available tasks
   • Use 'minsky session get --task <id>' to check session details`,
        "task",
        taskIdToUse
      );
    }
    sessionNameToUse = session.session;
  }

  // Try to auto-detect session from repo path if no session name or task is provided
  if (!sessionNameToUse && params.repo) {
    const getCurrentSessionFunc = depsInput?.getCurrentSession || getCurrentSession;
    const detectedSession = await getCurrentSessionFunc(params.repo);
    if (detectedSession) {
      sessionNameToUse = detectedSession;
    }
  }

  // Validate that we have a session to work with
  if (!sessionNameToUse) {
    throw new ValidationError("No session detected. Please provide a session name or task ID");
  }

  // Get the session record
  const sessionRecord = await sessionDB.getSession(sessionNameToUse);
  if (!sessionRecord) {
    throw new ResourceNotFoundError(
      `Session "${sessionNameToUse}" not found`,
      "session",
      sessionNameToUse
    );
  }

  // BUG FIX: Use the original repo URL/path for task updates, not session workspace
  const originalRepoPath = params.repo || sessionRecord.repoUrl || process.cwd();

  // Set up default dependencies with the correct repo path
  const deps = {
    sessionDB: depsInput?.sessionDB || sessionDB,
    gitService: depsInput?.gitService || createGitService(),
    taskService:
      depsInput?.taskService ||
      new TaskService({
        workspacePath: originalRepoPath,
        backend: "markdown",
      }),
    workspaceUtils: depsInput?.workspaceUtils || WorkspaceUtils,
    getCurrentSession: depsInput?.getCurrentSession || getCurrentSession,
  };

  // If no taskId from params, use the one from session record
  if (!taskId && sessionRecord.taskId) {
    taskId = sessionRecord.taskId;
  }

  // BUG FIX: Use originalRepoPath for all git operations instead of session workspace
  // This ensures approval operations happen in the main repository, not the session workspace
  // The session workspace state becomes irrelevant for approval
  const workingDirectory = originalRepoPath;

  // Determine PR branch name (pr/<session-name>)
  const featureBranch = sessionNameToUse;
  const prBranch = `pr/${featureBranch}`;
  const baseBranch = "main"; // Default base branch, could be made configurable

  // Early exit check: If task is already DONE and PR branch doesn't exist, session is already complete
  if (taskId && deps.taskService.getTaskStatus) {
    try {
      const currentStatus = await deps.taskService.getTaskStatus(taskId);
      if (currentStatus === TASK_STATUS.DONE) {
        // Check if PR branch exists
        try {
          await deps.gitService.execInRepository(workingDirectory, `git show-ref --verify --quiet refs/heads/${prBranch}`);
          // PR branch exists, continue with normal flow
          log.debug(`PR branch ${prBranch} exists, continuing with normal flow`);
        } catch (branchError) {
          // PR branch doesn't exist and task is already DONE - session is complete
          log.debug(`Session ${sessionNameToUse} is already complete: task ${taskId} is DONE and PR branch ${prBranch} doesn't exist`);

          // Get current HEAD info for the response
          const commitHash = (
            await deps.gitService.execInRepository(workingDirectory, "git rev-parse HEAD")
          ).trim();
          const mergedBy = (
            await deps.gitService.execInRepository(workingDirectory, "git config user.name")
          ).trim();
          const mergeDate = new Date().toISOString();

          return {
            session: sessionNameToUse,
            commitHash,
            mergeDate,
            mergedBy,
            baseBranch,
            prBranch,
            taskId,
            isNewlyApproved: false,
          };
        }
      } else {
        log.debug(`Task ${taskId} is not DONE (status: ${currentStatus}), continuing with normal flow`);
      }
    } catch (statusError) {
      // If we can't check the status, continue with normal flow
      log.debug(`Could not check task status for ${taskId}, continuing with normal approval flow`);
    }
  }

  try {
    // Execute git commands to merge the PR branch in the main repository
    // First, check out the base branch
    await deps.gitService.execInRepository(workingDirectory, `git checkout ${baseBranch}`);
    // Fetch latest changes
    await deps.gitService.execInRepository(workingDirectory, "git fetch origin");

    // Check if the PR branch has already been merged
    let isNewlyApproved = true;
    let commitHash: string = "";
    let mergeDate: string = "";
    let mergedBy: string = "";

    try {
      // Check if the PR branch exists locally
      await deps.gitService.execInRepository(workingDirectory, `git show-ref --verify --quiet refs/heads/${prBranch}`);

      // Get the commit hash of the PR branch
      const prBranchCommitHash = (
        await deps.gitService.execInRepository(workingDirectory, `git rev-parse ${prBranch}`)
      ).trim();

      // REMOVED: Problematic race condition check
      // Instead of checking git merge-base --is-ancestor, let git merge handle it
      // This avoids the race condition where the check can fail during merge process

      // Attempt the merge - if it fails because already merged, git will tell us
      try {
        await deps.gitService.execInRepository(workingDirectory, `git merge --ff-only ${prBranch}`);

        // If merge succeeds, it's newly approved
        isNewlyApproved = true;

        // Get commit hash and date for the new merge
        commitHash = (
          await deps.gitService.execInRepository(workingDirectory, "git rev-parse HEAD")
        ).trim();
        mergeDate = new Date().toISOString();
        mergedBy = (
          await deps.gitService.execInRepository(workingDirectory, "git config user.name")
        ).trim();

        // Push the changes
        await deps.gitService.execInRepository(workingDirectory, `git push origin ${baseBranch}`);

        // Delete the PR branch from remote only if it exists there
        try {
          // Check if remote branch exists first using execAsync directly to avoid error logging
          // This is expected to fail if the branch doesn't exist, which is normal
          await execAsync(`git show-ref --verify --quiet refs/remotes/origin/${prBranch}`, {
            cwd: workingDirectory
          });
          // If it exists, delete it
          await deps.gitService.execInRepository(
            workingDirectory,
            `git push origin --delete ${prBranch}`
          );
        } catch (error) {
          // Remote branch doesn't exist, which is fine - just log it
          log.debug(`Remote PR branch ${prBranch} doesn't exist, skipping deletion`);
        }

        // Clean up local branches after successful merge
        await cleanupLocalBranches(deps.gitService, workingDirectory, prBranch, sessionNameToUse, taskId);

        // Update PR state to reflect merge
        await updatePrStateOnMerge(sessionNameToUse, deps.sessionDB);

      } catch (mergeError) {
        // Merge failed - check if it's because already merged
        const errorMessage = getErrorMessage(mergeError as Error);

        if (errorMessage.includes("Already up to date") || errorMessage.includes("nothing to commit")) {
          // PR branch has already been merged
          isNewlyApproved = false;
          log.debug(`PR branch ${prBranch} has already been merged`);

          // Update PR state to reflect it's already merged
          await updatePrStateOnMerge(sessionNameToUse, deps.sessionDB);

          // Get current HEAD info for already merged case
          commitHash = (
            await deps.gitService.execInRepository(workingDirectory, "git rev-parse HEAD")
          ).trim();

          // For already merged PRs, try to get the merge commit info
          try {
            const mergeCommitInfo = await deps.gitService.execInRepository(
              workingDirectory,
              `git log --merges --oneline --grep="Merge.*${prBranch}" -n 1 --format="%H|%ai|%an"`
            );
            if (mergeCommitInfo.trim()) {
              const parts = mergeCommitInfo.trim().split("|");
              if (parts.length >= 3 && parts[0] && parts[1] && parts[2]) {
                commitHash = parts[0];
                mergeDate = new Date(parts[1]).toISOString();
                mergedBy = parts[2];
              } else {
                // Fallback to current HEAD info if format is unexpected
                mergeDate = new Date().toISOString();
                mergedBy = (
                  await deps.gitService.execInRepository(workingDirectory, "git config user.name")
                ).trim();
              }
            } else {
              // Fallback to current HEAD info if we can't find the merge commit
              mergeDate = new Date().toISOString();
              mergedBy = (
                await deps.gitService.execInRepository(workingDirectory, "git config user.name")
              ).trim();
            }
          } catch (error) {
            // Fallback to current HEAD info
            mergeDate = new Date().toISOString();
            mergedBy = (
              await deps.gitService.execInRepository(workingDirectory, "git config user.name")
            ).trim();
          }
        } else {
          // Some other merge error - re-throw it
          throw mergeError;
        }
      }
    } catch (error) {
      // PR branch doesn't exist locally, it might have been already merged and cleaned up
      isNewlyApproved = false;
      log.debug(`PR branch ${prBranch} doesn't exist locally, assuming already merged`);

      // Get current HEAD info
      commitHash = (
        await deps.gitService.execInRepository(workingDirectory, "git rev-parse HEAD")
      ).trim();
      mergeDate = new Date().toISOString();
      mergedBy = (
        await deps.gitService.execInRepository(workingDirectory, "git config user.name")
      ).trim();
    }

    // The merge logic has been moved inside the try block above
    // No need for separate isNewlyApproved check here

    // Create merge info
    const mergeInfo = {
      session: sessionNameToUse,
      commitHash,
      mergeDate,
      mergedBy,
      baseBranch,
      prBranch,
      taskId,
      isNewlyApproved,
    };

    // Update task status to DONE if we have a task ID and it's not already DONE
    if (taskId && deps.taskService.setTaskStatus && deps.taskService.getTaskStatus) {
      try {
        // Check current status first to avoid unnecessary updates
        const currentStatus = await deps.taskService.getTaskStatus(taskId);

        if (currentStatus !== TASK_STATUS.DONE) {
          log.debug(`Updating task ${taskId} status from ${currentStatus} to DONE`);
          await deps.taskService.setTaskStatus(taskId, TASK_STATUS.DONE);

          // After updating task status, check if there are uncommitted changes that need to be committed
          try {
            const statusOutput = await deps.gitService.execInRepository(workingDirectory, "git status --porcelain");
            const hasUncommittedChanges = statusOutput.trim().length > 0;

            if (hasUncommittedChanges) {
              log.debug("Task status update created uncommitted changes, committing them");

              // Stage the tasks.md file (or any other changed files from task status update)
              await deps.gitService.execInRepository(workingDirectory, "git add process/tasks.md");

              // Commit the task status update with conventional commits format
              await deps.gitService.execInRepository(workingDirectory, `git commit -m "chore(${taskId}): update task status to DONE"`);

              // Push the commit
              await deps.gitService.execInRepository(workingDirectory, "git push");

              log.debug(`Committed and pushed task ${taskId} status update`);
            } else {
              log.debug("No uncommitted changes from task status update");
            }
          } catch (commitError) {
            // Log the error but don't fail the whole operation
            const errorMsg = `Failed to commit task status update: ${getErrorMessage(commitError as Error)}`;
            log.error(errorMsg, { taskId, error: commitError });
            log.cli(`Warning: ${errorMsg}`);
          }
        } else {
          log.debug(`Task ${taskId} is already DONE, skipping status update`);
        }
      } catch (error) {
        // BUG FIX: Use proper logging instead of console.error and make error visible
        const errorMsg = `Failed to update task status: ${getErrorMessage(error)}`;
        log.error(errorMsg, { taskId, error });
        log.cli(`Warning: ${errorMsg}`);
        // Still don't fail the whole operation, but now errors are visible
      }
    }

    return mergeInfo;
  } catch (error) {
    if (error instanceof MinskyError) {
      throw error;
    } else {
      throw new MinskyError(
        `Failed to approve session: ${getErrorMessage(error)}`
      );
    }
  }
}

/**
 * Clean up local branches after successful merge
 * Handles failures gracefully to not break the overall approval process
 */
async function cleanupLocalBranches(
  gitService: GitServiceInterface,
  workingDirectory: string,
  prBranch: string,
  sessionName: string,
  taskId?: string
): Promise<void> {
  // Extract task ID from session name if not provided and session follows task# pattern
  const taskBranchName = taskId ? taskId.replace("#", "") : sessionName.replace("task#", "");

  // Clean up the PR branch (e.g., pr/task#265)
  try {
    await gitService.execInRepository(workingDirectory, `git branch -d ${prBranch}`);
    log.debug(`Successfully deleted local PR branch: ${prBranch}`);
  } catch (error) {
    // Log but don't fail the operation if branch cleanup fails
    log.debug(`Failed to delete local PR branch ${prBranch}: ${getErrorMessage(error)}`);
  }

  // Clean up the task branch (e.g., task#265 or 265)
  // Try various possible branch name formats
  const possibleTaskBranches = [];

  // Add sessionName if it looks like a task branch (task#265)
  if (sessionName && sessionName !== prBranch) {
    possibleTaskBranches.push(sessionName);
  }

  // Add numeric version if we have a task ID (265)
  if (taskBranchName && taskBranchName !== sessionName) {
    possibleTaskBranches.push(taskBranchName);
  }

  // Add task prefix version (task265, task#265)
  if (taskBranchName) {
    possibleTaskBranches.push(`task${taskBranchName}`);
    possibleTaskBranches.push(`task#${taskBranchName}`);
  }

  // Filter out duplicates, empty strings, PR branch, and invalid branch names
  const uniqueBranches = [...new Set(possibleTaskBranches)].filter(
    branch => branch && branch !== prBranch && !branch.startsWith("#")
  );

  for (const branch of uniqueBranches) {
    try {
      await gitService.execInRepository(workingDirectory, `git branch -d ${branch}`);
      log.debug(`Successfully deleted local task branch: ${branch}`);
      break; // Stop after first successful deletion
    } catch (error) {
      // Log but continue trying other branch names
      log.debug(`Failed to delete local task branch ${branch}: ${getErrorMessage(error)}`);
    }
  }
}

/**
 * Creates a default SessionProvider implementation
 * This factory function provides a consistent way to get a session provider with optional customization
 */
export function createSessionProvider(options?: {
  dbPath?: string;
  useNewBackend?: boolean;
}): SessionProviderInterface {
  // Always use the new configuration-based backend
  return new SessionDbAdapter();
}

/**
 * Inspects current session based on workspace location
 */
export async function inspectSessionFromParams(params: {
  json?: boolean;
}): Promise<Session | null> {
  // Auto-detect the current session from the workspace
  const context = await getCurrentSessionContext(process.cwd());

  if (!context?.sessionId) {
    throw new ResourceNotFoundError("No session detected for the current workspace");
  }

  const session = await createSessionProvider().getSession(context.sessionId);

  return session;
}

/**
 * Interface for session review parameters
 */
export interface SessionReviewParams {
  session?: string;
  task?: string;
  repo?: string;
  output?: string;
  json?: boolean;
  prBranch?: string;
}

/**
 * Interface for session review result
 */
export interface SessionReviewResult {
  session: string;
  taskId?: string;
  taskSpec?: string;
  prDescription?: string;
  prBranch: string;
  baseBranch: string;
  diff?: string;
  diffStats?: {
    filesChanged: number;
    insertions: number;
    deletions: number;
  };
}

/**
 * Reviews a session PR by gathering and displaying relevant information
 */
export async function sessionReviewFromParams(
  params: SessionReviewParams,
  depsInput?: {
    sessionDB?: SessionProviderInterface;
    gitService?: GitServiceInterface;
    taskService?: TaskServiceInterface & {
      getTaskSpecData?: (taskId: string) => Promise<string>;
    };
    workspaceUtils?: WorkspaceUtilsInterface;
    getCurrentSession?: typeof getCurrentSession;
  }
): Promise<SessionReviewResult> {
  // Set up default dependencies if not provided
  const deps = {
    sessionDB: depsInput?.sessionDB || createSessionProvider(),
    gitService: depsInput?.gitService || createGitService(),
    taskService:
      depsInput?.taskService ||
      new TaskService({
        workspacePath: params.repo || process.cwd(),
        backend: "markdown",
      }),
    workspaceUtils: depsInput?.workspaceUtils || WorkspaceUtils,
    getCurrentSession: depsInput?.getCurrentSession || getCurrentSession,
  };

  let sessionNameToUse = params.session;
  let taskId: string | undefined;

  // Try to get session from task ID if provided
  if (params.task && !sessionNameToUse) {
    const taskIdToUse = taskIdSchema.parse(params.task);
    taskId = taskIdToUse;

    // Get session by task ID
    const session = await deps.sessionDB.getSessionByTaskId(taskIdToUse);
    if (!session) {
      throw new ResourceNotFoundError(
        `No session found for task ${taskIdToUse}`,
        "task",
        taskIdToUse
      );
    }
    sessionNameToUse = session.session;
  }

  // If session is still not set, try to detect it from repo path
  if (!sessionNameToUse && params.repo) {
    try {
      const sessionContext = await deps.getCurrentSession(params.repo);
      if (sessionContext) {
        sessionNameToUse = sessionContext;
      }
    } catch (error) {
      // Just log and continue - session detection is optional
      log.debug("Failed to detect session from repo path", {
        error: getErrorMessage(error),
        repoPath: params.repo,
      });
    }
  }

  // If session is still not set, try to detect from current directory
  if (!sessionNameToUse) {
    try {
      const currentDir = process.cwd();
      const sessionContext = await deps.getCurrentSession(currentDir);
      if (sessionContext) {
        sessionNameToUse = sessionContext;
      }
    } catch (error) {
      // Just log and continue - session detection is optional
      log.debug("Failed to detect session from current directory", {
        error: getErrorMessage(error),
        currentDir: process.cwd(),
      });
    }
  }

  // Validate that we have a session to work with
  if (!sessionNameToUse) {
    throw new ValidationError("No session detected. Please provide a session name or task ID");
  }

  // Get the session record
  const sessionRecord = await deps.sessionDB.getSession(sessionNameToUse);
  if (!sessionRecord) {
    throw new ResourceNotFoundError(
      `Session "${sessionNameToUse}" not found`,
      "session",
      sessionNameToUse
    );
  }

  // If no taskId from params, use the one from session record
  if (!taskId && sessionRecord.taskId) {
    taskId = sessionRecord.taskId;
  }

  // Get session workdir
  const sessionWorkdir = await deps.sessionDB.getSessionWorkdir(sessionNameToUse);

  // Determine PR branch name (pr/<session-name>)
  const prBranchToUse = params.prBranch || `pr/${sessionNameToUse}`;
  const baseBranch = "main"; // Default base branch, could be made configurable

  // Initialize result
  const result: SessionReviewResult = {
    session: sessionNameToUse,
    taskId,
    prBranch: prBranchToUse,
    baseBranch,
  };

  // 1. Get task specification if available
  if (taskId) {
    try {
      const taskService = deps.taskService;

      // Check if taskService has getTaskSpecData method dynamically
      if (
        "getTaskSpecData" in taskService &&
        typeof taskService.getTaskSpecData === "function"
      ) {
        const taskSpec = await taskService.getTaskSpecData(taskId);
        result.taskSpec = taskSpec;
      } else {
        log.debug("Task service does not support getTaskSpecData method");
      }
    } catch (error) {
      log.debug("Error getting task specification", {
        error: getErrorMessage(error),
        taskId,
      });
    }
  }

  // 2. Get PR description (from git log of the PR branch)
  try {
    // First check if the branch exists remotely
    const remoteBranchOutput = await deps.gitService.execInRepository(
      sessionWorkdir,
      `git ls-remote --heads origin ${prBranchToUse}`
    );
    const remoteBranchExists = remoteBranchOutput.trim().length > 0;

    if (remoteBranchExists) {
      // Fetch the PR branch to ensure we have latest
      await deps.gitService.execInRepository(sessionWorkdir, `git fetch origin ${prBranchToUse}`);

      // Get the PR description from the remote branch's last commit
      const prDescription = await deps.gitService.execInRepository(
        sessionWorkdir,
        `git log -1 --pretty=format:%B origin/${prBranchToUse}`
      );

      result.prDescription = prDescription;
    } else {
      // Check if branch exists locally
      const localBranchOutput = await deps.gitService.execInRepository(
        sessionWorkdir,
        `git show-ref --verify --quiet refs/heads/${prBranchToUse} || echo "not-exists"`
      );
      const localBranchExists = localBranchOutput.trim() !== "not-exists";

      if (localBranchExists) {
        // Get the PR description from the local branch's last commit
        const prDescription = await deps.gitService.execInRepository(
          sessionWorkdir,
          `git log -1 --pretty=format:%B ${prBranchToUse}`
        );

        result.prDescription = prDescription;
      }
    }
  } catch (error) {
    log.debug("Error getting PR description", {
      error: getErrorMessage(error),
      prBranch: prBranchToUse,
    });
  }

  // 3. Get diff stats and full diff
  try {
    // Fetch latest changes
    await deps.gitService.execInRepository(sessionWorkdir, "git fetch origin");

    // Get diff stats
    const diffStatsOutput = await deps.gitService.execInRepository(
      sessionWorkdir,
      `git diff --stat origin/${baseBranch}...origin/${prBranchToUse}`
    );

    // Parse diff stats
    const statsMatch = diffStatsOutput.match(
      /(\d+) files? changed(?:, (\d+) insertions?\(\+\))?(?:, (\d+) deletions?\(-\))?/
    );
    if (statsMatch) {
      result.diffStats = {
        filesChanged: parseInt(statsMatch[1] || "0", 10),
        insertions: parseInt(statsMatch[2] || "0", 10),
        deletions: parseInt(statsMatch[3] || "0", 10),
      };
    }

    // Get full diff
    const diffOutput = await deps.gitService.execInRepository(
      sessionWorkdir,
      `git diff origin/${baseBranch}...origin/${prBranchToUse}`
    );

    result.diff = diffOutput;
  } catch (error) {
    log.debug("Error getting diff information", {
      error: getErrorMessage(error),
      baseBranch,
      prBranch: prBranchToUse,
    });
  }

  return result;
}

// Re-export types from session-db module for convenience
export type { SessionRecord, SessionDbState } from "./session/session-db";

// Re-export the SessionDbAdapter class
export { SessionDbAdapter } from "./session/session-db-adapter";

<<<<<<< HEAD
// Legacy compatibility - ensure all existing imports continue to work
export type { Session, SessionRecord } from "./session/types";

// Legacy exports with FromParams naming convention for backward compatibility
export { sessionApprove as approveSessionFromParams };
export { sessionDelete as deleteSessionFromParams };
export { sessionUpdate as updateSessionFromParams };
export { sessionGet as getSessionFromParams };
export { getSessionDirFromParams };
=======
// Export SessionDB as function for backward compatibility with existing imports
// This replaces the old class-based compatibility layer with a cleaner function-based approach
export const SessionDB = createSessionProvider;

// Re-export session command functions with shorter names for adapters
export { listSessionsFromParams as sessionList };
export { getSessionFromParams as sessionGet };
export { startSessionFromParams as sessionStart };
export { deleteSessionFromParams as sessionDelete };
export { getSessionDirFromParams as sessionDir };
export { updateSessionFromParams as sessionUpdate };
export { approveSessionFromParams as sessionApprove };
export { sessionPrFromParams as sessionPr };
export { inspectSessionFromParams as sessionInspect };
>>>>>>> 999b295a
<|MERGE_RESOLUTION|>--- conflicted
+++ resolved
@@ -2117,17 +2117,6 @@
 // Re-export the SessionDbAdapter class
 export { SessionDbAdapter } from "./session/session-db-adapter";
 
-<<<<<<< HEAD
-// Legacy compatibility - ensure all existing imports continue to work
-export type { Session, SessionRecord } from "./session/types";
-
-// Legacy exports with FromParams naming convention for backward compatibility
-export { sessionApprove as approveSessionFromParams };
-export { sessionDelete as deleteSessionFromParams };
-export { sessionUpdate as updateSessionFromParams };
-export { sessionGet as getSessionFromParams };
-export { getSessionDirFromParams };
-=======
 // Export SessionDB as function for backward compatibility with existing imports
 // This replaces the old class-based compatibility layer with a cleaner function-based approach
 export const SessionDB = createSessionProvider;
@@ -2141,5 +2130,4 @@
 export { updateSessionFromParams as sessionUpdate };
 export { approveSessionFromParams as sessionApprove };
 export { sessionPrFromParams as sessionPr };
-export { inspectSessionFromParams as sessionInspect };
->>>>>>> 999b295a
+export { inspectSessionFromParams as sessionInspect };