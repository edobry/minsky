import { existsSync, rmSync } from "fs";
import { readFile, writeFile, mkdir, access, rename } from "fs/promises";
import { join } from "path";
import { getMinskyStateDir, getSessionDir } from "../utils/paths";
import {
  MinskyError,
  ResourceNotFoundError,
  ValidationError,
  getErrorMessage,
  createCommandFailureMessage,
  createErrorContext,
} from "../errors/index";
import { taskIdSchema } from "../schemas/common";
import type {
  SessionListParams,
  SessionGetParams,
  SessionStartParams,
  SessionDeleteParams,
  SessionDirParams,
  SessionUpdateParams,
  SessionPrParams,
} from "../schemas/session";
import { log } from "../utils/logger";
import { installDependencies } from "../utils/package-manager";
import { type GitServiceInterface, preparePrFromParams } from "./git";
import { createGitService } from "./git";
import { ConflictDetectionService } from "./git/conflict-detection";
import { normalizeRepoName, resolveRepoPath } from "./repo-utils";
import { TaskService, TASK_STATUS, type TaskServiceInterface } from "./tasks";
import { createConfiguredTaskService } from "./tasks/taskService";
import { taskIdToSessionName } from "./tasks/unified-task-id";

import { execAsync } from "../utils/exec";
import { extractPrDescription } from "./session/session-update-operations";
import {
  type WorkspaceUtilsInterface,
  getCurrentSession,
  getCurrentSessionContext,
} from "./workspace";
import * as WorkspaceUtils from "./workspace";
import { SessionDbAdapter } from "./session/session-db-adapter";
import { createTaskFromDescription } from "./templates/session-templates";
import { resolveSessionContextWithFeedback } from "./session/session-context-resolver";
import { approveSessionPr } from "./session/session-approval-operations";
import { sessionCommit } from "./session/session-commands";
import { execGitWithTimeout } from "../utils/git-exec";
import type { SessionRecord } from "./session/session-db";

export interface Session {
  session: string;
  repoUrl?: string;
  repoName?: string;
  branch?: string;
  createdAt?: string;
  taskId?: string;
  backendType?: "local" | "remote" | "github";
  github?: {
    owner?: string;
    repo?: string;
    token?: string;
  };
  remote?: {
    authMethod?: "ssh" | "https" | "token";
    depth?: number;
  };
}

/**
 * Interface for session database operations
 * This defines the contract for session management functionality
 */
export interface SessionProviderInterface {
  /**
   * Get all available sessions
   */
  listSessions(): Promise<SessionRecord[]>;

  /**
   * Get a specific session by name
   */
  getSession(session: string): Promise<SessionRecord | null>;

  /**
   * Get a specific session by task ID
   */
  getSessionByTaskId(taskId: string): Promise<SessionRecord | null>;

  /**
   * Add a new session to the database
   */
  addSession(record: SessionRecord): Promise<void>;

  /**
   * Update an existing session
   */
  updateSession(session: string, updates: Partial<Omit<SessionRecord, "session">>): Promise<void>;

  /**
   * Delete a session by name
   */
  deleteSession(session: string): Promise<boolean>;

  /**
   * Get the repository path for a session
   */
  getRepoPath(record: SessionRecord | any): Promise<string>;

  /**
   * Get the working directory for a session
   */
  getSessionWorkdir(sessionName: string): Promise<string>;
}

/**
 * Gets session details based on parameters
 * Using proper dependency injection for better testability
 * Now includes auto-detection capabilities via unified session context resolver
 */
export async function getSessionFromParams(
  params: SessionGetParams,
  depsInput?: {
    sessionDB?: SessionProviderInterface;
  }
): Promise<Session | null> {
  const { name, task, repo } = params;

  // Set up dependencies with defaults
  const deps = {
    sessionDB: depsInput?.sessionDB || createSessionProvider(),
  };

  try {
    // Use unified session context resolver with auto-detection support
    const resolvedContext = await resolveSessionContextWithFeedback({
      session: name,
      task: task,
      repo: repo,
      sessionProvider: deps.sessionDB,
      allowAutoDetection: true,
    });

    // Get the session details using the resolved session name
    return deps.sessionDB.getSession(resolvedContext.sessionName);
  } catch (error) {
    // If error is about missing session requirements, provide better user guidance
    if (error instanceof ValidationError) {
      throw new ResourceNotFoundError(
        "No session detected. Please provide a session name (--name), task ID (--task), or run this command from within a session workspace."
      );
    }
    throw error;
  }
}

/**
 * Lists all sessions based on parameters
 * Using proper dependency injection for better testability
 */
export async function listSessionsFromParams(
  params: SessionListParams,
  depsInput?: {
    sessionDB?: SessionProviderInterface;
  }
): Promise<Session[]> {
  // Set up dependencies with defaults
  const deps = {
    sessionDB: depsInput?.sessionDB || createSessionProvider(),
  };

  return deps.sessionDB.listSessions();
}

/**
 * Starts a new session based on parameters
 * Using proper dependency injection for better testability
 */
export async function startSessionFromParams(
  params: SessionStartParams,
  depsInput?: {
    sessionDB?: SessionProviderInterface;
    gitService?: GitServiceInterface;
    taskService?: TaskServiceInterface;
    workspaceUtils?: WorkspaceUtilsInterface;
    resolveRepoPath?: typeof resolveRepoPath;
  }
): Promise<Session> {
  // Validate parameters using Zod schema (already done by type)
  const {
    name,
    repo,
    task,
    description,
    branch,
    noStatusUpdate,
    quiet,
    json,
    skipInstall,
    packageManager,
  } = params;

  // Create dependencies with defaults
  const deps = {
    sessionDB: depsInput?.sessionDB || createSessionProvider(),
    gitService: depsInput?.gitService || createGitService(),
    taskService: depsInput?.taskService || (await createConfiguredTaskService()),
    workspaceUtils: depsInput?.workspaceUtils || WorkspaceUtils.createWorkspaceUtils(),
    resolveRepoPath: depsInput?.resolveRepoPath || resolveRepoPath,
  };

  try {
    log.debug("Starting session with params", {
      name,
      task,
      inputBranch: branch,
      noStatusUpdate,
      quiet,
      json,
      skipInstall,
      packageManager,
    });

    const currentDir = process.env.PWD || process.cwd();
    const isInSession = await deps.workspaceUtils.isSessionWorkspace(currentDir);
    if (isInSession) {
      throw new MinskyError(`🚫 Cannot Start Session from Within Another Session

You're currently inside a session workspace, but sessions can only be created from the main workspace.

📍 Current location: ${currentDir}

🔄 How to exit this session workspace:

1️⃣ Navigate to your main workspace:
   cd /path/to/your/main/project

2️⃣ Or use the session directory command to find your way:
   minsky session dir

3️⃣ Then try creating your session again:
   minsky session start --task <id> [session-name]
   minsky session start --description "<description>" [session-name]

💡 Why this restriction exists:
Sessions are isolated workspaces for specific tasks. Creating nested sessions would cause conflicts and confusion.

Need help? Run 'minsky sessions list' to see all available sessions.`);
    }

    // Determine repo URL or path first
    let repoUrl = repo;
    if (!repoUrl) {
      try {
        repoUrl = await deps.resolveRepoPath({});
      } catch (err) {
        const error = err instanceof Error ? err : new Error(String(err));
        throw new MinskyError(
          `--repo is required (not in a git repo and no --repo provided): ${error.message}`
        );
      }
    }

    // Determine the session name using task ID if provided
    let sessionName = name;
    let taskId: string | undefined = task;

    // Auto-create task if description is provided but no task ID
    if (description && !taskId) {
      const taskSpec = createTaskFromDescription(description);
      const createdTask = await deps.taskService.createTaskFromTitleAndDescription(
        taskSpec.title,
        taskSpec.description
      );
      taskId = createdTask.id;
      if (!quiet) {
        // Display the task ID (taskId is already in the correct format from TaskService)
        log.cli(`Created task ${taskId}: ${taskSpec.title}`);
      }
    }

    if (taskId && !sessionName) {
      // Normalize the task ID format using Zod validation
      const normalizedTaskId = taskIdSchema.parse(taskId);
      taskId = normalizedTaskId;

      // Verify the task exists
      const taskObj = await deps.taskService.getTask(normalizedTaskId);
      if (!taskObj) {
        throw new ResourceNotFoundError(`Task ${taskId} not found`, "task", taskId);
      }

      // Use the task ID as the session name with proper formatting
      sessionName = taskIdToSessionName(taskId);
    }

    if (!sessionName) {
      throw new ValidationError("Session name could not be determined from task ID");
    }

    // Check if session already exists
    const existingSession = await deps.sessionDB.getSession(sessionName);
    if (existingSession) {
      throw new MinskyError(`Session '${sessionName}' already exists`);
    }

    // Check if a session already exists for this task
    if (taskId) {
      const existingSessions = await deps.sessionDB.listSessions();
      const taskSession = existingSessions.find((s: SessionRecord) => {
        const normalizedSessionTaskId = s.taskId?.startsWith("#") ? s.taskId : `#${s.taskId}`;
        const normalizedInputTaskId = taskId?.startsWith("#") ? taskId : `#${taskId}`;
        return normalizedSessionTaskId === normalizedInputTaskId;
      });

      if (taskSession) {
        throw new MinskyError(
          `A session for task ${taskId} already exists: '${taskSession.session}'`
        );
      }
    }

    // Extract the repository name
    const repoName = normalizeRepoName(repoUrl);

    // Normalize the repo name for local repositories to ensure path consistency
    let normalizedRepoName = repoName;
    if (repoName.startsWith("local/")) {
      // Replace slashes with dashes in the path segments after "local/"
      const parts = repoName.split("/");
      if (parts.length > 1) {
        // Keep "local" as is, but normalize the rest
        normalizedRepoName = `${parts[0]}-${parts.slice(1).join("-")}`;
      }
    } else {
      // For other repository types, normalize as usual
      normalizedRepoName = repoName.replace(/[^a-zA-Z0-9-_]/g, "-");
    }

    // Generate the expected repository path using simplified session-ID-based structure
    const sessionDir = getSessionDir(sessionName);

    // Check if session directory already exists and clean it up
    if (existsSync(sessionDir)) {
      try {
        rmSync(sessionDir, { recursive: true, force: true });
      } catch (error) {
        throw new MinskyError(
          `Failed to clean up existing session directory: ${getErrorMessage(error)}`
        );
      }
    }

    // Prepare session record but don't add to DB yet
    const sessionRecord: SessionRecord = {
      session: sessionName,
      repoUrl,
      repoName,
      createdAt: new Date().toISOString(),
      taskId,
      branch: branch || sessionName,
    };

    let sessionAdded = false;
    // Define branchName outside try block so it's available in return statement
    const branchName = branch || sessionName;

    try {
      // First clone the repo
      const gitCloneResult = await deps.gitService.clone({
        repoUrl,
        session: sessionName,
        workdir: sessionDir, // Explicit workdir path computed by SessionDB
      });

      // Create a branch based on the session name - use branchWithoutSession
      // since session record hasn't been added to DB yet
      const branchResult = await deps.gitService.branchWithoutSession({
        repoName: normalizedRepoName,
        session: sessionName,
        branch: branchName,
      });

      // Only add session to DB after git operations succeed
      await deps.sessionDB.addSession(sessionRecord);
      sessionAdded = true;
    } catch (gitError) {
      // Clean up session record if it was added but git operations failed
      if (sessionAdded) {
        try {
          await deps.sessionDB.deleteSession(sessionName);
        } catch (cleanupError) {
          log.error("Failed to cleanup session record after git error", {
            sessionName,
            gitError: getErrorMessage(gitError),
            cleanupError: getErrorMessage(cleanupError),
          });
        }
      }

      // Clean up the directory if it was created
      if (existsSync(sessionDir)) {
        try {
          rmSync(sessionDir, { recursive: true, force: true });
        } catch (cleanupError) {
          log.error("Failed to cleanup session directory after git error", {
            sessionDir,
            gitError: getErrorMessage(gitError),
            cleanupError: getErrorMessage(cleanupError),
          });
        }
      }

      throw gitError;
    }

    // Install dependencies if not skipped
    if (!skipInstall) {
      try {
        const { success, error } = await installDependencies(sessionDir, {
          packageManager: packageManager,
          quiet: quiet,
        });

        if (!success && !quiet) {
          log.cliWarn(`Warning: Dependency installation failed. You may need to run install manually.
Error: ${error}`);
        }
      } catch (installError) {
        // Log but don't fail session creation
        if (!quiet) {
          log.cliWarn(
            `Warning: Dependency installation failed. You may need to run install manually.
Error: ${getErrorMessage(installError)}`
          );
        }
      }
    }

    // Update task status to IN-PROGRESS if requested and if we have a task ID
    if (taskId && !noStatusUpdate) {
      try {
        // Get the current status first
        const previousStatus = await deps.taskService.getTaskStatus(taskId);

        // Update the status to IN-PROGRESS
        await deps.taskService.setTaskStatus(taskId, TASK_STATUS.IN_PROGRESS);
      } catch (error) {
        // Log the error but don't fail the session creation
        log.cliWarn(
          `Warning: Failed to update status for task ${taskId}: ${getErrorMessage(error)}`
        );
      }
    }

    if (!quiet) {
      log.debug(`Started session for task ${taskId}`, { session: sessionName });
    }

    return {
      session: sessionName,
      repoUrl,
      repoName: normalizedRepoName,
      branch: branchName,
      taskId,
    };
  } catch (error) {
    if (error instanceof MinskyError) {
      throw error;
    } else {
      throw new MinskyError(`Failed to start session: ${getErrorMessage(error)}`, error);
    }
  }
}

/**
 * Deletes a session based on parameters
 * Using proper dependency injection for better testability
 */
export async function deleteSessionFromParams(
  params: SessionDeleteParams,
  depsInput?: {
    sessionDB?: SessionProviderInterface;
  }
): Promise<boolean> {
  const { name, task, repo } = params;

  // Set up dependencies with defaults
  const deps = {
    sessionDB: depsInput?.sessionDB || createSessionProvider(),
  };

  try {
    // Use unified session context resolver with auto-detection support
    const resolvedContext = await resolveSessionContextWithFeedback({
      session: name,
      task: task,
      repo: repo,
      sessionProvider: deps.sessionDB,
      allowAutoDetection: true,
    });

    // Delete the session using the resolved session name
    return deps.sessionDB.deleteSession(resolvedContext.sessionName);
  } catch (error) {
    // If error is about missing session requirements, provide better user guidance
    if (error instanceof ValidationError) {
      throw new ResourceNotFoundError(
        "No session detected. Please provide a session name (--name), task ID (--task), or run this command from within a session workspace."
      );
    }
    throw error;
  }
}

/**
 * Gets session directory based on parameters
 * Using proper dependency injection for better testability
 */
export async function getSessionDirFromParams(
  params: SessionDirParams,
  depsInput?: {
    sessionDB?: SessionProviderInterface;
  }
): Promise<string> {
  const deps = {
    sessionDB: depsInput?.sessionDB || createSessionProvider(),
  };

  let sessionName: string;

  if (params.task && !params.name) {
    // Find session by task ID
    const normalizedTaskId = taskIdSchema.parse(params.task);
    const session = await deps.sessionDB.getSessionByTaskId(normalizedTaskId);

    if (!session) {
      // Provide a more helpful error message showing possible sessions
      const allSessions = await deps.sessionDB.listSessions();
      const sessionNames = allSessions
        .map((s) => `${s.session}${s.taskId ? ` (Task #${s.taskId})` : ""}`)
        .join(", ");

      throw new ResourceNotFoundError(
        `No session found for task ID "${normalizedTaskId}"\n\n` +
          `💡 Available sessions: ${sessionNames}`
      );
    }

    sessionName = session.session;
  } else if (params.name) {
    sessionName = params.name;
  } else {
    throw new ResourceNotFoundError(`🚫 Session Directory: Missing Required Parameter

You must provide either a session name or task ID to get the session directory.

📖 Usage Examples:

  # Get directory by session name
  minsky session dir <session-name>

  # Get directory by task ID
  minsky session dir --task <task-id>
  minsky session dir -t <task-id>

💡 Tips:
  • List available sessions: minsky session list
  • Get session by task ID: minsky session get --task <task-id>
  • Check current session: minsky session inspect`);
  }

  const session = await deps.sessionDB.getSession(sessionName);

  if (!session) {
    // Provide a more helpful error message with available sessions
    const allSessions = await deps.sessionDB.listSessions();
    const sessionNames = allSessions
      .map((s) => `${s.session}${s.taskId ? ` (Task #${s.taskId})` : ""}`)
      .join(", ");

    throw new ResourceNotFoundError(
      `Session "${sessionName}" not found\n\n` + `💡 Available sessions: ${sessionNames}`
    );
  }

  // Get repo path from session using the getRepoPath method which has fallback logic
  const repoPath = await deps.sessionDB.getRepoPath(session);

  return repoPath;
}

/**
 * Interface-agnostic function for updating a session
 */
export async function updateSessionFromParams(
  params: SessionUpdateParams,
  depsInput?: {
    sessionDB?: SessionProviderInterface;
    gitService?: GitServiceInterface;
    getCurrentSession?: typeof getCurrentSession;
  }
): Promise<Session> {
  let {
    name,
    branch,
    remote,
    noStash,
    noPush,
    force,
    skipConflictCheck,
    autoResolveDeleteConflicts,
    dryRun,
    skipIfAlreadyMerged,
  } = params;

  log.debug("updateSessionFromParams called", { params });

  // Set up dependencies with defaults
  const deps = {
    gitService: depsInput?.gitService || createGitService(),
    sessionDB: depsInput?.sessionDB || createSessionProvider(),
    getCurrentSession: depsInput?.getCurrentSession || getCurrentSession,
  };

  // Use unified session context resolver for consistent auto-detection
  let sessionName: string;
  try {
    const resolvedContext = await resolveSessionContextWithFeedback({
      session: name,
      task: params.task,
      repo: params.repo,
      sessionProvider: deps.sessionDB,
      allowAutoDetection: !name, // Only allow auto-detection if no name provided
    });
    sessionName = resolvedContext.sessionName;
    log.debug("Session resolved", { sessionName, resolvedBy: resolvedContext.resolvedBy });
  } catch (error) {
    log.debug("Failed to resolve session", { error, name, task: params.task });
    if (error instanceof ValidationError) {
      throw new ValidationError(
        "Session name is required. Either provide a session name (--name), task ID (--task), or run this command from within a session workspace."
      );
    }
    throw error;
  }

  log.debug("Dependencies set up", {
    hasGitService: !!deps.gitService,
    hasSessionDB: !!deps.sessionDB,
  });

  log.debug("Session update requested", {
    sessionName,
    branch,
    remote,
    noStash,
    noPush,
    force,
  });

  try {
    // Get session record
    log.debug("Getting session record", { name: sessionName });
    let sessionRecord = await deps.sessionDB.getSession(sessionName);

    // TASK #168 FIX: Self-repair logic for orphaned sessions
    if (!sessionRecord && sessionName) {
      log.debug("Session not found in database, attempting self-repair", { sessionName });
      const currentDir = process.cwd();

      // Check if we're in a session workspace
      if (currentDir.includes("/sessions/") && currentDir.includes(sessionName)) {
        log.debug("Detected orphaned session workspace, attempting to register", {
          sessionName,
          currentDir,
        });

        try {
          // Get repository URL from git remote
          const remoteOutput = await deps.gitService.execInRepository(
            currentDir,
            "git remote get-url origin"
          );
          const repoUrl = remoteOutput.trim();

          // Extract repo name from URL or path
          const repoName = repoUrl.includes("/")
            ? repoUrl.split("/").pop()?.replace(".git", "") || "unknown"
            : "local-minsky";

          // Extract task ID from session name - simpler and more reliable approach
          const taskId = sessionName.startsWith("task#") ? sessionName : undefined;

          // Create session record
          const newSessionRecord: SessionRecord = {
            session: sessionName,
            repoName,
            repoUrl,
            createdAt: new Date().toISOString(),
            taskId,
            branch: sessionName,
          };

          await deps.sessionDB.addSession(newSessionRecord);
          sessionRecord = newSessionRecord;

          log.cli(`🔧 Self-repair: Registered orphaned session '${sessionName}' in database`);
        } catch (repairError) {
          log.warn("Failed to self-repair orphaned session", {
            sessionName,
            error: repairError instanceof Error ? repairError.message : String(repairError),
          });
        }
      }
    }

    if (!sessionRecord) {
      throw new ResourceNotFoundError(`Session '${sessionName}' not found`, "session", sessionName);
    }

    log.debug("Session record found", { sessionRecord });

    // Get session workdir
    const workdir = await deps.sessionDB.getSessionWorkdir(sessionName);
    log.debug("Session workdir resolved", { workdir });

    // Get current branch
    const currentBranch = await deps.gitService.getCurrentBranch(workdir);
    log.debug("Current branch", { currentBranch });

    // Validate current state if not forced
    if (!force) {
      const hasUncommittedChanges = await deps.gitService.hasUncommittedChanges(workdir);
      if (hasUncommittedChanges && !noStash) {
        log.debug("Stashing uncommitted changes", { workdir });
        await deps.gitService.stashChanges(workdir);
        log.debug("Changes stashed");
      }
    }

    try {
      // Pull latest changes
      log.debug("Pulling latest changes", { workdir, remote: remote || "origin" });
      await deps.gitService.fetchLatest(workdir, remote || "origin");
      log.debug("Latest changes pulled");

      // Determine target branch for merge - use actual default branch from repo instead of hardcoding "main"
      const branchToMerge = branch || (await deps.gitService.fetchDefaultBranch(workdir));
      const remoteBranchToMerge = `${remote || "origin"}/${branchToMerge}`;

      // Enhanced conflict detection and smart merge handling
      if (dryRun) {
        log.cli("🔍 Performing dry run conflict check...");

        const conflictPrediction = await ConflictDetectionService.predictConflicts(
          workdir,
          currentBranch,
          remoteBranchToMerge
        );

        if (conflictPrediction.hasConflicts) {
          log.cli("⚠️  Conflicts detected during dry run:");
          log.cli(conflictPrediction.userGuidance);
          log.cli("\n🛠️  Recovery commands:");
          conflictPrediction.recoveryCommands.forEach((cmd) => log.cli(`   ${cmd}`));

          throw new MinskyError(
            "Dry run detected conflicts. Use the guidance above to resolve them."
          );
        } else {
          log.cli("✅ No conflicts detected. Safe to proceed with update.");
          return {
            session: sessionName,
            repoName: sessionRecord.repoName || "unknown",
            repoUrl: sessionRecord.repoUrl,
            branch: currentBranch,
            createdAt: sessionRecord.createdAt,
            taskId: sessionRecord.taskId,
          };
        }
      }

      // Fix for origin/origin/main bug: Pass base branch name without origin/ prefix
      // ConflictDetectionService expects plain branch names and adds origin/ internally
      const normalizedBaseBranch = branchToMerge;

      // Use smart session update for enhanced conflict handling (only if not forced)
      if (!force) {
        const updateResult = await ConflictDetectionService.smartSessionUpdate(
          workdir,
          currentBranch,
          normalizedBaseBranch,
          {
            skipIfAlreadyMerged,
            autoResolveConflicts: autoResolveDeleteConflicts,
          }
        );

        if (!updateResult.updated && updateResult.skipped) {
          log.cli(`✅ ${updateResult.reason}`);

          if (updateResult.reason?.includes("already in base")) {
            log.cli(
              "\n💡 Your session changes are already merged. You can create a PR with --skip-update:"
            );
            log.cli('   minsky session pr --title "Your PR title" --skip-update');
          }

          return {
            session: sessionName,
            repoName: sessionRecord.repoName || "unknown",
            repoUrl: sessionRecord.repoUrl,
            branch: currentBranch,
            createdAt: sessionRecord.createdAt,
            taskId: sessionRecord.taskId,
          };
        }

        if (!updateResult.updated && updateResult.conflictDetails) {
          // Enhanced conflict guidance
          log.cli("🚫 Update failed due to merge conflicts:");
          log.cli(updateResult.conflictDetails);

          if (updateResult.divergenceAnalysis) {
            const analysis = updateResult.divergenceAnalysis;
            log.cli("\n📊 Branch Analysis:");
            log.cli(`   • Session ahead: ${analysis.aheadCommits} commits`);
            log.cli(`   • Session behind: ${analysis.behindCommits} commits`);
            log.cli(`   • Recommended action: ${analysis.recommendedAction}`);

            if (analysis.sessionChangesInBase) {
              log.cli(`\n💡 Your changes appear to already be in ${branchToMerge}. Try:`);
              log.cli('   minsky session pr --title "Your PR title" --skip-update');
            }
          }

          throw new MinskyError(updateResult.conflictDetails);
        }

        log.debug("Enhanced merge completed successfully", { updateResult });
      } else {
        log.debug("Skipping conflict detection due to force flag", { force });
        // When forced, perform a simple merge without conflict detection
        try {
          await deps.gitService.mergeBranch(workdir, normalizedBaseBranch);
          log.debug("Forced merge completed");
        } catch (mergeError) {
          log.debug("Forced merge failed, but continuing due to force flag", {
            error: getErrorMessage(mergeError),
          });
        }
      }

      // Push changes if needed
      if (!noPush) {
        log.debug("Pushing changes to remote", { workdir, remote: remote || "origin" });
        await deps.gitService.push({
          repoPath: workdir,
          remote: remote || "origin",
        });
        log.debug("Changes pushed to remote");
      }

      // Restore stashed changes if we stashed them
      if (!noStash) {
        try {
          log.debug("Restoring stashed changes", { workdir });
          await deps.gitService.popStash(workdir);
          log.debug("Stashed changes restored");
        } catch (error) {
          log.warn("Failed to restore stashed changes", {
            error: getErrorMessage(error),
            workdir,
          });
          // Don't fail the entire operation if stash pop fails
        }
      }

      log.cli(`Session '${sessionName}' updated successfully`);

      return {
        session: sessionName,
        repoName: sessionRecord.repoName || "unknown",
        repoUrl: sessionRecord.repoUrl,
        branch: currentBranch,
        createdAt: sessionRecord.createdAt,
        taskId: sessionRecord.taskId,
      };
    } catch (error) {
      // If there's an error during update, try to clean up any stashed changes
      if (!noStash) {
        try {
          await deps.gitService.popStash(workdir);
          log.debug("Restored stashed changes after error");
        } catch (stashError) {
          log.warn("Failed to restore stashed changes after error", {
            stashError: getErrorMessage(stashError),
          });
        }
      }
      throw error;
    }
  } catch (error) {
    log.error("Session update failed", {
      error: getErrorMessage(error),
      name: sessionName,
    });
    if (error instanceof MinskyError) {
      throw error;
    } else {
      throw new MinskyError(`Failed to update session: ${getErrorMessage(error)}`, error);
    }
  }
}

/**
 * Helper function to check if a PR branch exists for a session
 */
export async function checkPrBranchExists(
  sessionName: string,
  gitService: GitServiceInterface,
  currentDir: string
): Promise<boolean> {
  const prBranch = `pr/${sessionName}`;

  try {
    // Check if branch exists locally
    const localBranchOutput = await gitService.execInRepository(
      currentDir,
      `git show-ref --verify --quiet refs/heads/${prBranch} || echo "not-exists"`
    );
    const localBranchExists = localBranchOutput.trim() !== "not-exists";

    if (localBranchExists) {
      return true;
    }

    // Check if branch exists remotely
    const remoteBranchOutput = await gitService.execInRepository(
      currentDir,
      `git ls-remote --heads origin ${prBranch}`
    );
    const remoteBranchExists = remoteBranchOutput.trim().length > 0;

    return remoteBranchExists;
  } catch (error) {
    log.debug("Error checking PR branch existence", {
      error: getErrorMessage(error),
      prBranch,
      sessionName,
    });
    return false;
  }
}

/**
 * Check if PR state cache is stale (older than 5 minutes)
 */
function isPrStateStale(prState: { lastChecked: string }): boolean {
  const STALE_THRESHOLD_MS = 5 * 60 * 1000; // 5 minutes
  const lastChecked = new Date(prState.lastChecked).getTime();
  const now = Date.now();
  return now - lastChecked > STALE_THRESHOLD_MS;
}

/**
 * Optimized PR branch existence check using cached state
 */
export async function checkPrBranchExistsOptimized(
  sessionName: string,
  gitService: GitServiceInterface,
  currentDir: string,
  sessionDB: SessionProviderInterface
): Promise<boolean> {
  const sessionRecord = await sessionDB.getSession(sessionName);

  // If no session record, fall back to git operations
  if (!sessionRecord) {
    log.debug("No session record found, falling back to git operations", { sessionName });
    return checkPrBranchExists(sessionName, gitService, currentDir);
  }

  // Check if we have cached PR state and it's not stale
  if (sessionRecord.prState && !isPrStateStale(sessionRecord.prState)) {
    log.debug("Using cached PR state", {
      sessionName,
      exists: sessionRecord.prState.exists,
      lastChecked: sessionRecord.prState.lastChecked,
    });
    return sessionRecord.prState.exists;
  }

  // Cache is stale or missing, perform git operations and update cache
  log.debug("PR state cache is stale or missing, refreshing", {
    sessionName,
    hasState: !!sessionRecord.prState,
    isStale: sessionRecord.prState ? isPrStateStale(sessionRecord.prState) : false,
  });

  const exists = await checkPrBranchExists(sessionName, gitService, currentDir);

  // Update the session record with fresh PR state
  const prBranch = `pr/${sessionName}`;
  const updatedPrState = {
    branchName: prBranch,
    exists,
    lastChecked: new Date().toISOString(),
    createdAt: sessionRecord.prState?.createdAt || (exists ? new Date().toISOString() : undefined),
    mergedAt: sessionRecord.prState?.mergedAt,
  };

  await sessionDB.updateSession(sessionName, { prState: updatedPrState });

  log.debug("Updated PR state cache", {
    sessionName,
    exists,
    lastChecked: updatedPrState.lastChecked,
  });

  return exists;
}

/**
 * Update PR state when a PR branch is created
 */
export async function updatePrStateOnCreation(
  sessionName: string,
  sessionDB: SessionProviderInterface
): Promise<void> {
  const prBranch = `pr/${sessionName}`;
  const now = new Date().toISOString();

  const prState = {
    branchName: prBranch,
    exists: true,
    lastChecked: now,
    createdAt: now,
    mergedAt: undefined,
  };

  // CRITICAL FIX: Set both prState AND prBranch fields for approval validation
  await sessionDB.updateSession(sessionName, {
    prState,
    prBranch, // This is the field that session approval validation checks for
  });

  log.debug("Updated PR state on creation", {
    sessionName,
    prBranch,
    createdAt: now,
  });
}

/**
 * Update PR state when a PR branch is merged
 */
export async function updatePrStateOnMerge(
  sessionName: string,
  sessionDB: SessionProviderInterface
): Promise<void> {
  const now = new Date().toISOString();

  const sessionRecord = await sessionDB.getSession(sessionName);
  if (!sessionRecord?.prState) {
    log.debug("No PR state found for session, cannot update merge state", { sessionName });
    return;
  }

  const updatedPrState = {
    ...sessionRecord.prState,
    exists: false,
    lastChecked: now,
    mergedAt: now,
  };

  await sessionDB.updateSession(sessionName, { prState: updatedPrState });

  log.debug("Updated PR state on merge", {
    sessionName,
    mergedAt: now,
  });
}

/**
 * ❌ DEPRECATED: sessionPrFromParams() - legacy implementation
 * Use sessionPrImpl() from session-pr-operations.ts via pr-command.ts adapter instead.
 */
export async function sessionPrFromParams(
  params: SessionPrParams,
  depsInput?: {
    sessionDB?: SessionProviderInterface;
    gitService?: GitServiceInterface;
  }
): Promise<{
  prBranch: string;
  baseBranch: string;
  title?: string;
  body?: string;
}> {
  throw new Error(
    "❌ DEPRECATED: sessionPrFromParams() has been removed. Use sessionPr() from './session/commands/pr-command.ts' instead."
  );
<<<<<<< HEAD

  let titleToUse = params.title;
  let bodyToUse = bodyContent;

  if (!titleToUse && prBranchExists) {
    // Case: Existing PR + no title → Auto-reuse existing title/body (refresh)
    log.cli("🔄 Refreshing existing PR (reusing title and body)...");

    const existingDescription = await extractPrDescription(sessionName, gitService, currentDir);
    if (existingDescription) {
      titleToUse = existingDescription.title;
      bodyToUse = existingDescription.body;
      log.cli(`📝 Reusing existing title: "${titleToUse}"`);
    } else {
      // Fallback if we can't extract description
      throw new MinskyError(
        `PR branch pr/${sessionName} exists but could not extract existing title/body. Please provide --title explicitly.`
      );
    }
  } else if (!titleToUse && !prBranchExists) {
    // Case: No PR + no title → Error (need title for first creation)
    throw new MinskyError(
      `PR branch pr/${sessionName} doesn't exist. Please provide --title for initial PR creation.`
    );
  } else if (titleToUse && prBranchExists) {
    // Case: Existing PR + new title → Use new title/body (update)
    log.cli("📝 Updating existing PR with new title/body...");
  } else if (titleToUse && !prBranchExists) {
    // Case: No PR + title → Normal creation flow
    log.cli("✨ Creating new PR...");
  }

  // STEP 4.6: Conditional body/bodyPath validation
  // For new PR creation, we need either body or bodyPath (unless we extracted from existing)
  if (!bodyToUse && !params.bodyPath && (!prBranchExists || !titleToUse)) {
    // Only require body/bodyPath when:
    // 1. No existing PR to reuse from (prBranchExists=false), OR
    // 2. Existing PR but new title provided (titleToUse=true) indicating update
    if (!prBranchExists) {
      log.cli(
        "💡 Tip: For new PRs, consider providing --body or --body-path for a complete description"
      );
      // Allow empty body for new PRs (user choice)
    }
  }

  // STEP 5: Enhanced session update with conflict detection (unless --skip-update is specified)
  if (!params.skipUpdate) {
    log.cli("🔍 Checking for conflicts before PR creation...");

    try {
      // Use enhanced update with conflict detection options
      await updateSessionFromParams({
        name: sessionName,
        repo: params.repo,
        json: false,
        force: false,
        noStash: false,
        noPush: false,
        dryRun: false,
        skipConflictCheck: params.skipConflictCheck,
        autoResolveDeleteConflicts: params.autoResolveDeleteConflicts,
        skipIfAlreadyMerged: true, // Skip update if changes already merged
      });
      log.cli("✅ Session updated successfully");
    } catch (error) {
      const errorMessage = getErrorMessage(error);

      // Enhanced error handling for common conflict scenarios
      if (errorMessage.includes("already in base") || errorMessage.includes("already merged")) {
        log.cli(
          "💡 Your session changes are already in the base branch. Proceeding with PR creation..."
        );
      } else if (errorMessage.includes("conflicts")) {
        log.cli("⚠️  Merge conflicts detected. Consider using conflict resolution options:");
        log.cli("   • --auto-resolve-delete-conflicts: Auto-resolve delete/modify conflicts");
        log.cli("   • --skip-update: Skip update entirely if changes are already merged");
        throw new MinskyError(`Failed to update session before creating PR: ${errorMessage}`);
      } else {
        throw new MinskyError(`Failed to update session before creating PR: ${errorMessage}`);
      }
    }
  } else {
    log.cli("⏭️  Skipping session update (--skip-update specified)");
  }

  // STEP 6: Now proceed with PR creation
  const result = await preparePrFromParams({
    session: sessionName,
    title: titleToUse,
    body: bodyToUse,
    baseBranch: params.baseBranch,
    debug: params.debug,
  });

  // Update PR state cache after successful creation
  await updatePrStateOnCreation(sessionName, sessionDb);

  // Update task status to IN-REVIEW if associated with a task
  if (!params.noStatusUpdate) {
    const sessionRecord = await sessionDb.getSession(sessionName);
    if (sessionRecord?.taskId) {
      try {
        const taskService = await createConfiguredTaskService({
          workspacePath: process.cwd(),
        });
        await taskService.setTaskStatus(sessionRecord.taskId, TASK_STATUS.IN_REVIEW);
        log.cli(`Updated task #${sessionRecord.taskId} status to IN-REVIEW`);
      } catch (error) {
        log.warn(`Failed to update task status: ${getErrorMessage(error)}`);
      }
    }
  }

  return result;
=======
>>>>>>> f155e42d
}

/**
 * ⚠️  SECURITY UPDATE (Task #358): Approves a session PR branch (DOES NOT MERGE)
 *
 * This function now only performs approval. Use 'session merge' separately to merge.
 * This prevents unauthorized merges and ensures proper code review workflow.
 */
export async function approveSessionFromParams(
  params: {
    session?: string;
    task?: string;
    repo?: string;
    json?: boolean;
    reviewComment?: string;
  },
  depsInput?: {
    sessionDB?: SessionProviderInterface;
    gitService?: GitServiceInterface;
    taskService?: TaskServiceInterface;
    workspaceUtils?: WorkspaceUtilsInterface;
    resolveRepoPath?: typeof resolveRepoPath;
    createRepositoryBackendForSession?: (workingDirectory: string) => Promise<any>;
    getCurrentSession?: (repoPath: string) => Promise<string | null>;
  }
): Promise<{
  sessionName: string;
  taskId?: string;
  prBranch?: string;
  approvalInfo: {
    reviewId: number | string;
    approvedBy: string;
    approvedAt: string;
    prNumber?: string;
  };
  wasAlreadyApproved: boolean;
}> {
  let sessionToUse = params.session;

  // Handle session detection from repo path (CLI interface concern)
  if (!sessionToUse && !params.task && params.repo) {
    const getCurrentSessionFunc = depsInput?.getCurrentSession || getCurrentSession;
    const detectedSession = await getCurrentSessionFunc(params.repo);
    if (detectedSession) {
      sessionToUse = detectedSession;
    }
  }

  // SECURITY: Use new approve-only operation
  return await approveSessionPr(
    {
      session: sessionToUse,
      task: params.task,
      repo: params.repo,
      json: params.json,
      reviewComment: params.reviewComment,
    },
    depsInput
  );
}

/**
  if (params.task && !sessionNameToUse) {
    const taskIdToUse = taskIdSchema.parse(params.task);
    taskId = taskIdToUse;

    // Get session by task ID
    const session = await sessionDB.getSessionByTaskId(taskIdToUse);
    if (!session) {
      throw new ResourceNotFoundError(
        `🚫 No Session Found for Task ${taskIdToUse}

Task ${taskIdToUse} exists but has no associated session to approve.

💡 Here's what you can do:

1️⃣ Check if the task has a session:
   minsky session list

2️⃣ Start a session for this task:
   minsky session start --task ${taskIdToUse}

3️⃣ Or approve a different task that has a session:
   minsky session list | grep "task:"
       minsky session pr approve --task <task-id-with-session>

📋 Current available sessions:
   Run 'minsky session list' to see which tasks have active sessions.

❓ Need help?
   • Use 'minsky session start --task ${taskIdToUse}' to create a session
   • Use 'minsky tasks list' to see all available tasks
   • Use 'minsky session get --task <id>' to check session details`,
        "task",
        taskIdToUse
      );
    }
    sessionNameToUse = session.session;
  }

  // Try to auto-detect session from repo path if no session name or task is provided
  if (!sessionNameToUse && params.repo) {
    const getCurrentSessionFunc = depsInput?.getCurrentSession || getCurrentSession;
    const detectedSession = await getCurrentSessionFunc(params.repo);
    if (detectedSession) {
      sessionNameToUse = detectedSession;
    }
  }

  // Validate that we have a session to work with
  if (!sessionNameToUse) {
    throw new ValidationError("No session detected. Please provide a session name or task ID");
  }

  // Get the session record
  const sessionRecord = await sessionDB.getSession(sessionNameToUse);
  if (!sessionRecord) {
    throw new ResourceNotFoundError(
      `Session "${sessionNameToUse}" not found`,
      "session",
      sessionNameToUse
    );
  }

  // BUG FIX: Use the original repo URL/path for task updates, not session workspace
  const originalRepoPath = params.repo || sessionRecord.repoUrl || process.cwd();

  // Set up default dependencies with the correct repo path
  const deps = {
    sessionDB: depsInput?.sessionDB || sessionDB,
    gitService: depsInput?.gitService || createGitService(),
    taskService:
      depsInput?.taskService ||
      new TaskService({
        workspacePath: originalRepoPath,
        backend: "markdown",
      }),
    workspaceUtils: depsInput?.workspaceUtils || WorkspaceUtils,
    getCurrentSession: depsInput?.getCurrentSession || getCurrentSession,
  };

  // If no taskId from params, use the one from session record
  if (!taskId && sessionRecord.taskId) {
    taskId = sessionRecord.taskId;
  }

  // BUG FIX: Use originalRepoPath for all git operations instead of session workspace
  // This ensures approval operations happen in the main repository, not the session workspace
  // The session workspace state becomes irrelevant for approval
  const workingDirectory = originalRepoPath;

  // Determine PR branch name (pr/<session-name>)
  const featureBranch = sessionNameToUse;
  const prBranch = `pr/${featureBranch}`;
  const baseBranch = "main"; // Default base branch, could be made configurable

  // Early exit check: If task is already DONE and PR branch doesn't exist, session is already complete
  if (taskId && deps.taskService.getTaskStatus) {
    try {
      const currentStatus = await deps.taskService.getTaskStatus(taskId);
      if (currentStatus === TASK_STATUS.DONE) {
        // Check if PR branch exists
        try {
          await deps.gitService.execInRepository(workingDirectory, `git show-ref --verify --quiet refs/heads/${prBranch}`);
          // PR branch exists, continue with normal flow
          log.debug(`PR branch ${prBranch} exists, continuing with normal flow`);
        } catch (branchError) {
          // PR branch doesn't exist and task is already DONE - session is complete
          log.debug(`Session ${sessionNameToUse} is already complete: task ${taskId} is DONE and PR branch ${prBranch} doesn't exist`);

          // Get current HEAD info for the response
          const commitHash = (
            await deps.gitService.execInRepository(workingDirectory, "git rev-parse HEAD")
          ).trim();
          const mergedBy = (
            await deps.gitService.execInRepository(workingDirectory, "git config user.name")
          ).trim();
          const mergeDate = new Date().toISOString();

          return {
            session: sessionNameToUse,
            commitHash,
            mergeDate,
            mergedBy,
            baseBranch,
            prBranch,
            taskId,
            isNewlyApproved: false,
          };
        }
      } else {
        log.debug(`Task ${taskId} is not DONE (status: ${currentStatus}), continuing with normal flow`);
      }
    } catch (statusError) {
      // If we can't check the status, continue with normal flow
      log.debug(`Could not check task status for ${taskId}, continuing with normal approval flow`);
    }
  }

  try {
    // Execute git commands to merge the PR branch in the main repository
    // First, check out the base branch
    await deps.gitService.execInRepository(workingDirectory, `git checkout ${baseBranch}`);
    // Fetch latest changes
    await deps.gitService.execInRepository(workingDirectory, "git fetch origin");

    // Check if the PR branch has already been merged
    let isNewlyApproved = true;
    let commitHash: string = "";
    let mergeDate: string = "";
    let mergedBy: string = "";

    try {
      // Check if the PR branch exists locally
      await deps.gitService.execInRepository(workingDirectory, `git show-ref --verify --quiet refs/heads/${prBranch}`);

      // Get the commit hash of the PR branch
      const prBranchCommitHash = (
        await deps.gitService.execInRepository(workingDirectory, `git rev-parse ${prBranch}`)
      ).trim();

      // REMOVED: Problematic race condition check
      // Instead of checking git merge-base --is-ancestor, let git merge handle it
      // This avoids the race condition where the check can fail during merge process

      // Attempt the merge - if it fails because already merged, git will tell us
      try {
        await deps.gitService.execInRepository(workingDirectory, `git merge --ff-only ${prBranch}`);

        // If merge succeeds, it's newly approved
        isNewlyApproved = true;

        // Get commit hash and date for the new merge
        commitHash = (
          await deps.gitService.execInRepository(workingDirectory, "git rev-parse HEAD")
        ).trim();
        mergeDate = new Date().toISOString();
        mergedBy = (
          await deps.gitService.execInRepository(workingDirectory, "git config user.name")
        ).trim();

        // Push the changes
        await deps.gitService.execInRepository(workingDirectory, `git push origin ${baseBranch}`);

        // Delete the PR branch from remote only if it exists there
        try {
          // Check if remote branch exists first using timeout wrapper to avoid hanging
          // This is expected to fail if the branch doesn't exist, which is normal
          await execGitWithTimeout("check-remote-ref", `show-ref --verify --quiet refs/remotes/origin/${prBranch}`, {
            workdir: workingDirectory
          });
          // If it exists, delete it
          await deps.gitService.execInRepository(
            workingDirectory,
            `git push origin --delete ${prBranch}`
          );
        } catch (error) {
          // Remote branch doesn't exist, which is fine - just log it
          log.debug(`Remote PR branch ${prBranch} doesn't exist, skipping deletion`);
        }

        // Clean up local branches after successful merge
        await cleanupLocalBranches(deps.gitService, workingDirectory, prBranch, sessionNameToUse, taskId);

        // Update PR state to reflect merge
        await updatePrStateOnMerge(sessionNameToUse, deps.sessionDB);

      } catch (mergeError) {
        // Merge failed - check if it's because already merged
        const errorMessage = getErrorMessage(mergeError as Error);

        if (errorMessage.includes("Already up to date") || errorMessage.includes("nothing to commit")) {
          // PR branch has already been merged
          isNewlyApproved = false;
          log.debug(`PR branch ${prBranch} has already been merged`);

          // Update PR state to reflect it's already merged
          await updatePrStateOnMerge(sessionNameToUse, deps.sessionDB);

          // Get current HEAD info for already merged case
          commitHash = (
            await deps.gitService.execInRepository(workingDirectory, "git rev-parse HEAD")
          ).trim();

          // For already merged PRs, try to get the merge commit info
          try {
            const mergeCommitInfo = await deps.gitService.execInRepository(
              workingDirectory,
              `git log --merges --oneline --grep="Merge.*${prBranch}" -n 1 --format="%H|%ai|%an"`
            );
            if (mergeCommitInfo.trim()) {
              const parts = mergeCommitInfo.trim().split("|");
              if (parts.length >= 3 && parts[0] && parts[1] && parts[2]) {
                commitHash = parts[0];
                mergeDate = new Date(parts[1]).toISOString();
                mergedBy = parts[2];
              } else {
                // Fallback to current HEAD info if format is unexpected
                mergeDate = new Date().toISOString();
                mergedBy = (
                  await deps.gitService.execInRepository(workingDirectory, "git config user.name")
                ).trim();
              }
            } else {
              // Fallback to current HEAD info if we can't find the merge commit
              mergeDate = new Date().toISOString();
              mergedBy = (
                await deps.gitService.execInRepository(workingDirectory, "git config user.name")
              ).trim();
            }
          } catch (error) {
            // Fallback to current HEAD info
            mergeDate = new Date().toISOString();
            mergedBy = (
              await deps.gitService.execInRepository(workingDirectory, "git config user.name")
            ).trim();
          }
        } else {
          // Some other merge error - re-throw it
          throw mergeError;
        }
      }
    } catch (error) {
      // PR branch doesn't exist locally, it might have been already merged and cleaned up
      isNewlyApproved = false;
      log.debug(`PR branch ${prBranch} doesn't exist locally, assuming already merged`);

      // Get current HEAD info
      commitHash = (
        await deps.gitService.execInRepository(workingDirectory, "git rev-parse HEAD")
      ).trim();
      mergeDate = new Date().toISOString();
      mergedBy = (
        await deps.gitService.execInRepository(workingDirectory, "git config user.name")
      ).trim();
    }

    // The merge logic has been moved inside the try block above
    // No need for separate isNewlyApproved check here

    // Create merge info
    const mergeInfo = {
      session: sessionNameToUse,
      commitHash,
      mergeDate,
      mergedBy,
      baseBranch,
      prBranch,
      taskId,
      isNewlyApproved,
    };

    // Update task status to DONE if we have a task ID and it's not already DONE
    if (taskId && deps.taskService.setTaskStatus && deps.taskService.getTaskStatus) {
      try {
        // Check current status first to avoid unnecessary updates
        const currentStatus = await deps.taskService.getTaskStatus(taskId);

        if (currentStatus !== TASK_STATUS.DONE) {
          log.debug(`Updating task ${taskId} status from ${currentStatus} to DONE`);
          await deps.taskService.setTaskStatus(taskId, TASK_STATUS.DONE);

          // After updating task status, check if there are uncommitted changes that need to be committed
          try {
            const statusOutput = await deps.gitService.execInRepository(workingDirectory, "git status --porcelain");
            const hasUncommittedChanges = statusOutput.trim().length > 0;

            if (hasUncommittedChanges) {
              log.debug("Task status update created uncommitted changes, committing them");

              // Stage the tasks.md file (or any other changed files from task status update)
              await deps.gitService.execInRepository(workingDirectory, "git add process/tasks.md");

              // Commit the task status update with conventional commits format
              try {
                await deps.gitService.execInRepository(workingDirectory, `git commit -m "chore(${taskId}): update task status to DONE"`);
                log.debug(`Committed task ${taskId} status update`);
              } catch (commitError) {
                // Re-throw commit errors to be handled by outer catch block
                throw commitError;
              }

              // Try to push the commit if it succeeded
              try {
                await deps.gitService.execInRepository(workingDirectory, "git push");
                log.debug(`Pushed task ${taskId} status update`);
              } catch (pushError) {
                // Log but don't fail if push fails
                log.warn("Failed to push task status commit", {
                  taskId,
                  error: getErrorMessage(pushError),
                });
              }
            } else {
              log.debug("No uncommitted changes from task status update");
            }
          } catch (commitError) {
            // Handle MinskyError specially to avoid duplicate logging
            if (commitError instanceof MinskyError) {
              // MinskyError (e.g., linting issues) already logged by implementation, just re-throw
              throw commitError;
            } else {
              // Log the error but don't fail the whole operation for other commit errors
              const errorMsg = `Failed to commit task status update: ${getErrorMessage(commitError as Error)}`;
              log.error(errorMsg, { taskId, error: commitError });
              log.cli(`Warning: ${errorMsg}`);
            }
          }
        } else {
          log.debug(`Task ${taskId} is already DONE, skipping status update`);
        }
      } catch (error) {
        // BUG FIX: Use proper logging instead of console.error and make error visible
        const errorMsg = `Failed to update task status: ${getErrorMessage(error)}`;
        log.error(errorMsg, { taskId, error });
        log.cli(`Warning: ${errorMsg}`);
        // Still don't fail the whole operation, but now errors are visible
      }
    }

    return mergeInfo;
  } catch (error) {
    if (error instanceof MinskyError) {
      throw error;
    } else {
      throw new MinskyError(
        `Failed to approve session: ${getErrorMessage(error)}`
      );
    }
  }
}

/**
 * Clean up local branches after successful merge
 * Handles failures gracefully to not break the overall approval process
 */
async function cleanupLocalBranches(
  gitService: GitServiceInterface,
  workingDirectory: string,
  prBranch: string,
  sessionName: string,
  taskId?: string
): Promise<void> {
  // Extract task ID from session name if not provided and session follows task# pattern
  const taskBranchName = taskId ? taskId.replace("#", "") : sessionName.replace("task#", "");

  // Clean up the PR branch (e.g., pr/task#265)
  try {
    await gitService.execInRepository(workingDirectory, `git branch -d ${prBranch}`);
    log.debug(`Successfully deleted local PR branch: ${prBranch}`);
  } catch (error) {
    // Log but don't fail the operation if branch cleanup fails
    log.debug(`Failed to delete local PR branch ${prBranch}: ${getErrorMessage(error)}`);
  }

  // Clean up the task branch (e.g., task#265 or 265)
  // Try various possible branch name formats
  const possibleTaskBranches = [];

  // Add sessionName if it looks like a task branch (task#265)
  if (sessionName && sessionName !== prBranch) {
    possibleTaskBranches.push(sessionName);
  }

  // Add numeric version if we have a task ID (265)
  if (taskBranchName && taskBranchName !== sessionName) {
    possibleTaskBranches.push(taskBranchName);
  }

  // Add task prefix version (task265, task#265)
  if (taskBranchName) {
    possibleTaskBranches.push(`task${taskBranchName}`);
    possibleTaskBranches.push(`task#${taskBranchName}`);
  }

  // Filter out duplicates, empty strings, PR branch, and invalid branch names
  const uniqueBranches = [...new Set(possibleTaskBranches)].filter(
    (branch) => branch && branch !== prBranch && !branch.startsWith("#") && branch !== ""
  );

  for (const branch of uniqueBranches) {
    try {
      await gitService.execInRepository(workingDirectory, `git branch -d ${branch}`);
      log.debug(`Successfully deleted local task branch: ${branch}`);
      break; // Stop after first successful deletion
    } catch (error) {
      // Log but continue trying other branch names
      log.debug(`Failed to delete local task branch ${branch}: ${getErrorMessage(error)}`);
    }
  }
}

/**
 * Creates a default SessionProvider implementation
 * This factory function provides a consistent way to get a session provider with optional customization
 */
export function createSessionProvider(options?: {
  dbPath?: string;
  useNewBackend?: boolean;
}): SessionProviderInterface {
  // Always use the new configuration-based backend
  return new SessionDbAdapter();
}

/**
 * Inspects current session based on workspace location
 */
export async function inspectSessionFromParams(params: {
  json?: boolean;
}): Promise<Session | null> {
  // Auto-detect the current session from the workspace
  const context = await getCurrentSessionContext(process.cwd());

  if (!context?.sessionId) {
    throw new ResourceNotFoundError("No session detected for the current workspace");
  }

  const session = await createSessionProvider().getSession(context.sessionId);

  return session;
}

/**
 * Interface for session review parameters
 */
export interface SessionReviewParams {
  session?: string;
  task?: string;
  repo?: string;
  output?: string;
  json?: boolean;
  prBranch?: string;
}

/**
 * Interface for session review result
 */
export interface SessionReviewResult {
  session: string;
  taskId?: string;
  taskSpec?: string;
  prDescription?: string;
  prBranch: string;
  baseBranch: string;
  diff?: string;
  diffStats?: {
    filesChanged: number;
    insertions: number;
    deletions: number;
  };
}

/**
 * Reviews a session PR by gathering and displaying relevant information
 */
export async function sessionReviewFromParams(
  params: SessionReviewParams,
  depsInput?: {
    sessionDB?: SessionProviderInterface;
    gitService?: GitServiceInterface;
    taskService?: TaskServiceInterface & {
      getTaskSpecData?: (taskId: string) => Promise<string>;
    };
    workspaceUtils?: WorkspaceUtilsInterface;
    getCurrentSession?: typeof getCurrentSession;
  }
): Promise<SessionReviewResult> {
  // Set up default dependencies if not provided
  const deps = {
    sessionDB: depsInput?.sessionDB || createSessionProvider(),
    gitService: depsInput?.gitService || createGitService(),
    taskService:
      depsInput?.taskService ||
      (await createConfiguredTaskService({
        workspacePath: params.repo || process.cwd(),
      })),
    workspaceUtils: depsInput?.workspaceUtils || WorkspaceUtils,
    getCurrentSession: depsInput?.getCurrentSession || getCurrentSession,
  };

  let sessionNameToUse = params.session;
  let taskId: string | undefined;

  // Try to get session from task ID if provided
  if (params.task && !sessionNameToUse) {
    const taskIdToUse = taskIdSchema.parse(params.task);
    taskId = taskIdToUse;

    // Get session by task ID
    const session = await deps.sessionDB.getSessionByTaskId(taskIdToUse);
    if (!session) {
      throw new ResourceNotFoundError(
        `No session found for task ${taskIdToUse}`,
        "task",
        taskIdToUse
      );
    }
    sessionNameToUse = session.session;
  }

  // If session is still not set, try to detect it from repo path
  if (!sessionNameToUse && params.repo) {
    try {
      const sessionContext = await deps.getCurrentSession(params.repo);
      if (sessionContext) {
        sessionNameToUse = sessionContext;
      }
    } catch (error) {
      // Just log and continue - session detection is optional
      log.debug("Failed to detect session from repo path", {
        error: getErrorMessage(error),
        repoPath: params.repo,
      });
    }
  }

  // If session is still not set, try to detect from current directory
  if (!sessionNameToUse) {
    try {
      const currentDir = process.cwd();
      const sessionContext = await deps.getCurrentSession(currentDir);
      if (sessionContext) {
        sessionNameToUse = sessionContext;
      }
    } catch (error) {
      // Just log and continue - session detection is optional
      log.debug("Failed to detect session from current directory", {
        error: getErrorMessage(error),
        currentDir: process.cwd(),
      });
    }
  }

  // Validate that we have a session to work with
  if (!sessionNameToUse) {
    throw new ValidationError("No session detected. Please provide a session name or task ID");
  }

  // Get the session record
  const sessionRecord = await deps.sessionDB.getSession(sessionNameToUse);
  if (!sessionRecord) {
    throw new ResourceNotFoundError(
      `Session "${sessionNameToUse}" not found`,
      "session",
      sessionNameToUse
    );
  }

  // If no taskId from params, use the one from session record
  if (!taskId && sessionRecord.taskId) {
    taskId = sessionRecord.taskId;
  }

  // Get session workdir
  const sessionWorkdir = await deps.sessionDB.getSessionWorkdir(sessionNameToUse);

  // Determine PR branch name (pr/<session-name>)
  const prBranchToUse = params.prBranch || `pr/${sessionNameToUse}`;
  const baseBranch = "main"; // Default base branch, could be made configurable

  // Initialize result
  const result: SessionReviewResult = {
    session: sessionNameToUse,
    taskId,
    prBranch: prBranchToUse,
    baseBranch,
  };

  // 1. Get task specification if available
  if (taskId) {
    try {
      const taskService = deps.taskService;

      // Check if taskService has getTaskSpecData method dynamically
      if ("getTaskSpecData" in taskService && typeof taskService.getTaskSpecData === "function") {
        const taskSpec = await taskService.getTaskSpecData(taskId);
        result.taskSpec = taskSpec;
      } else {
        log.debug("Task service does not support getTaskSpecData method");
      }
    } catch (error) {
      log.debug("Error getting task specification", {
        error: getErrorMessage(error),
        taskId,
      });
    }
  }

  // 2. Get PR description (from git log of the PR branch)
  try {
    // First check if the branch exists remotely
    const remoteBranchOutput = await deps.gitService.execInRepository(
      sessionWorkdir,
      `git ls-remote --heads origin ${prBranchToUse}`
    );
    const remoteBranchExists = remoteBranchOutput.trim().length > 0;

    if (remoteBranchExists) {
      // Fetch the PR branch to ensure we have latest
      await deps.gitService.execInRepository(sessionWorkdir, `git fetch origin ${prBranchToUse}`);

      // Get the PR description from the remote branch's last commit
      const prDescription = await deps.gitService.execInRepository(
        sessionWorkdir,
        `git log -1 --pretty=format:%B origin/${prBranchToUse}`
      );

      result.prDescription = prDescription;
    } else {
      // Check if branch exists locally
      const localBranchOutput = await deps.gitService.execInRepository(
        sessionWorkdir,
        `git show-ref --verify --quiet refs/heads/${prBranchToUse} || echo "not-exists"`
      );
      const localBranchExists = localBranchOutput.trim() !== "not-exists";

      if (localBranchExists) {
        // Get the PR description from the local branch's last commit
        const prDescription = await deps.gitService.execInRepository(
          sessionWorkdir,
          `git log -1 --pretty=format:%B ${prBranchToUse}`
        );

        result.prDescription = prDescription;
      }
    }
  } catch (error) {
    log.debug("Error getting PR description", {
      error: getErrorMessage(error),
      prBranch: prBranchToUse,
    });
  }

  // 3. Get diff stats and full diff
  try {
    // Fetch latest changes
    await deps.gitService.execInRepository(sessionWorkdir, "git fetch origin");

    // Get diff stats
    const diffStatsOutput = await deps.gitService.execInRepository(
      sessionWorkdir,
      `git diff --stat origin/${baseBranch}...origin/${prBranchToUse}`
    );

    // Parse diff stats
    const statsMatch = diffStatsOutput.match(
      /(\d+) files? changed(?:, (\d+) insertions?\(\+\))?(?:, (\d+) deletions?\(-\))?/
    );
    if (statsMatch) {
      result.diffStats = {
        filesChanged: parseInt(statsMatch[1] || "0", 10),
        insertions: parseInt(statsMatch[2] || "0", 10),
        deletions: parseInt(statsMatch[3] || "0", 10),
      };
    }

    // Get full diff
    const diffOutput = await deps.gitService.execInRepository(
      sessionWorkdir,
      `git diff origin/${baseBranch}...origin/${prBranchToUse}`
    );

    result.diff = diffOutput;
  } catch (error) {
    log.debug("Error getting diff information", {
      error: getErrorMessage(error),
      baseBranch,
      prBranch: prBranchToUse,
    });
  }

  return result;
}

// Re-export types from session-db module for convenience
export type { SessionRecord, SessionDbState } from "./session/session-db";

// Re-export the SessionDbAdapter class
export { SessionDbAdapter } from "./session/session-db-adapter";

// Export SessionDB as function for backward compatibility with existing imports
// This replaces the old class-based compatibility layer with a cleaner function-based approach
export const SessionDB = createSessionProvider;

// Re-export session command functions with shorter names for adapters
export { listSessionsFromParams as sessionList };
export { getSessionFromParams as sessionGet };
export { startSessionFromParams as sessionStart };
export { deleteSessionFromParams as sessionDelete };
export { getSessionDirFromParams as sessionDir };
export { updateSessionFromParams as sessionUpdate };
export { approveSessionFromParams as sessionApprove };
// ❌ REMOVED: export alias for deprecated sessionPrFromParams
// Use sessionPr() from './session/commands/pr-command.ts' instead
export { inspectSessionFromParams as sessionInspect };

// Export new session-scoped git commands
export { sessionCommit };<|MERGE_RESOLUTION|>--- conflicted
+++ resolved
@@ -1099,124 +1099,6 @@
   throw new Error(
     "❌ DEPRECATED: sessionPrFromParams() has been removed. Use sessionPr() from './session/commands/pr-command.ts' instead."
   );
-<<<<<<< HEAD
-
-  let titleToUse = params.title;
-  let bodyToUse = bodyContent;
-
-  if (!titleToUse && prBranchExists) {
-    // Case: Existing PR + no title → Auto-reuse existing title/body (refresh)
-    log.cli("🔄 Refreshing existing PR (reusing title and body)...");
-
-    const existingDescription = await extractPrDescription(sessionName, gitService, currentDir);
-    if (existingDescription) {
-      titleToUse = existingDescription.title;
-      bodyToUse = existingDescription.body;
-      log.cli(`📝 Reusing existing title: "${titleToUse}"`);
-    } else {
-      // Fallback if we can't extract description
-      throw new MinskyError(
-        `PR branch pr/${sessionName} exists but could not extract existing title/body. Please provide --title explicitly.`
-      );
-    }
-  } else if (!titleToUse && !prBranchExists) {
-    // Case: No PR + no title → Error (need title for first creation)
-    throw new MinskyError(
-      `PR branch pr/${sessionName} doesn't exist. Please provide --title for initial PR creation.`
-    );
-  } else if (titleToUse && prBranchExists) {
-    // Case: Existing PR + new title → Use new title/body (update)
-    log.cli("📝 Updating existing PR with new title/body...");
-  } else if (titleToUse && !prBranchExists) {
-    // Case: No PR + title → Normal creation flow
-    log.cli("✨ Creating new PR...");
-  }
-
-  // STEP 4.6: Conditional body/bodyPath validation
-  // For new PR creation, we need either body or bodyPath (unless we extracted from existing)
-  if (!bodyToUse && !params.bodyPath && (!prBranchExists || !titleToUse)) {
-    // Only require body/bodyPath when:
-    // 1. No existing PR to reuse from (prBranchExists=false), OR
-    // 2. Existing PR but new title provided (titleToUse=true) indicating update
-    if (!prBranchExists) {
-      log.cli(
-        "💡 Tip: For new PRs, consider providing --body or --body-path for a complete description"
-      );
-      // Allow empty body for new PRs (user choice)
-    }
-  }
-
-  // STEP 5: Enhanced session update with conflict detection (unless --skip-update is specified)
-  if (!params.skipUpdate) {
-    log.cli("🔍 Checking for conflicts before PR creation...");
-
-    try {
-      // Use enhanced update with conflict detection options
-      await updateSessionFromParams({
-        name: sessionName,
-        repo: params.repo,
-        json: false,
-        force: false,
-        noStash: false,
-        noPush: false,
-        dryRun: false,
-        skipConflictCheck: params.skipConflictCheck,
-        autoResolveDeleteConflicts: params.autoResolveDeleteConflicts,
-        skipIfAlreadyMerged: true, // Skip update if changes already merged
-      });
-      log.cli("✅ Session updated successfully");
-    } catch (error) {
-      const errorMessage = getErrorMessage(error);
-
-      // Enhanced error handling for common conflict scenarios
-      if (errorMessage.includes("already in base") || errorMessage.includes("already merged")) {
-        log.cli(
-          "💡 Your session changes are already in the base branch. Proceeding with PR creation..."
-        );
-      } else if (errorMessage.includes("conflicts")) {
-        log.cli("⚠️  Merge conflicts detected. Consider using conflict resolution options:");
-        log.cli("   • --auto-resolve-delete-conflicts: Auto-resolve delete/modify conflicts");
-        log.cli("   • --skip-update: Skip update entirely if changes are already merged");
-        throw new MinskyError(`Failed to update session before creating PR: ${errorMessage}`);
-      } else {
-        throw new MinskyError(`Failed to update session before creating PR: ${errorMessage}`);
-      }
-    }
-  } else {
-    log.cli("⏭️  Skipping session update (--skip-update specified)");
-  }
-
-  // STEP 6: Now proceed with PR creation
-  const result = await preparePrFromParams({
-    session: sessionName,
-    title: titleToUse,
-    body: bodyToUse,
-    baseBranch: params.baseBranch,
-    debug: params.debug,
-  });
-
-  // Update PR state cache after successful creation
-  await updatePrStateOnCreation(sessionName, sessionDb);
-
-  // Update task status to IN-REVIEW if associated with a task
-  if (!params.noStatusUpdate) {
-    const sessionRecord = await sessionDb.getSession(sessionName);
-    if (sessionRecord?.taskId) {
-      try {
-        const taskService = await createConfiguredTaskService({
-          workspacePath: process.cwd(),
-        });
-        await taskService.setTaskStatus(sessionRecord.taskId, TASK_STATUS.IN_REVIEW);
-        log.cli(`Updated task #${sessionRecord.taskId} status to IN-REVIEW`);
-      } catch (error) {
-        log.warn(`Failed to update task status: ${getErrorMessage(error)}`);
-      }
-    }
-  }
-
-  return result;
-=======
->>>>>>> f155e42d
 }
 
 /**
@@ -1350,10 +1232,9 @@
     gitService: depsInput?.gitService || createGitService(),
     taskService:
       depsInput?.taskService ||
-      new TaskService({
+      (await createConfiguredTaskService({
         workspacePath: originalRepoPath,
-        backend: "markdown",
-      }),
+      })),
     workspaceUtils: depsInput?.workspaceUtils || WorkspaceUtils,
     getCurrentSession: depsInput?.getCurrentSession || getCurrentSession,
   };
