/// <reference types="@bun-types" />
import { join } from "path";
import { readFile, writeFile, mkdir, access, rename } from "fs/promises";
import { existsSync } from "fs";
import { normalizeRepoName } from "./repo-utils.js";
import { MinskyError, ResourceNotFoundError, ValidationError } from "../errors/index.js";
import { taskIdSchema } from "../schemas/common.js";
import type {
  SessionListParams,
  SessionGetParams,
  SessionStartParams,
  SessionDeleteParams,
  SessionDirParams,
  SessionUpdateParams,
} from "../schemas/session.js";
import { GitService, type BranchOptions } from "./git.js";
import { TaskService, TASK_STATUS } from "./tasks.js";
import { isSessionRepository } from "./workspace.js";
import { resolveRepoPath } from "./repo-utils.js";
import { getCurrentSession } from "./workspace.js";
import { normalizeTaskId } from "./tasks/utils.js";
import { z } from "zod";
import * as WorkspaceUtils from "./workspace.js";
import { sessionRecordSchema } from "../schemas/session.js"; // Verified path

export type SessionRecord = z.infer<typeof sessionRecordSchema>;
export type Session = SessionRecord; // Alias for convenience

export interface SessionResult {
  sessionRecord: SessionRecord;
  cloneResult?: { workdir: string };
  branchResult?: { branch: string };
  statusUpdateResult?: any;
}

/**
 * Session database operations
 */
export class SessionDB {
  private readonly dbPath: string;
  private readonly baseDir: string;

  constructor(options?: { baseDir?: string }) {
    const xdgStateHome = process.env.XDG_STATE_HOME || join(process.env.HOME || "", ".local/state");
    const minskyStateDir = join(xdgStateHome, "minsky");
    this.dbPath = join(minskyStateDir, "session-db.json");
    this.baseDir = options?.baseDir || join(minskyStateDir, "git");
  }

  private async ensureDbDir(): Promise<void> {
    const dbDir = join(this.dbPath, "..");
    await mkdir(dbDir, { recursive: true });
  }

  private async readDb(): Promise<SessionRecord[]> {
    try {
      if (!existsSync(this.dbPath)) {
        return [];
      }
      const data = await readFile(this.dbPath, "utf8");
      const sessions = JSON.parse(data);

      return sessions.map((session: SessionRecord) => {
        if (!session.repoName && session.repoUrl) {
          session.repoName = normalizeRepoName(session.repoUrl);
        }
        return session;
      });
    } catch (e) {
      return [];
    }
  }

  async getSessions(): Promise<SessionRecord[]> {
    return this.readDb();
  }

  private async writeDb(sessions: SessionRecord[]): Promise<void> {
    try {
      console.log(`[DEBUG] Starting writeDb. DB Path: ${this.dbPath}`);
      await this.ensureDbDir();
      console.log("[DEBUG] DB directory ensured.");
      await writeFile(this.dbPath, JSON.stringify(sessions, null, 2));
      console.log("[DEBUG] DB file written successfully.");
    } catch (error) {
      console.error(
        `[DEBUG] Error writing session database: ${error instanceof Error ? error.message : String(error)}`
      );
    }
  }

  async saveSessions(sessions: SessionRecord[]): Promise<void> {
    return this.writeDb(sessions);
  }

  async addSession(record: SessionRecord): Promise<void> {
    const sessions = await this.readDb();
    sessions.push(record);
    await this.writeDb(sessions);
  }

  async listSessions(): Promise<SessionRecord[]> {
    return this.readDb();
  }

  async getSession(session: string): Promise<SessionRecord | null> {
    const sessions = await this.readDb();
    return sessions.find((s) => s.session === session) || null;
  }

  async updateSession(
    sessionNameArg: string, // Renamed to avoid conflict with session property
    updates: Partial<Omit<SessionRecord, "session">>
  ): Promise<void> {
    const sessions = await this.readDb();
    const index = sessions.findIndex((s) => s.session === sessionNameArg); // Use renamed arg
    if (index !== -1) {
      const { session, ...restOfOldRecord } = sessions[index]!; // Add non-null assertion
      sessions[index] = { 
        session, // Explicitly keep the original session string
        ...restOfOldRecord, 
        ...updates 
      };
      await this.writeDb(sessions);
    }
  }

  async getSessionByTaskId(taskId: string): Promise<SessionRecord | null> {
    try {
      if (!taskId) {
        return null;
      }
      const normalizedInputId = normalizeTaskId(taskId);
      if (!normalizedInputId) {
        return null;
      }
      const sessions = await this.readDb();
      const found = sessions.find((s) => {
        if (!s.taskId) return false;
        const normalizedStoredId = normalizeTaskId(s.taskId);
        return normalizedStoredId === normalizedInputId;
      });
      return found || null;
    } catch (error) {
      console.error(
        `Error finding session by task ID: ${error instanceof Error ? error.message : String(error)}`
      );
      return null;
    }
  }

  async deleteSession(session: string): Promise<boolean> {
    try {
      const sessions = await this.readDb();
      const index = sessions.findIndex((s) => s.session === session);
      if (index === -1) {
        console.log(`[DEBUG] Session '${session}' not found in DB.`);
        return false;
      }
      console.log(`[DEBUG] Found session '${session}' at index ${index}.`);
      sessions.splice(index, 1);
      console.log(`[DEBUG] Session '${session}' removed from array.`);
      await this.writeDb(sessions);
      console.log(`[DEBUG] writeDb called for session '${session}'.`);
      return true;
    } catch (error) {
      console.error(
        `[DEBUG] Error in deleteSession for '${session}': ${error instanceof Error ? error.message : String(error)}`
      );
      return false;
    }
  }

  async getRepoPath(record: SessionRecord): Promise<string> {
    const newPath = join(this.baseDir, record.repoName, "sessions", record.session);
    const legacyPath = join(this.baseDir, record.repoName, record.session);
    if (record.repoPath) {
      return record.repoPath;
    }
    if (await this.repoExists(newPath)) {
      return newPath;
    }
    if (await this.repoExists(legacyPath)) {
      return legacyPath;
    }
    return newPath;
  }

  private async repoExists(path: string): Promise<boolean> {
    try {
      await access(path);
      return true;
    } catch (err) {
      return false;
    }
  }

  getNewSessionRepoPath(repoName: string, sessionId: string): string {
    return join(this.baseDir, repoName, "sessions", sessionId);
  }

  async getSessionWorkdir(sessionName: string): Promise<string> {
    const session = await this.getSession(sessionName);
    if (!session) {
      throw new Error(`Session "${sessionName}" not found.`);
    }
    return this.getRepoPath(session);
  }

  async migrateSessionsToSubdirectory(): Promise<void> {
    const sessions = await this.readDb();
    let modified = false;
    for (const session of sessions) {
      if (session.repoPath && session.repoPath.includes("/sessions/")) {
        continue;
      }
      const legacyPath = join(this.baseDir, session.repoName, session.session);
      const newPath = join(this.baseDir, session.repoName, "sessions", session.session);
      if (await this.repoExists(legacyPath)) {
        await mkdir(join(this.baseDir, session.repoName, "sessions"), { recursive: true });
        try {
          await rename(legacyPath, newPath);
          session.repoPath = newPath;
          modified = true;
        } catch (err) {
          // Failed migration is handled silently
        }
      }
    }
    if (modified) {
      await this.writeDb(sessions);
    }
  }
}

export type SessionDeps = {
  sessionDB: SessionDB;
  gitService: GitService;
  taskService: TaskService;
  workspaceUtils: typeof WorkspaceUtils;
};

<<<<<<< HEAD
const defaultDeps = {
  SessionDB,
  GitService,
  TaskService,
  WorkspaceUtils,
};

export const createSessionDeps = async (options?: { workspacePath?: string }): Promise<SessionDeps> => {
  const baseDir = options?.workspacePath || await WorkspaceUtils.resolveWorkspacePath(options || {});
  const sessionDBInstance = new defaultDeps.SessionDB({ baseDir });

  const gitServiceInstance = new defaultDeps.GitService(baseDir);

  const taskServiceInstance = new defaultDeps.TaskService({
=======
export const createSessionDeps = (options?: { workspacePath?: string }): SessionDeps => {
  const baseDir = options?.workspacePath || WorkspaceUtils.resolveWorkspacePath({});
  const sessionDBInstance = new SessionDB({ baseDir });
  const gitServiceInstance = new GitService(baseDir);
  const taskServiceInstance = new TaskService({
>>>>>>> 171cfedc
    workspacePath: baseDir,
    backend: "markdown",
  });

  return {
    sessionDB: sessionDBInstance,
    gitService: gitServiceInstance,
    taskService: taskServiceInstance,
    workspaceUtils: WorkspaceUtils,
  };
};

/**
 * Gets session details based on parameters
 */
export async function getSessionFromParams(params: SessionGetParams): Promise<Session | null> {
  const { name, task } = params;
  const sessionDB = new SessionDB({ baseDir: params.repo || params.workspacePath });
  if (task && !name) {
    const normalizedTaskId = taskIdSchema.parse(task);
    return sessionDB.getSessionByTaskId(normalizedTaskId);
  }
  if (name) {
    return sessionDB.getSession(name);
  }
  throw new ResourceNotFoundError("You must provide either a session name or task ID");
}

/**
 * Lists all sessions based on parameters
 */
export async function listSessionsFromParams(params: SessionListParams): Promise<Session[]> {
  const sessionDB = new SessionDB({ baseDir: params.repo || params.workspacePath });
  return sessionDB.listSessions();
}

/**
 * Starts a new session based on parameters
 */
export async function startSessionFromParams(
  params: SessionStartParams,
  depsInput?: SessionDeps
): Promise<SessionResult> {
  const deps = depsInput || await createSessionDeps({ workspacePath: params.repo });

  const { sessionDB, gitService, taskService } = deps;
  const { name, repo, task, branch: inputBranch, noStatusUpdate, quiet, json } = params;
  let repoUrl = repo;

  try {
    const currentDir = Bun.env.PWD || process.cwd();
    const isInSession = await deps.workspaceUtils.isSessionRepository(currentDir);
    if (isInSession) {
      throw new MinskyError(
        "Cannot create a new session while inside a session workspace. Please return to the main workspace first."
      );
    }

    if (!repoUrl) {
      try {
        repoUrl = await WorkspaceUtils.resolveRepoPath({ repo: currentDir });
      } catch (error) {
        if (!name && !task) {
          throw new ValidationError(
            "Could not determine repository path. Please provide a repository URL or path."
          );
        }
      }
    }

<<<<<<< HEAD
    let sessionName = name;
    let effectiveTaskId: string | undefined = task;

    if (effectiveTaskId && !sessionName) {
      const normalizedTaskId = taskIdSchema.parse(effectiveTaskId);
      effectiveTaskId = normalizedTaskId;
      const taskObj = await taskService.getTask(effectiveTaskId);
      if (!taskObj) {
        throw new ResourceNotFoundError(
          `Task ${effectiveTaskId} not found`,
          "task",
          effectiveTaskId
        );
      }
      sessionName = `task${effectiveTaskId}`;
=======
    if (!repoUrl) {
      throw new ValidationError("Repository URL is required");
>>>>>>> 171cfedc
    }

    const repoName = normalizeRepoName(repoUrl);
    const normalizedRepoName = repoName.replace(/[^a-zA-Z0-9-_]/g, "-");

<<<<<<< HEAD
    const existingSession = await sessionDB.getSession(sessionName);
    if (existingSession) {
      throw new MinskyError(`Session "${sessionName}" already exists.`);
    }
=======
    let taskId: string | undefined = undefined;
    let sessionName: string;
>>>>>>> 171cfedc

    if (task) {
      const normalizedTaskId = taskIdSchema.parse(task);
      const taskInfo = await deps.taskService.getTask(normalizedTaskId);

<<<<<<< HEAD
    const cloneResult = await gitService.clone({
      repoUrl: repoUrl,
      destination: destinationPath,
      branch: inputBranch,
    });
=======
      if (!taskInfo) {
        throw new ResourceNotFoundError(`Task not found: ${normalizedTaskId}`, "task", normalizedTaskId);
      }

      taskId = normalizedTaskId;
      sessionName = `task#${normalizedTaskId.replace(/^#/, "")}`;

      const existingSession = await deps.sessionDB.getSessionByTaskId(normalizedTaskId);
      if (existingSession) {
        throw new MinskyError(`Session already exists for task ${normalizedTaskId}: ${existingSession.session}`);
      }
    } else if (name) {
      sessionName = name;

      const existingSession = await deps.sessionDB.getSession(name);
      if (existingSession) {
        throw new MinskyError(`Session already exists with name: ${name}`);
      }
    } else {
      throw new ValidationError("Either a session name or task ID must be provided");
    }
>>>>>>> 171cfedc

    const actualBranchName = inputBranch || sessionName;

    const sessionRecord: SessionRecord = {
      session: sessionName,
      repoUrl,
      repoName: normalizedRepoName,
      createdAt: new Date().toISOString(),
      backendType: "local",
      remote: {
        authMethod: "ssh",
        depth: 1,
      },
    };

<<<<<<< HEAD
    await sessionDB.addSession(sessionRecord);
=======
    if (taskId) {
      sessionRecord.taskId = taskId;
    }

    const repoPath = deps.sessionDB.getNewSessionRepoPath(normalizedRepoName, sessionName);
    sessionRecord.repoPath = repoPath;

    await deps.sessionDB.addSession(sessionRecord);
>>>>>>> 171cfedc

    const cloneOptions: GitOptions = {
      repoUrl,
      sessionName,
      workdir: repoPath,
      branch: actualBranchName,
      depth: 1,
    };

    const cloneResult = await deps.gitService.clone(cloneOptions);

    let statusUpdateResult;
    if (taskId && !noStatusUpdate) {
      try {
        statusUpdateResult = await deps.taskService.setTaskStatus(taskId, TASK_STATUS.IN_PROGRESS);
      } catch (error) {
        console.warn(`Warning: Failed to update task status: ${error instanceof Error ? error.message : String(error)}`);
      }
    }
<<<<<<< HEAD
    const branchResult = await gitService.branch(branchCmdOptions);
=======

    const branchCmdOptions: BranchOptions = { session: sessionName, branch: actualBranchName };
    const branchResult = await deps.gitService.branch(branchCmdOptions);
>>>>>>> 171cfedc

    return {
      sessionRecord,
      cloneResult,
      branchResult: { branch: branchResult.branch },
    };
  } catch (error) {
    if (error instanceof MinskyError) {
      throw error;
    }
    throw new MinskyError(
      `Failed to start session: ${error instanceof Error ? error.message : String(error)}`
    );
  }
}

/**
 * Updates an existing session based on parameters
 */
export async function updateSessionFromParams(
  params: SessionUpdateParams,
  depsInput?: SessionDeps
): Promise<SessionRecord | null> {
  const defaultWorkspacePathForDeps = params.workspacePath || params.repo;
  const deps = depsInput || await createSessionDeps({
    workspacePath: defaultWorkspacePathForDeps
  });
  const { sessionDB, gitService, taskService, workspaceUtils } = deps; // Destructure from the resolved deps

  const { name, task, branch: inputBranch, remote: inputRemote } = params;
  // Removed direct sessionDB access here, will use deps.sessionDB or destructured sessionDB

  let sessionName = name;

  if (task && !name) {
    const normalizedTaskId = taskIdSchema.parse(task);
    const session = await sessionDB.getSessionByTaskId(normalizedTaskId); // Use destructured sessionDB
    if (!session) {
      throw new ResourceNotFoundError(
        `No session found for task ${normalizedTaskId}`,
        "task",
        normalizedTaskId
      );
    }
    sessionName = session.session;
  }

  if (!sessionName) {
    throw new ValidationError("Either session name or task ID must be provided");
  }

  const existingSession = await sessionDB.getSession(sessionName); // Use destructured sessionDB
  if (!existingSession) {
    throw new ResourceNotFoundError(`Session "${sessionName}" not found`, "session", sessionName);
  }

  const sessionWorkDir = await sessionDB.getSessionWorkdir(sessionName); // Use destructured sessionDB
  const currentBranch = inputBranch || existingSession.branch || "main";

  if (!params.noStash) {
    await gitService.stashChanges({ sessionWorkDir }); // Use destructured gitService
  }

  await gitService.pullLatest({ sessionWorkDir, remote: inputRemote, branch: currentBranch }); // Use destructured gitService
  await gitService.mergeBranch({ sessionWorkDir, branchToMerge: currentBranch }); // Use destructured gitService

  if (!params.noStash) {
    await gitService.popStash({ sessionWorkDir }); // Use destructured gitService
  }

  if (!params.noPush) {
    await gitService.pushBranch({ // Use destructured gitService
      sessionWorkDir,
      remote: inputRemote,
      branch: currentBranch,
    });
  }

  const {
    name: _n,
    task: _t,
    noStash,
    noPush,
    workspacePath,
    repo,
    branch,
    remote,
    ...updatesToApply
  } = params;

  await sessionDB.updateSession(
    sessionName,
    updatesToApply as Partial<Omit<SessionRecord, "session">>
  ); // Use destructured sessionDB

  return sessionDB.getSession(sessionName); // Use destructured sessionDB
}

/**
 * Gets the directory path for a session based on parameters
 */
export async function getSessionDirFromParams(params: SessionDirParams): Promise<string> {
  const { name, task } = params;
  const sessionDB = new SessionDB({ baseDir: params.repo || params.workspacePath });

  let session: SessionRecord | null = null;

  if (task && !name) {
    const normalizedTaskId = taskIdSchema.parse(task);
    session = await sessionDB.getSessionByTaskId(normalizedTaskId);
    if (!session) {
      throw new ResourceNotFoundError(
        `No session found for task ${normalizedTaskId}`,
        "task",
        normalizedTaskId
      );
    }
  } else if (name) {
    session = await sessionDB.getSession(name);
    if (!session) {
      throw new ResourceNotFoundError(`Session "${name}" not found`, "session", name);
    }
  } else {
    throw new ResourceNotFoundError("You must provide either a session name or task ID");
  }

  return sessionDB.getRepoPath(session);
}

/**
 * Deletes a session based on parameters
 */
export async function deleteSessionFromParams(params: SessionDeleteParams): Promise<boolean> {
  const { name, force } = params;
  const sessionDB = new SessionDB({ baseDir: params.repo || params.workspacePath });

  if (!name) {
    throw new ValidationError("Session name must be provided");
  }

  const existingSession = await sessionDB.getSession(name);
  if (!existingSession) {
    throw new ResourceNotFoundError(`Session "${name}" not found`, "session", name);
  }

  return sessionDB.deleteSession(name);
}<|MERGE_RESOLUTION|>--- conflicted
+++ resolved
@@ -240,28 +240,11 @@
   workspaceUtils: typeof WorkspaceUtils;
 };
 
-<<<<<<< HEAD
-const defaultDeps = {
-  SessionDB,
-  GitService,
-  TaskService,
-  WorkspaceUtils,
-};
-
-export const createSessionDeps = async (options?: { workspacePath?: string }): Promise<SessionDeps> => {
-  const baseDir = options?.workspacePath || await WorkspaceUtils.resolveWorkspacePath(options || {});
-  const sessionDBInstance = new defaultDeps.SessionDB({ baseDir });
-
-  const gitServiceInstance = new defaultDeps.GitService(baseDir);
-
-  const taskServiceInstance = new defaultDeps.TaskService({
-=======
 export const createSessionDeps = (options?: { workspacePath?: string }): SessionDeps => {
   const baseDir = options?.workspacePath || WorkspaceUtils.resolveWorkspacePath({});
   const sessionDBInstance = new SessionDB({ baseDir });
   const gitServiceInstance = new GitService(baseDir);
   const taskServiceInstance = new TaskService({
->>>>>>> 171cfedc
     workspacePath: baseDir,
     backend: "markdown",
   });
@@ -303,11 +286,8 @@
  */
 export async function startSessionFromParams(
   params: SessionStartParams,
-  depsInput?: SessionDeps
+  deps: SessionDeps = createSessionDeps({ workspacePath: params.repo })
 ): Promise<SessionResult> {
-  const deps = depsInput || await createSessionDeps({ workspacePath: params.repo });
-
-  const { sessionDB, gitService, taskService } = deps;
   const { name, repo, task, branch: inputBranch, noStatusUpdate, quiet, json } = params;
   let repoUrl = repo;
 
@@ -332,52 +312,20 @@
       }
     }
 
-<<<<<<< HEAD
-    let sessionName = name;
-    let effectiveTaskId: string | undefined = task;
-
-    if (effectiveTaskId && !sessionName) {
-      const normalizedTaskId = taskIdSchema.parse(effectiveTaskId);
-      effectiveTaskId = normalizedTaskId;
-      const taskObj = await taskService.getTask(effectiveTaskId);
-      if (!taskObj) {
-        throw new ResourceNotFoundError(
-          `Task ${effectiveTaskId} not found`,
-          "task",
-          effectiveTaskId
-        );
-      }
-      sessionName = `task${effectiveTaskId}`;
-=======
     if (!repoUrl) {
       throw new ValidationError("Repository URL is required");
->>>>>>> 171cfedc
     }
 
     const repoName = normalizeRepoName(repoUrl);
     const normalizedRepoName = repoName.replace(/[^a-zA-Z0-9-_]/g, "-");
 
-<<<<<<< HEAD
-    const existingSession = await sessionDB.getSession(sessionName);
-    if (existingSession) {
-      throw new MinskyError(`Session "${sessionName}" already exists.`);
-    }
-=======
     let taskId: string | undefined = undefined;
     let sessionName: string;
->>>>>>> 171cfedc
 
     if (task) {
       const normalizedTaskId = taskIdSchema.parse(task);
       const taskInfo = await deps.taskService.getTask(normalizedTaskId);
 
-<<<<<<< HEAD
-    const cloneResult = await gitService.clone({
-      repoUrl: repoUrl,
-      destination: destinationPath,
-      branch: inputBranch,
-    });
-=======
       if (!taskInfo) {
         throw new ResourceNotFoundError(`Task not found: ${normalizedTaskId}`, "task", normalizedTaskId);
       }
@@ -399,7 +347,6 @@
     } else {
       throw new ValidationError("Either a session name or task ID must be provided");
     }
->>>>>>> 171cfedc
 
     const actualBranchName = inputBranch || sessionName;
 
@@ -415,9 +362,6 @@
       },
     };
 
-<<<<<<< HEAD
-    await sessionDB.addSession(sessionRecord);
-=======
     if (taskId) {
       sessionRecord.taskId = taskId;
     }
@@ -426,7 +370,6 @@
     sessionRecord.repoPath = repoPath;
 
     await deps.sessionDB.addSession(sessionRecord);
->>>>>>> 171cfedc
 
     const cloneOptions: GitOptions = {
       repoUrl,
@@ -446,13 +389,9 @@
         console.warn(`Warning: Failed to update task status: ${error instanceof Error ? error.message : String(error)}`);
       }
     }
-<<<<<<< HEAD
-    const branchResult = await gitService.branch(branchCmdOptions);
-=======
 
     const branchCmdOptions: BranchOptions = { session: sessionName, branch: actualBranchName };
     const branchResult = await deps.gitService.branch(branchCmdOptions);
->>>>>>> 171cfedc
 
     return {
       sessionRecord,
@@ -474,22 +413,18 @@
  */
 export async function updateSessionFromParams(
   params: SessionUpdateParams,
-  depsInput?: SessionDeps
+  deps: SessionDeps = createSessionDeps({
+    workspacePath: params.workspacePath || params.repo || WorkspaceUtils.resolveWorkspacePath({}),
+  })
 ): Promise<SessionRecord | null> {
-  const defaultWorkspacePathForDeps = params.workspacePath || params.repo;
-  const deps = depsInput || await createSessionDeps({
-    workspacePath: defaultWorkspacePathForDeps
-  });
-  const { sessionDB, gitService, taskService, workspaceUtils } = deps; // Destructure from the resolved deps
-
   const { name, task, branch: inputBranch, remote: inputRemote } = params;
-  // Removed direct sessionDB access here, will use deps.sessionDB or destructured sessionDB
+  const sessionDB = deps.sessionDB;
 
   let sessionName = name;
 
   if (task && !name) {
     const normalizedTaskId = taskIdSchema.parse(task);
-    const session = await sessionDB.getSessionByTaskId(normalizedTaskId); // Use destructured sessionDB
+    const session = await sessionDB.getSessionByTaskId(normalizedTaskId);
     if (!session) {
       throw new ResourceNotFoundError(
         `No session found for task ${normalizedTaskId}`,
@@ -504,27 +439,27 @@
     throw new ValidationError("Either session name or task ID must be provided");
   }
 
-  const existingSession = await sessionDB.getSession(sessionName); // Use destructured sessionDB
+  const existingSession = await sessionDB.getSession(sessionName);
   if (!existingSession) {
     throw new ResourceNotFoundError(`Session "${sessionName}" not found`, "session", sessionName);
   }
 
-  const sessionWorkDir = await sessionDB.getSessionWorkdir(sessionName); // Use destructured sessionDB
+  const sessionWorkDir = await deps.sessionDB.getSessionWorkdir(sessionName);
   const currentBranch = inputBranch || existingSession.branch || "main";
 
   if (!params.noStash) {
-    await gitService.stashChanges({ sessionWorkDir }); // Use destructured gitService
-  }
-
-  await gitService.pullLatest({ sessionWorkDir, remote: inputRemote, branch: currentBranch }); // Use destructured gitService
-  await gitService.mergeBranch({ sessionWorkDir, branchToMerge: currentBranch }); // Use destructured gitService
+    await deps.gitService.stashChanges({ sessionWorkDir });
+  }
+
+  await deps.gitService.pullLatest({ sessionWorkDir, remote: inputRemote, branch: currentBranch });
+  await deps.gitService.mergeBranch({ sessionWorkDir, branchToMerge: currentBranch });
 
   if (!params.noStash) {
-    await gitService.popStash({ sessionWorkDir }); // Use destructured gitService
+    await deps.gitService.popStash({ sessionWorkDir });
   }
 
   if (!params.noPush) {
-    await gitService.pushBranch({ // Use destructured gitService
+    await deps.gitService.pushBranch({
       sessionWorkDir,
       remote: inputRemote,
       branch: currentBranch,
@@ -546,9 +481,9 @@
   await sessionDB.updateSession(
     sessionName,
     updatesToApply as Partial<Omit<SessionRecord, "session">>
-  ); // Use destructured sessionDB
-
-  return sessionDB.getSession(sessionName); // Use destructured sessionDB
+  );
+
+  return sessionDB.getSession(sessionName);
 }
 
 /**
