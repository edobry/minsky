--- conflicted
+++ resolved
@@ -1,18 +1,11 @@
+/**
+ * GitHubIssuesTaskBackend implementation
+ *
+ * Integrates with GitHub Issues API to manage tasks as GitHub issues.
+ * Implements the functional TaskBackend interface pattern.
+ */
+
 import { Octokit } from "@octokit/rest";
-<<<<<<< HEAD
-import type {
-  TaskBackend,
-  Task,
-  TaskListOptions,
-  CreateTaskOptions,
-  DeleteTaskOptions,
-  BackendCapabilities,
-  TaskMetadata,
-} from "./types";
-
-export interface GitHubTaskBackendConfig {
-  token: string;
-=======
 import { join } from "path";
 import { execSync } from "child_process";
 import { getErrorMessage } from "../../errors/index";
@@ -40,293 +33,702 @@
   /**
    * Repository owner (username or organization)
    */
->>>>>>> 94419959
   owner: string;
+
+  /**
+   * Repository name
+   */
   repo: string;
-  workspacePath: string;
+
+  /**
+   * Labels to use for task status mapping
+   */
+  statusLabels?: {
+    TODO: string;
+    "IN-PROGRESS": string;
+    "IN-REVIEW": string;
+    DONE: string;
+    BLOCKED: string;
+    CLOSED: string;
+  };
 }
 
+/**
+ * Default status labels for GitHub issues
+ */
+const DEFAULT_STATUS_LABELS = {
+  TODO: "minsky:todo",
+  "IN-PROGRESS": "minsky:in-progress",
+  "IN-REVIEW": "minsky:in-review",
+  DONE: "minsky:done",
+  BLOCKED: "minsky:blocked",
+  CLOSED: "minsky:closed",
+} as const;
+
+/**
+ * Extract GitHub owner and repo from git remote URL
+ */
+function extractGitHubRepoFromRemote(
+  workspacePath: string
+): { owner: string; repo: string } | null {
+  try {
+    // Get the origin remote URL
+    const remoteUrl = execSync("git remote get-url origin", {
+      cwd: workspacePath,
+      encoding: "utf8" as BufferEncoding,
+    })
+      .toString()
+      .trim();
+
+    // Parse GitHub repository from various URL formats
+    // SSH: git@github.com:owner/repo.git
+    // HTTPS: https://github.com/owner/repo.git
+    const sshMatch = remoteUrl.match(/git@github\.com:([^\/]+)\/([^\.]+)/);
+    const httpsMatch = remoteUrl.match(/https:\/\/github\.com\/([^\/]+)\/([^\.]+)/);
+
+    const match = sshMatch || httpsMatch;
+    if (match && match[1] && match[2]) {
+      return {
+        owner: match[1],
+        repo: match[2].replace(/\.git$/, ""), // Remove .git suffix
+      };
+    }
+
+    return null;
+  } catch (error) {
+    log.debug("Failed to extract GitHub repo from git remote", {
+      workspacePath,
+      error: getErrorMessage(error as any),
+    });
+    return null as any;
+  }
+}
+
+/**
+ * GitHubIssuesTaskBackend implementation
+ */
 export class GitHubIssuesTaskBackend implements TaskBackend {
   name = "github-issues";
-  private readonly github: Octokit;
+  prefix = "gh"; // Backend prefix for qualified IDs
+  private readonly workspacePath: string;
+  private readonly octokit: Octokit;
   private readonly owner: string;
   private readonly repo: string;
-  private readonly workspacePath: string;
-
-  constructor(config: GitHubTaskBackendConfig) {
-    this.github = new Octokit({
-      auth: config.token,
+  private readonly statusLabels: Record<string, string>;
+  private readonly tasksDirectory: string;
+
+  constructor(options: GitHubIssuesTaskBackendOptions) {
+    this.workspacePath = options.workspacePath;
+    this.owner = options.owner;
+    this.repo = options.repo;
+    this.statusLabels = { ...DEFAULT_STATUS_LABELS, ...options.statusLabels };
+    this.tasksDirectory = join(this.workspacePath, "process", "tasks");
+
+    // Initialize GitHub API client
+    this.octokit = new Octokit({
+      auth: options.githubToken,
+      userAgent: "minsky-cli",
+      request: {
+        // Add retry logic for rate limiting
+        retries: 3,
+        retryAfter: 30,
+      },
     });
-    this.owner = config.owner;
-    this.repo = config.repo;
-    this.workspacePath = config.workspacePath;
-  }
-
-  // ---- User-Facing Operations ----
-
-  async listTasks(options?: TaskListOptions): Promise<Task[]> {
-    try {
-      const response = await this.github.rest.issues.listForRepo({
+
+    // Auto-create labels (async, but we don't wait for it)
+    this.ensureLabelsExist();
+  }
+
+  /**
+   * Ensure GitHub labels exist for task statuses
+   */
+  private async ensureLabelsExist(): Promise<void> {
+    const { createGitHubLabels } = await import("./githubBackendConfig");
+    try {
+      await createGitHubLabels(this.octokit, this.owner, this.repo, this.statusLabels);
+    } catch (error) {
+      log.warn("Failed to ensure GitHub labels exist", {
+        error: getErrorMessage(error as any),
+      });
+    }
+  }
+
+  // ---- Data Retrieval ----
+
+  async getTasksData(): Promise<TaskReadOperationResult> {
+    try {
+      log.debug("Fetching GitHub issues", { owner: this.owner, repo: this.repo });
+
+      // Fetch all issues with Minsky labels
+      const labelQueries = Object.values(this.statusLabels).join(",");
+      const response = await this.octokit.rest.issues.listForRepo({
         owner: this.owner,
         repo: this.repo,
+        labels: labelQueries,
+        state: "all", // Get both open and closed issues
+        per_page: 100, // Adjust as needed
+      });
+
+      const issues = response.data;
+      log.debug(`Retrieved ${issues.length} issues from GitHub`, {
+        owner: this.owner,
+        repo: this.repo,
+      });
+
+      // Convert issues to a format that can be parsed by parseTasks
+      const issueData = JSON.stringify(issues);
+
+      return {
+        success: true,
+        content: issueData,
+      };
+    } catch (error) {
+      log.error("Failed to fetch GitHub issues", {
+        owner: this.owner,
+        repo: this.repo,
+        error: getErrorMessage(error as any),
+      });
+
+      return {
+        success: false,
+        error: error instanceof Error ? error : new Error(String(error as any)),
+      };
+    }
+  }
+
+  async getTaskSpecData(specPath: string): Promise<TaskReadOperationResult> {
+    try {
+      // For GitHub backend, spec data is typically embedded in issue descriptions
+      // or linked to external files. For now, we'll generate basic spec content
+      // from the issue data.
+
+      // Extract task ID from spec path
+      const pathParts = specPath.split("/");
+      const fileName = pathParts[pathParts.length - 1];
+
+      // Only match legitimate task files: {1-4 digit ID}-{title}.md
+      // Exclude temporary files like temp-task-{title}-{timestamp}.md
+      const taskIdMatch = fileName.match(/^(\d{1,4})-[^0-9]/);
+
+      if (!taskIdMatch || !taskIdMatch[1]) {
+        throw new Error(
+          `Invalid spec path format: ${specPath}. Expected format: {taskId}-{title}.md`
+        );
+      }
+
+      const taskId = `#${taskIdMatch[1]}`;
+
+      // Try to find the corresponding GitHub issue
+      const response = await this.octokit.rest.issues.listForRepo({
+        owner: this.owner,
+        repo: this.repo,
+        labels: Object.values(this.statusLabels).join(","),
         state: "all",
-        per_page: 100,
-      });
-
-      let tasks = response.data.map(this.mapIssueToTask.bind(this));
-
-      // Apply filters
-      if (options?.status && options.status !== "all") {
-        tasks = tasks.filter((task) => task.status === options.status);
-      }
-      if (options?.backend) {
-        tasks = tasks.filter((task) => task.backend === options.backend);
-      }
-
-      return tasks;
-    } catch (error) {
-      throw new Error(
-        `Failed to list GitHub issues: ${error instanceof Error ? error.message : "Unknown error"}`
-      );
+      });
+
+      const issue = response.data.find((issue) => {
+        // Look for issue with matching task ID in title or body
+        return issue.title.includes(taskId) || issue.body.includes(taskId);
+      });
+
+      if (!issue) {
+        return {
+          success: false,
+          error: new Error(`No GitHub issue found for task ${taskId}`),
+        };
+      }
+
+      // Generate spec content from issue
+      const specContent = `# Task ${taskId}: ${issue.title}
+
+## Status
+${this.getTaskStatusFromIssue(issue)}
+
+## Description
+${issue.body || "No description provided"}
+
+## GitHub Issue
+- Issue: #${issue.number}
+- URL: ${issue.html_url}
+- State: ${issue.state}
+- Created: ${issue.created_at}
+- Updated: ${issue.updated_at}
+
+## Labels
+${issue.labels.map((label) => `- ${typeof label === "string" ? label : label.name}`).join("\n")}
+`;
+
+      return {
+        success: true,
+        content: specContent,
+      };
+    } catch (error) {
+      log.error("Failed to get task spec data from GitHub", {
+        specPath,
+        error: getErrorMessage(error as any),
+      });
+
+      return {
+        success: false,
+        error: error instanceof Error ? error : new Error(String(error as any)),
+      };
+    }
+  }
+
+  // ---- Pure Operations ----
+
+  parseTasks(content: string): TaskData[] {
+    try {
+      const rawIssues = JSON.parse(content);
+      const validatedIssues = validateGitHubIssues(rawIssues);
+      return validatedIssues.map((issue) => this.convertIssueToTaskData(issue));
+    } catch (error) {
+      log.error("Failed to parse GitHub issues data", {
+        error: getErrorMessage(error),
+      });
+      return [];
+    }
+  }
+
+  formatTasks(tasks: TaskData[]): string {
+    // For GitHub backend, we don't store tasks in a file format
+    // This is used when syncing back to GitHub
+    return JSON.stringify(tasks.map((task) => this.convertTaskDataToIssueFormat(task)));
+  }
+
+  parseTaskSpec(content: string): TaskSpecData {
+    // Parse markdown content to extract task specification
+    const lines = content.toString().split("\n");
+    let title = "";
+    let description = "";
+    let metadata: Record<string, any> = {};
+
+    let currentSection = "";
+    let descriptionLines: string[] = [];
+
+    for (const line of lines) {
+      const trimmed = line.trim();
+
+      if (trimmed.startsWith("# ")) {
+        title = trimmed.substring(2).trim();
+        // Extract task ID from title if present
+        const taskIdMatch = title.match(/^Task (#\d+):/);
+        if (taskIdMatch) {
+          metadata.taskId = taskIdMatch[1];
+          title = title.substring(taskIdMatch[0].length).trim();
+        }
+      } else if (trimmed.startsWith("## ")) {
+        currentSection = trimmed.substring(3).trim().toLowerCase();
+        if (currentSection === "description") {
+          descriptionLines = [];
+        }
+      } else if (currentSection === "description" && trimmed) {
+        descriptionLines.push(trimmed);
+      }
+    }
+
+    description = descriptionLines.join("\n");
+
+    return {
+      title,
+      description,
+      metadata,
+    };
+  }
+
+  formatTaskSpec(spec: TaskSpecData): string {
+    const { title, description, metadata } = spec;
+
+    let content = `# Task ${metadata.taskId || "#000"}: ${title}\n\n`;
+
+    if (description) {
+      content += `## Description\n${description}\n\n`;
+    }
+
+    // Add GitHub-specific metadata if available
+    if (metadata.githubIssue) {
+      const githubIssue = metadata.githubIssue;
+      content += "## GitHub Issue\n";
+      content += `- Issue: #${githubIssue.number}\n`;
+      content += `- URL: ${githubIssue.html_url}\n`;
+      content += `- State: ${githubIssue.state}\n\n`;
+    }
+
+    return content;
+  }
+
+  // ---- Side Effects ----
+
+  async saveTasksData(content: string): Promise<TaskWriteOperationResult> {
+    try {
+      // Parse the task data and sync to GitHub
+      const tasks = JSON.parse(content);
+
+      for (const taskData of tasks) {
+        await this.syncTaskToGitHub(taskData);
+      }
+
+      return { success: true };
+    } catch (error) {
+      log.error("Failed to save tasks data to GitHub", {
+        error: getErrorMessage(error as any),
+      });
+
+      return {
+        success: false,
+        error: error instanceof Error ? error : new Error(String(error as any)),
+      };
+    }
+  }
+
+  async saveTaskSpecData(specPath: string, _content: string): Promise<TaskWriteOperationResult> {
+    try {
+      // For GitHub backend, we don't typically save spec files locally
+      // The spec content is managed through GitHub issues
+      log.debug("GitHub backend: spec data managed through issues", { specPath });
+
+      return { success: true };
+    } catch (error) {
+      log.error("Failed to save task spec data", {
+        specPath,
+        error: getErrorMessage(error as any),
+      });
+
+      return {
+        success: false,
+        error: error instanceof Error ? error : new Error(String(error as any)),
+      };
+    }
+  }
+
+  // ---- Helper Methods ----
+
+  getWorkspacePath(): string {
+    return this.workspacePath;
+  }
+
+  getTaskSpecPath(taskId: string, title: string): string {
+    return getTaskSpecRelativePath(taskId, title, this.workspacePath);
+  }
+
+  async fileExists(_path: string): Promise<boolean> {
+    // For GitHub backend, we always return true since we don't check local files
+    // TODO: Implement actual GitHub issue existence check
+    return true;
+  }
+
+  // ---- Private Helper Methods ----
+
+  private convertIssueToTaskData(issue: GitHubIssue): TaskData {
+    const taskId = this.extractTaskIdFromIssue(issue);
+    const status = this.getTaskStatusFromIssue(issue);
+
+    return {
+      id: taskId,
+      title: issue.title,
+      description: issue.body || "",
+      status,
+      specPath: this.getTaskSpecPath(taskId, issue.title),
+    };
+  }
+
+  private convertTaskDataToIssueFormat(task: TaskData): any {
+    return {
+      title: task.title,
+      body: task.description,
+      labels: this.getLabelsForTaskStatus(task.status),
+      state: task.status === "DONE" ? "closed" : "open",
+    };
+  }
+
+  private extractTaskIdFromIssue(issue: any): string {
+    // Try to find qualified task ID like gh#123 in title
+    const qualifiedMatch = issue.title.match(/gh#(\d+)/);
+    if (qualifiedMatch && qualifiedMatch[1]) {
+      return `gh#${qualifiedMatch[1]}`;
+    }
+
+    // Try to find legacy task ID like #123 in title and convert to qualified
+    const titleMatch = issue.title.match(/#(\d+)/);
+    if (titleMatch && titleMatch[1]) {
+      return `gh#${titleMatch[1]}`;
+    }
+
+    // If not in title, look in body for qualified format
+    const bodyQualifiedMatch = issue.body.match(/Task ID: gh#(\d+)/);
+    if (bodyQualifiedMatch && bodyQualifiedMatch[1]) {
+      return `gh#${bodyQualifiedMatch[1]}`;
+    }
+
+    // If not in body, look for legacy format and convert
+    const bodyMatch = issue.body.match(/Task ID: #(\d+)/);
+    if (bodyMatch && bodyMatch[1]) {
+      return `gh#${bodyMatch[1]}`;
+    }
+
+    // Fallback to issue number with qualified format
+    return `gh#${issue.number}`;
+  }
+
+  private getTaskStatusFromIssue(issue: any): TaskStatus {
+    for (const [status, label] of Object.entries(this.statusLabels)) {
+      if (issue.labels.some((l: any) => l.name === label)) {
+        return status as TaskStatus;
+      }
+    }
+    // Default to TODO if no status label is found
+    return TASK_STATUS.TODO as TaskStatus;
+  }
+
+  private getLabelsForTaskStatus(status: string): string[] {
+    return [this.statusLabels[status] || this.statusLabels.TODO];
+  }
+
+  private async syncTaskToGitHub(taskData: TaskData): Promise<void> {
+    // This method would handle creating or updating the GitHub issue
+    // For now, it's a placeholder
+    log.debug("Syncing task to GitHub", { taskData });
+  }
+
+  // Implement required TaskBackend interface methods
+  async listTasks(_options?: TaskListOptions): Promise<Task[]> {
+    try {
+      const result = await this.getTasksData();
+      if (!result.success || !result.content) {
+        return [];
+      }
+
+      const taskDataList = this.parseTasks(result.content);
+      return taskDataList.map((taskData) => ({
+        id: taskData.id,
+        title: taskData.title,
+        status: taskData.status,
+        specPath: taskData.specPath,
+        description: taskData.description,
+      }));
+    } catch (error) {
+      log.error("Failed to list tasks", {
+        error: getErrorMessage(error),
+      });
+      return [];
     }
   }
 
   async getTask(id: string): Promise<Task | null> {
     try {
-      const issueNumber = this.extractIssueNumber(id);
+      const tasks = await this.listTasks();
+      return tasks.find((task) => task.id === id) || null;
+    } catch (error) {
+      log.error("Failed to get task", {
+        id,
+        error: getErrorMessage(error),
+      });
+      return null;
+    }
+  }
+
+  async getTaskStatus(id: string): Promise<string | null> {
+    try {
+      const task = await this.getTask(id);
+      return task?.status || null;
+    } catch (error) {
+      log.error("Failed to get task status", {
+        id,
+        error: getErrorMessage(error),
+      });
+      return null;
+    }
+  }
+
+  async setTaskStatus(id: string, status: string): Promise<void> {
+    try {
+      // Get the task
+      const task = await this.getTask(id);
+      if (!task) {
+        throw new Error(`Task ${id} not found`);
+      }
+
+      // Update the task status in GitHub
+      const issueNumber = this.extractIssueNumberFromTaskId(id);
       if (!issueNumber) {
-        return null;
-      }
-
-      const response = await this.github.rest.issues.get({
+        throw new Error(`Could not extract issue number from task ID ${id}`);
+      }
+
+      // Update the issue with new labels
+      await this.octokit.rest.issues.update({
         owner: this.owner,
         repo: this.repo,
         issue_number: issueNumber,
-      });
-
-      return this.mapIssueToTask(response.data);
-    } catch (error) {
-      if (error instanceof Error && "status" in error && error.status === 404) {
-        return null;
-      }
-      throw new Error(
-        `Failed to get GitHub issue: ${error instanceof Error ? error.message : "Unknown error"}`
-      );
-    }
-  }
-
-  async getTaskStatus(id: string): Promise<string | undefined> {
-    const task = await this.getTask(id);
-    return task?.status;
-  }
-
-  async setTaskStatus(id: string, status: string): Promise<void> {
-    try {
-      const issueNumber = this.extractIssueNumber(id);
-      if (!issueNumber) {
-        throw new Error(`Invalid task ID: ${id}`);
-      }
-
-      const githubState = this.mapStatusToGitHubState(status);
-      const labels = this.mapStatusToLabels(status);
-
-      await this.github.rest.issues.update({
+        labels: this.getLabelsForTaskStatus(status),
+        state: status === "DONE" ? "closed" : "open",
+      });
+
+      log.debug("Updated task status in GitHub", {
+        taskId: id,
+        status,
+      });
+    } catch (error) {
+      log.error("Failed to set task status", {
+        id,
+        status,
+        error: getErrorMessage(error),
+      });
+      throw error;
+    }
+  }
+
+  async createTask(specPath: string, _options?: CreateTaskOptions): Promise<Task> {
+    try {
+      // Read the spec file
+      const result = await this.getTaskSpecData(specPath);
+      if (!result.success || !result.content) {
+        throw new Error(`Failed to read task spec: ${specPath}`);
+      }
+
+      // Parse the spec
+      const spec = this.parseTaskSpec(result.content);
+
+      // Create a new issue in GitHub
+      const response = await this.octokit.rest.issues.create({
         owner: this.owner,
         repo: this.repo,
-        issue_number: issueNumber,
-        state: githubState,
-        labels: labels,
-      });
-    } catch (error) {
-      throw new Error(
-        `Failed to set status: ${error instanceof Error ? error.message : "Unknown error"}`
-      );
-    }
-  }
-
-  async createTaskFromTitleAndSpec(
+        title: spec.title,
+        body: spec.description || "",
+        labels: this.getLabelsForTaskStatus("TODO"), // Default to TODO status
+      });
+
+      // Generate qualified task ID using GitHub issue number
+      const taskId = `gh#${response.data.number}`;
+
+      return {
+        id: taskId,
+        title: spec.title,
+        status: "TODO", // Default to TODO status
+        specPath,
+        description: spec.description || "",
+      };
+    } catch (error) {
+      log.error("Failed to create task", {
+        specPath,
+        error: getErrorMessage(error),
+      });
+      throw error;
+    }
+  }
+
+  /**
+   * Create a new task from title and description
+   * @param title Title of the task
+   * @param description Description of the task
+   * @param options Options for creating the task
+   * @returns Promise resolving to the created task
+   */
+  async createTaskFromTitleAndDescription(
     title: string,
-    spec: string,
-    options?: CreateTaskOptions
+    description: string,
+    options: CreateTaskOptions = {}
   ): Promise<Task> {
     try {
+      // Create GitHub issue directly via API - no temp files needed!
       const response = await this.octokit.rest.issues.create({
         owner: this.owner,
         repo: this.repo,
         title,
-        body: spec,
-        labels: ["TODO"],
-      });
-
-      return {
-        id: `gh#${response.data.number}`,
-        title: response.data.title,
+        body: description || "",
+        labels: this.getLabelsForTaskStatus("TODO"), // Default to TODO status
+      });
+
+      // Generate task ID using GitHub issue number
+      const taskId = `gh#${response.data.number}`;
+
+      log.debug("Created GitHub issue successfully", {
+        taskId,
+        issueNumber: response.data.number,
+        title,
+      });
+
+      return {
+        id: taskId,
+        title,
         status: "TODO",
-        backend: this.name,
-      };
-    } catch (error) {
-      throw new Error(
-        `Failed to create GitHub issue: ${error instanceof Error ? error.message : "Unknown error"}`
-      );
-    }
-  }
-
-  async deleteTask(id: string, options?: DeleteTaskOptions): Promise<boolean> {
-    // GitHub doesn't support deleting issues, so we close them instead
-    try {
-      const issueNumber = this.extractIssueNumber(id);
+        description,
+        // Note: No specPath needed for direct API creation
+      };
+    } catch (error) {
+      log.error("Failed to create GitHub issue", {
+        title,
+        error: getErrorMessage(error),
+      });
+      throw error;
+    }
+  }
+
+  /**
+   * Generate a task specification file content from title and description
+   * @param title Title of the task
+   * @param description Description of the task
+   * @returns The generated task specification content
+   */
+  private generateTaskSpecification(title: string, description: string): string {
+    return `# ${title}
+
+## Context
+
+${description}
+
+## Requirements
+
+## Solution
+
+## Notes
+`;
+  }
+
+  async deleteTask(id: string, _options?: DeleteTaskOptions): Promise<boolean> {
+    try {
+      // Extract issue number from task ID
+      const issueNumber = this.extractIssueNumberFromTaskId(id);
       if (!issueNumber) {
-        return false;
-      }
-
-      await this.github.rest.issues.update({
+        throw new Error(`Could not extract issue number from task ID ${id}`);
+      }
+
+      // For GitHub issues, we can't actually delete an issue
+      // Instead, we'll close it and add a "DELETED" label
+      await this.octokit.rest.issues.update({
         owner: this.owner,
         repo: this.repo,
         issue_number: issueNumber,
         state: "closed",
-        labels: ["CLOSED"],
+        labels: [...this.getLabelsForTaskStatus("CLOSED"), "DELETED"],
+      });
+
+      log.debug("Marked task as deleted in GitHub", {
+        taskId: id,
       });
 
       return true;
     } catch (error) {
+      log.error("Failed to delete task", {
+        id,
+        error: getErrorMessage(error),
+      });
       return false;
     }
   }
 
-  getWorkspacePath(): string {
-    return this.workspacePath;
-  }
-
-  getCapabilities(): BackendCapabilities {
-    return {
-      canCreate: true,
-      canUpdate: true,
-      canDelete: false, // GitHub doesn't support deleting issues
-      canList: true,
-      supportsMetadata: true,
-      supportsSearch: true,
-    };
-  }
-
-  // ---- Optional Metadata Methods ----
-
-  async getTaskMetadata(id: string): Promise<TaskMetadata | null> {
-    try {
-      const issueNumber = this.extractIssueNumber(id);
-      if (!issueNumber) {
-        return null;
-      }
-
-      const response = await this.github.rest.issues.get({
-        owner: this.owner,
-        repo: this.repo,
-        issue_number: issueNumber,
-      });
-
-      const issue = response.data;
-      return {
-        id,
-        title: issue.title,
-        spec: issue.body || "",
-        status: this.mapGitHubStateToStatus(issue.state, issue.labels),
-        backend: "github-issues",
-        createdAt: new Date(issue.created_at),
-        updatedAt: new Date(issue.updated_at),
-      };
-    } catch (error) {
-      return null;
-    }
-  }
-
-  async setTaskMetadata(id: string, metadata: TaskMetadata): Promise<void> {
-    try {
-      const issueNumber = this.extractIssueNumber(id);
-      if (!issueNumber) {
-        throw new Error(`Invalid task ID: ${id}`);
-      }
-
-      const githubState = this.mapStatusToGitHubState(metadata.status);
-      const labels = this.mapStatusToLabels(metadata.status);
-
-      await this.github.rest.issues.update({
-        owner: this.owner,
-        repo: this.repo,
-        issue_number: issueNumber,
-        title: metadata.title,
-        body: metadata.spec,
-        state: githubState,
-        labels: labels,
-      });
-    } catch (error) {
-      throw new Error(
-        `Failed to set metadata: ${error instanceof Error ? error.message : "Unknown error"}`
-      );
-    }
-  }
-
-  // ---- Internal Helper Methods ----
-
-  private mapIssueToTask(issue: any): Task {
-    const id = `gh#${issue.number}`;
-    return {
-      id,
-      title: issue.title,
-      description: issue.body || "",
-      status: this.mapGitHubStateToStatus(issue.state, issue.labels),
-      specPath: issue.html_url,
-      backend: "github-issues",
-    };
-  }
-
-  private extractIssueNumber(id: string): number | null {
-    const match = id.match(/^gh#(\d+)$/);
-    return match ? parseInt(match[1], 10) : null;
-  }
-
-  private mapGitHubStateToStatus(state: string, labels: any[]): string {
-    if (state === "closed") {
-      return "DONE";
-    }
-
-    // Check labels for more specific status
-    const labelNames = labels
-      .map((label) => (typeof label === "string" ? label : label.name))
-      .filter(Boolean);
-
-    if (labelNames.includes("IN-PROGRESS")) return "IN-PROGRESS";
-    if (labelNames.includes("IN-REVIEW")) return "IN-REVIEW";
-    if (labelNames.includes("BLOCKED")) return "BLOCKED";
-    if (labelNames.includes("CLOSED")) return "CLOSED";
-
-    return "TODO";
-  }
-
-  private mapStatusToGitHubState(status: string): "open" | "closed" {
-    return status === "DONE" || status === "CLOSED" ? "closed" : "open";
-  }
-
-  private mapStatusToLabels(status: string): string[] {
-    switch (status) {
-      case "TODO":
-        return ["TODO"];
-      case "IN-PROGRESS":
-        return ["IN-PROGRESS"];
-      case "IN-REVIEW":
-        return ["IN-REVIEW"];
-      case "DONE":
-        return ["DONE"];
-      case "BLOCKED":
-        return ["BLOCKED"];
-      case "CLOSED":
-        return ["CLOSED"];
-      default:
-        return ["TODO"];
-    }
+  // Helper method to extract issue number from task ID
+  private extractIssueNumberFromTaskId(taskId: string): number | null {
+    // Use the unified task ID utility to extract the numeric part
+    const numericId = getTaskIdNumber(taskId);
+    return numericId;
   }
 }
 
-export function createGitHubIssuesTaskBackend(
-  config: GitHubTaskBackendConfig
-): GitHubIssuesTaskBackend {
+/**
+ * Create a new GitHubIssuesTaskBackend
+ * @param config Backend configuration
+ * @returns GitHubIssuesTaskBackend instance
+ */
+export function createGitHubIssuesTaskBackend(config: GitHubIssuesTaskBackendOptions): TaskBackend {
   return new GitHubIssuesTaskBackend(config);
 }