/**
 * GitHubIssuesTaskBackend implementation
 *
 * Integrates with GitHub Issues API to manage tasks as GitHub issues.
 * Implements the functional TaskBackend interface pattern.
 */

import { Octokit } from "@octokit/rest";
import { join } from "path";
import { execSync } from "child_process";
import type {TaskSpecData,
  TaskBackendConfig,
} from "../../types/tasks/taskData.js";
import type {
  TaskReadOperationResult,
  TaskWriteOperationResult,
} from "../../types/tasks/taskData.js";
import type { TaskBackend } from "./taskBackend";
import { log } from "../../utils/logger";

/**
 * Configuration for GitHubIssuesTaskBackend
 */
export interface GitHubIssuesTaskBackendOptions extends TaskBackendConfig {
  /**
   * GitHub personal access token
   */
  githubToken: string;

  /**
   * Repository owner (username or organization)
   */
  owner: string;

  /**
   * Repository name
   */
  repo: string;

  /**
   * Labels to use for task status mapping
   */
  statusLabels?: {
    TODO: string;
    "IN-PROGRESS": string;
    "IN-REVIEW": string;
    DONE: string;
  };
}

/**
 * Default status labels for GitHub issues
 */
const DEFAULT_STATUS_LABELS = {
  TODO: "minsky:todo",
  "IN-PROGRESS": "minsky:in-progress",
  "IN-REVIEW": "minsky:in-review",
  DONE: "minsky:done",
} as const;

/**
 * Extract GitHub owner and repo from git remote URL
 */
<<<<<<< HEAD
function extractGitHubRepoFromRemote(__workspacePath: string): { owner: string; repo: string } | null {
=======
function extractGitHubRepoFromRemote(
  workspacePath: string
): { owner: string; repo: string } | null {
>>>>>>> a018a7a9
  try {
    // Get the origin remote URL
    const remoteUrl = execSync("git remote get-url origin", {
      cwd: workspacePath,
      encoding: "utf8" as BufferEncoding,
    })
      .toString()
      .trim();

    // Parse GitHub repository from various URL formats
    // SSH: git@github.com:owner/repo.git
    // HTTPS: https://github.com/owner/repo.git
    const sshMatch = remoteUrl.match(/git@github\.com:([^\/]+)\/([^\.]+)/);
    const httpsMatch = remoteUrl.match(/https:\/\/github\.com\/([^\/]+)\/([^\.]+)/);

    const match = sshMatch || httpsMatch;
    if (match && match[1] && match[2]) {
      return {
        owner: match[1],
        repo: match[2].replace(/\.git$/, ""), // Remove .git suffix
      };
    }

    return null;
  } catch (_error) {
    log.debug("Failed to extract GitHub repo from git remote", {
      _workspacePath,
      error: error instanceof Error ? error.message : String(error),
    });
    return null;
  }
}

/**
 * GitHubIssuesTaskBackend implementation
 */
export class GitHubIssuesTaskBackend implements TaskBackend {
  name = "github-issues";
  private readonly workspacePath: string;
  private readonly octokit: Octokit;
  private readonly owner: string;
  private readonly repo: string;
  private readonly statusLabels: Record<string, string>;
  private readonly tasksDirectory: string;

  constructor(__options: GitHubIssuesTaskBackendOptions) {
    this.workspacePath = options.workspacePath;
    this.owner = options.owner;
    this.repo = options.repo;
    this.statusLabels = { ...DEFAULT_STATUS_LABELS, ...options.statusLabels };
    this.tasksDirectory = join(this._workspacePath, "process", "tasks");

    // Initialize GitHub API client
    this.octokit = new Octokit({
      auth: options.githubToken,
      userAgent: "minsky-cli",
      request: {
        // Add retry logic for rate limiting
        retries: 3,
        retryAfter: 30,
      },
    });

    // Auto-create labels (async, but we don't wait for it)
    this.ensureLabelsExist();
  }

  /**
   * Ensure GitHub labels exist for task statuses
   */
  private async ensureLabelsExist(): Promise<void> {
    const { createGitHubLabels } = await import("./githubBackendConfig");
    try {
      await createGitHubLabels(this.octokit, this.owner, this.repo, this.statusLabels);
    } catch (_error) {
      log.warn("Failed to ensure GitHub labels exist", {
        error: error instanceof Error ? error.message : String(error),
      });
    }
  }

  // ---- Data Retrieval ----

  async getTasksData(): Promise<TaskReadOperationResult> {
    try {
      log.debug("Fetching GitHub issues", { owner: this.owner, repo: this.repo });

      // Fetch all issues with Minsky labels
      const labelQueries = Object.values(this.statusLabels).join(",");
      const _response = await this.octokit.rest.issues.listForRepo({
        owner: this.owner,
        repo: this.repo,
        labels: labelQueries,
        state: "all", // Get both open and closed issues
        per_page: 100, // Adjust as needed
      });

      const issues = response.data;
      log.debug(`Retrieved ${issues.length} issues from GitHub`, {
        owner: this.owner,
        repo: this.repo,
      });

      // Convert issues to a format that can be parsed by parseTasks
      const issueData = JSON.stringify(issues);

      return {
        success: true,
        content: issueData,
      };
    } catch (_error) {
      log.error("Failed to fetch GitHub issues", {
        owner: this.owner,
        repo: this.repo,
        error: error instanceof Error ? error.message : String(error),
      });

      return {
        success: false,
        error: error instanceof Error ? error : new Error(String(error)),
      };
    }
  }

  async getTaskSpecData(__specPath: string): Promise<TaskReadOperationResult> {
    try {
      // For GitHub backend, spec data is typically embedded in issue descriptions
      // or linked to external files. For now, we'll generate basic spec content
      // from the issue data.

      // Extract task ID from spec path
      const pathParts = specPath.split("/");
      const fileName = pathParts[pathParts.length - 1];
      const taskIdMatch = fileName?.match(/^(\d+)-/);

      if (!taskIdMatch || !taskIdMatch[1]) {
        throw new Error(`Invalid spec path format: ${specPath}`);
      }

<<<<<<< HEAD
      const _taskId = `#${taskIdMatch[1]}`;
      
=======
      const taskId = `#${taskIdMatch[1]}`;

>>>>>>> a018a7a9
      // Try to find the corresponding GitHub issue
      const _response = await this.octokit.rest.issues.listForRepo({
        owner: this.owner,
        repo: this.repo,
        labels: Object.values(this.statusLabels).join(","),
        state: "all",
      });

      const issue = response.data.find((issue) => {
        // Look for issue with matching task ID in title or body
        return issue.title.includes(taskId) || issue.body?.includes(taskId);
      });

      if (!issue) {
        return {
          success: false,
          error: new Error(`No GitHub issue found for task ${taskId}`),
        };
      }

      // Generate spec content from issue
      const specContent = `# Task ${taskId}: ${issue.title}

## Status
${this.getTaskStatusFromIssue(issue)}

## Description
${issue.body || "No description provided"}

## GitHub Issue
- Issue: #${issue.number}
- URL: ${issue.html_url}
- State: ${issue.state}
- Created: ${issue.created_at}
- Updated: ${issue.updated_at}

## Labels
${issue.labels.map((label) => `- ${typeof label === "string" ? label : label.name}`).join("\n")}
`;

      return {
        success: true,
        content: specContent,
      };
    } catch (_error) {
      log.error("Failed to get task spec data from GitHub", {
        _specPath,
        error: error instanceof Error ? error.message : String(error),
      });

      return {
        success: false,
        error: error instanceof Error ? error : new Error(String(error)),
      };
    }
  }

  // ---- Pure Operations ----

  parseTasks(__content: string): TaskData[] {
    try {
      const issues = JSON.parse(_content);
      return issues.map((_issue: unknown) => this.convertIssueToTaskData(issue));
    } catch (_error) {
      log.error("Failed to parse GitHub issues data", {
        error: error instanceof Error ? error.message : String(error),
      });
      return [];
    }
  }

  formatTasks(__tasks: TaskData[]): string {
    // For GitHub backend, we don't store tasks in a file format
    // This is used when syncing back to GitHub
    return JSON.stringify(tasks.map((task) => this.convertTaskDataToIssueFormat(task)));
  }

  parseTaskSpec(__content: string): TaskSpecData {
    // Parse markdown content to extract task specification
    const lines = content.split("\n");
    let _title = "";
    let description = "";
<<<<<<< HEAD
    let _metadata: Record<string, unknown> = {};
    
=======
    let metadata: Record<string, any> = {};

>>>>>>> a018a7a9
    let currentSection = "";
    let descriptionLines: string[] = [];

    for (const line of lines) {
      const trimmed = line.trim();

      if (trimmed.startsWith("# ")) {
        title = trimmed.substring(2).trim();
        // Extract task ID from title if present
        const taskIdMatch = title.match(/^Task (#\d+):/);
        if (taskIdMatch) {
          metadata.taskId = taskIdMatch[1];
          title = title.substring(taskIdMatch[0].length).trim();
        }
      } else if (trimmed.startsWith("## ")) {
        currentSection = trimmed.substring(3).trim().toLowerCase();
        if (currentSection === "description") {
          descriptionLines = [];
        }
      } else if (currentSection === "description" && trimmed) {
        descriptionLines.push(trimmed);
      }
    }

    description = descriptionLines.join("\n");

    return {
      _title,
      description,
      _metadata,
    };
  }

<<<<<<< HEAD
  formatTaskSpec(__spec: TaskSpecData): string {
    const { _title, description, _metadata } = spec;
    
    let _content = `# Task ${metadata?.taskId || "#000"}: ${title}\n\n`;
    
=======
  formatTaskSpec(spec: TaskSpecData): string {
    const { title, description, metadata } = spec;

    let content = `# Task ${metadata?.taskId || "#000"}: ${title}\n\n`;

>>>>>>> a018a7a9
    if (description) {
      content += `## Description\n${description}\n\n`;
    }

    // Add GitHub-specific metadata if available
    if (metadata?.githubIssue) {
      const githubIssue = metadata.githubIssue as any;
      content += "## GitHub Issue\n";
      content += `- Issue: #${githubIssue.number}\n`;
      content += `- URL: ${githubIssue.html_url}\n`;
      content += `- State: ${githubIssue.state}\n\n`;
    }

    return content;
  }

  // ---- Side Effects ----

  async saveTasksData(__content: string): Promise<TaskWriteOperationResult> {
    try {
      // Parse the task data and sync to GitHub
<<<<<<< HEAD
      const _tasks = JSON.parse(_content);
      
=======
      const tasks = JSON.parse(content);

>>>>>>> a018a7a9
      for (const taskData of tasks) {
        await this.syncTaskToGitHub(taskData);
      }

      return { success: true };
    } catch (_error) {
      log.error("Failed to save tasks data to GitHub", {
        error: error instanceof Error ? error.message : String(error),
      });

      return {
        success: false,
        error: _error instanceof Error ? _error : new Error(String(_error)),
      };
    }
  }

  async saveTaskSpecData(__specPath: string, _content: string): Promise<TaskWriteOperationResult> {
    try {
      // For GitHub backend, we don't typically save spec files locally
      // The spec content is managed through GitHub issues
<<<<<<< HEAD
      log.debug("GitHub backend: spec data managed through issues", { _specPath });
      
=======
      log.debug("GitHub backend: spec data managed through issues", { specPath });

>>>>>>> a018a7a9
      return { success: true };
    } catch (_error) {
      log.error("Failed to save task spec data", {
        _specPath,
        error: _error instanceof Error ? _error.message : String(_error),
      });

      return {
        success: false,
        error: _error instanceof Error ? _error : new Error(String(_error)),
      };
    }
  }

  // ---- Helper Methods ----

  getWorkspacePath(): string {
    return this.workspacePath;
  }

  getTaskSpecPath(__taskId: string, _title: string): string {
    const id = taskId.startsWith("#") ? taskId.slice(1) : taskId;
    const normalizedTitle = title.toLowerCase().replace(/[^a-z0-9]+/g, "-");
    return join("process", "tasks", `${id}-${normalizedTitle}.md`);
  }

  async fileExists(_path: string): Promise<boolean> {
    // For GitHub backend, we always return true since we don't check local files
    // TODO: Implement actual GitHub issue existence check
    return true;
  }

  // ---- Private Helper Methods ----

<<<<<<< HEAD
  private convertIssueToTaskData(_issue: unknown): TaskData {
    const _taskId = this.extractTaskIdFromIssue(issue);
    const _status = this.getTaskStatusFromIssue(issue);
    
=======
  private convertIssueToTaskData(issue: any): TaskData {
    const taskId = this.extractTaskIdFromIssue(issue);
    const status = this.getTaskStatusFromIssue(issue);

>>>>>>> a018a7a9
    return {
      id: taskId,
      _title: issue.title,
      description: issue.body || "",
      _status,
      _specPath: this.getTaskSpecPath(__taskId, issue._title),
    };
  }

  private convertTaskDataToIssueFormat(_task: TaskData): unknown {
    return {
      title: task.title,
      body: task.description,
      labels: this.getLabelsForTaskStatus(task._status),
      state: task.status === "DONE" ? "closed" : "open",
    };
  }

  private extractTaskIdFromIssue(_issue: unknown): string {
    // Try to extract task ID from title or body
    const titleMatch = issue.title.match(/#(\d+)/);
    if (titleMatch) {
      return `#${titleMatch[1]}`;
    }

    const bodyMatch = issue.body?.match(/#(\d+)/);
    if (bodyMatch) {
      return `#${bodyMatch[1]}`;
    }

    // Fallback to issue number
    return `#${issue.number}`;
  }

  private getTaskStatusFromIssue(_issue: unknown): string {
    // Check labels for status
    const labels = issue.labels || [];

    for (const [status, labelName] of Object.entries(this.statusLabels)) {
<<<<<<< HEAD
      if (labels.some((_label: unknown) => {
        const name = typeof label === "string" ? label : label.name;
        return name === labelName;
      })) {
=======
      if (
        labels.some((label: any) => {
          const name = typeof label === "string" ? label : label.name;
          return name === labelName;
        })
      ) {
>>>>>>> a018a7a9
        return status;
      }
    }

    // Fallback based on issue state
    return issue.state === "closed" ? "DONE" : "TODO";
  }

  private getLabelsForTaskStatus(__status: string): string[] {
    const statusLabel = this.statusLabels[status];
    return statusLabel ? [statusLabel] : [];
  }

  private async syncTaskToGitHub(_taskData: TaskData): Promise<void> {
    try {
      const issueData = this.convertTaskDataToIssueFormat(taskData);

      // For now, we'll always create new issues since we can't track existing ones without metadata
      // TODO: Implement a better way to track GitHub issue numbers
      const _response = await this.octokit.rest.issues.create({
        owner: this.owner,
        repo: this.repo,
        _title: issueData._title,
        body: issueData.body,
        labels: issueData.labels,
      });

      log.debug("Created GitHub issue", {
        issueNumber: response.data.number,
        _title: issueData._title,
      });
    } catch (_error) {
      log.error("Failed to sync task to GitHub", {
        _taskId: taskData.id,
        error: _error instanceof Error ? _error.message : String(_error),
      });
      throw _error;
    }
  }
}

/**
 * Create a new GitHubIssuesTaskBackend
 * @param config Backend configuration
 * @returns GitHubIssuesTaskBackend instance
 */
<<<<<<< HEAD
export function createGitHubIssuesTaskBackend(__config: GitHubIssuesTaskBackendOptions): TaskBackend {
  return new GitHubIssuesTaskBackend(_config);
} 
=======
export function createGitHubIssuesTaskBackend(config: GitHubIssuesTaskBackendOptions): TaskBackend {
  return new GitHubIssuesTaskBackend(config);
}
>>>>>>> a018a7a9
<|MERGE_RESOLUTION|>--- conflicted
+++ resolved
@@ -8,7 +8,10 @@
 import { Octokit } from "@octokit/rest";
 import { join } from "path";
 import { execSync } from "child_process";
-import type {TaskSpecData,
+import type {
+  TaskData,
+  TaskState,
+  TaskSpecData,
   TaskBackendConfig,
 } from "../../types/tasks/taskData.js";
 import type {
@@ -61,13 +64,9 @@
 /**
  * Extract GitHub owner and repo from git remote URL
  */
-<<<<<<< HEAD
-function extractGitHubRepoFromRemote(__workspacePath: string): { owner: string; repo: string } | null {
-=======
 function extractGitHubRepoFromRemote(
   workspacePath: string
 ): { owner: string; repo: string } | null {
->>>>>>> a018a7a9
   try {
     // Get the origin remote URL
     const remoteUrl = execSync("git remote get-url origin", {
@@ -92,9 +91,9 @@
     }
 
     return null;
-  } catch (_error) {
+  } catch (error) {
     log.debug("Failed to extract GitHub repo from git remote", {
-      _workspacePath,
+      workspacePath,
       error: error instanceof Error ? error.message : String(error),
     });
     return null;
@@ -113,12 +112,12 @@
   private readonly statusLabels: Record<string, string>;
   private readonly tasksDirectory: string;
 
-  constructor(__options: GitHubIssuesTaskBackendOptions) {
+  constructor(options: GitHubIssuesTaskBackendOptions) {
     this.workspacePath = options.workspacePath;
     this.owner = options.owner;
     this.repo = options.repo;
     this.statusLabels = { ...DEFAULT_STATUS_LABELS, ...options.statusLabels };
-    this.tasksDirectory = join(this._workspacePath, "process", "tasks");
+    this.tasksDirectory = join(this.workspacePath, "process", "tasks");
 
     // Initialize GitHub API client
     this.octokit = new Octokit({
@@ -142,7 +141,7 @@
     const { createGitHubLabels } = await import("./githubBackendConfig");
     try {
       await createGitHubLabels(this.octokit, this.owner, this.repo, this.statusLabels);
-    } catch (_error) {
+    } catch (error) {
       log.warn("Failed to ensure GitHub labels exist", {
         error: error instanceof Error ? error.message : String(error),
       });
@@ -157,7 +156,7 @@
 
       // Fetch all issues with Minsky labels
       const labelQueries = Object.values(this.statusLabels).join(",");
-      const _response = await this.octokit.rest.issues.listForRepo({
+      const response = await this.octokit.rest.issues.listForRepo({
         owner: this.owner,
         repo: this.repo,
         labels: labelQueries,
@@ -178,7 +177,7 @@
         success: true,
         content: issueData,
       };
-    } catch (_error) {
+    } catch (error) {
       log.error("Failed to fetch GitHub issues", {
         owner: this.owner,
         repo: this.repo,
@@ -192,7 +191,7 @@
     }
   }
 
-  async getTaskSpecData(__specPath: string): Promise<TaskReadOperationResult> {
+  async getTaskSpecData(specPath: string): Promise<TaskReadOperationResult> {
     try {
       // For GitHub backend, spec data is typically embedded in issue descriptions
       // or linked to external files. For now, we'll generate basic spec content
@@ -207,15 +206,10 @@
         throw new Error(`Invalid spec path format: ${specPath}`);
       }
 
-<<<<<<< HEAD
-      const _taskId = `#${taskIdMatch[1]}`;
-      
-=======
       const taskId = `#${taskIdMatch[1]}`;
 
->>>>>>> a018a7a9
       // Try to find the corresponding GitHub issue
-      const _response = await this.octokit.rest.issues.listForRepo({
+      const response = await this.octokit.rest.issues.listForRepo({
         owner: this.owner,
         repo: this.repo,
         labels: Object.values(this.statusLabels).join(","),
@@ -258,9 +252,9 @@
         success: true,
         content: specContent,
       };
-    } catch (_error) {
+    } catch (error) {
       log.error("Failed to get task spec data from GitHub", {
-        _specPath,
+        specPath,
         error: error instanceof Error ? error.message : String(error),
       });
 
@@ -273,11 +267,11 @@
 
   // ---- Pure Operations ----
 
-  parseTasks(__content: string): TaskData[] {
-    try {
-      const issues = JSON.parse(_content);
-      return issues.map((_issue: unknown) => this.convertIssueToTaskData(issue));
-    } catch (_error) {
+  parseTasks(content: string): TaskData[] {
+    try {
+      const issues = JSON.parse(content);
+      return issues.map((issue: any) => this.convertIssueToTaskData(issue));
+    } catch (error) {
       log.error("Failed to parse GitHub issues data", {
         error: error instanceof Error ? error.message : String(error),
       });
@@ -285,24 +279,19 @@
     }
   }
 
-  formatTasks(__tasks: TaskData[]): string {
+  formatTasks(tasks: TaskData[]): string {
     // For GitHub backend, we don't store tasks in a file format
     // This is used when syncing back to GitHub
     return JSON.stringify(tasks.map((task) => this.convertTaskDataToIssueFormat(task)));
   }
 
-  parseTaskSpec(__content: string): TaskSpecData {
+  parseTaskSpec(content: string): TaskSpecData {
     // Parse markdown content to extract task specification
     const lines = content.split("\n");
-    let _title = "";
+    let title = "";
     let description = "";
-<<<<<<< HEAD
-    let _metadata: Record<string, unknown> = {};
-    
-=======
     let metadata: Record<string, any> = {};
 
->>>>>>> a018a7a9
     let currentSection = "";
     let descriptionLines: string[] = [];
 
@@ -330,25 +319,17 @@
     description = descriptionLines.join("\n");
 
     return {
-      _title,
+      title,
       description,
-      _metadata,
+      metadata,
     };
   }
 
-<<<<<<< HEAD
-  formatTaskSpec(__spec: TaskSpecData): string {
-    const { _title, description, _metadata } = spec;
-    
-    let _content = `# Task ${metadata?.taskId || "#000"}: ${title}\n\n`;
-    
-=======
   formatTaskSpec(spec: TaskSpecData): string {
     const { title, description, metadata } = spec;
 
     let content = `# Task ${metadata?.taskId || "#000"}: ${title}\n\n`;
 
->>>>>>> a018a7a9
     if (description) {
       content += `## Description\n${description}\n\n`;
     }
@@ -367,54 +348,44 @@
 
   // ---- Side Effects ----
 
-  async saveTasksData(__content: string): Promise<TaskWriteOperationResult> {
+  async saveTasksData(content: string): Promise<TaskWriteOperationResult> {
     try {
       // Parse the task data and sync to GitHub
-<<<<<<< HEAD
-      const _tasks = JSON.parse(_content);
-      
-=======
       const tasks = JSON.parse(content);
 
->>>>>>> a018a7a9
       for (const taskData of tasks) {
         await this.syncTaskToGitHub(taskData);
       }
 
       return { success: true };
-    } catch (_error) {
+    } catch (error) {
       log.error("Failed to save tasks data to GitHub", {
         error: error instanceof Error ? error.message : String(error),
       });
 
       return {
         success: false,
-        error: _error instanceof Error ? _error : new Error(String(_error)),
-      };
-    }
-  }
-
-  async saveTaskSpecData(__specPath: string, _content: string): Promise<TaskWriteOperationResult> {
+        error: error instanceof Error ? error : new Error(String(error)),
+      };
+    }
+  }
+
+  async saveTaskSpecData(specPath: string, content: string): Promise<TaskWriteOperationResult> {
     try {
       // For GitHub backend, we don't typically save spec files locally
       // The spec content is managed through GitHub issues
-<<<<<<< HEAD
-      log.debug("GitHub backend: spec data managed through issues", { _specPath });
-      
-=======
       log.debug("GitHub backend: spec data managed through issues", { specPath });
 
->>>>>>> a018a7a9
       return { success: true };
-    } catch (_error) {
+    } catch (error) {
       log.error("Failed to save task spec data", {
-        _specPath,
-        error: _error instanceof Error ? _error.message : String(_error),
+        specPath,
+        error: error instanceof Error ? error.message : String(error),
       });
 
       return {
         success: false,
-        error: _error instanceof Error ? _error : new Error(String(_error)),
+        error: error instanceof Error ? error : new Error(String(error)),
       };
     }
   }
@@ -425,7 +396,7 @@
     return this.workspacePath;
   }
 
-  getTaskSpecPath(__taskId: string, _title: string): string {
+  getTaskSpecPath(taskId: string, title: string): string {
     const id = taskId.startsWith("#") ? taskId.slice(1) : taskId;
     const normalizedTitle = title.toLowerCase().replace(/[^a-z0-9]+/g, "-");
     return join("process", "tasks", `${id}-${normalizedTitle}.md`);
@@ -439,36 +410,29 @@
 
   // ---- Private Helper Methods ----
 
-<<<<<<< HEAD
-  private convertIssueToTaskData(_issue: unknown): TaskData {
-    const _taskId = this.extractTaskIdFromIssue(issue);
-    const _status = this.getTaskStatusFromIssue(issue);
-    
-=======
   private convertIssueToTaskData(issue: any): TaskData {
     const taskId = this.extractTaskIdFromIssue(issue);
     const status = this.getTaskStatusFromIssue(issue);
 
->>>>>>> a018a7a9
     return {
       id: taskId,
-      _title: issue.title,
+      title: issue.title,
       description: issue.body || "",
-      _status,
-      _specPath: this.getTaskSpecPath(__taskId, issue._title),
+      status,
+      specPath: this.getTaskSpecPath(taskId, issue.title),
     };
   }
 
-  private convertTaskDataToIssueFormat(_task: TaskData): unknown {
+  private convertTaskDataToIssueFormat(task: TaskData): any {
     return {
       title: task.title,
       body: task.description,
-      labels: this.getLabelsForTaskStatus(task._status),
+      labels: this.getLabelsForTaskStatus(task.status),
       state: task.status === "DONE" ? "closed" : "open",
     };
   }
 
-  private extractTaskIdFromIssue(_issue: unknown): string {
+  private extractTaskIdFromIssue(issue: any): string {
     // Try to extract task ID from title or body
     const titleMatch = issue.title.match(/#(\d+)/);
     if (titleMatch) {
@@ -484,24 +448,17 @@
     return `#${issue.number}`;
   }
 
-  private getTaskStatusFromIssue(_issue: unknown): string {
+  private getTaskStatusFromIssue(issue: any): string {
     // Check labels for status
     const labels = issue.labels || [];
 
     for (const [status, labelName] of Object.entries(this.statusLabels)) {
-<<<<<<< HEAD
-      if (labels.some((_label: unknown) => {
-        const name = typeof label === "string" ? label : label.name;
-        return name === labelName;
-      })) {
-=======
       if (
         labels.some((label: any) => {
           const name = typeof label === "string" ? label : label.name;
           return name === labelName;
         })
       ) {
->>>>>>> a018a7a9
         return status;
       }
     }
@@ -510,35 +467,35 @@
     return issue.state === "closed" ? "DONE" : "TODO";
   }
 
-  private getLabelsForTaskStatus(__status: string): string[] {
+  private getLabelsForTaskStatus(status: string): string[] {
     const statusLabel = this.statusLabels[status];
     return statusLabel ? [statusLabel] : [];
   }
 
-  private async syncTaskToGitHub(_taskData: TaskData): Promise<void> {
+  private async syncTaskToGitHub(taskData: TaskData): Promise<void> {
     try {
       const issueData = this.convertTaskDataToIssueFormat(taskData);
 
       // For now, we'll always create new issues since we can't track existing ones without metadata
       // TODO: Implement a better way to track GitHub issue numbers
-      const _response = await this.octokit.rest.issues.create({
+      const response = await this.octokit.rest.issues.create({
         owner: this.owner,
         repo: this.repo,
-        _title: issueData._title,
+        title: issueData.title,
         body: issueData.body,
         labels: issueData.labels,
       });
 
       log.debug("Created GitHub issue", {
         issueNumber: response.data.number,
-        _title: issueData._title,
-      });
-    } catch (_error) {
+        title: issueData.title,
+      });
+    } catch (error) {
       log.error("Failed to sync task to GitHub", {
-        _taskId: taskData.id,
-        error: _error instanceof Error ? _error.message : String(_error),
-      });
-      throw _error;
+        taskId: taskData.id,
+        error: error instanceof Error ? error.message : String(error),
+      });
+      throw error;
     }
   }
 }
@@ -548,12 +505,6 @@
  * @param config Backend configuration
  * @returns GitHubIssuesTaskBackend instance
  */
-<<<<<<< HEAD
-export function createGitHubIssuesTaskBackend(__config: GitHubIssuesTaskBackendOptions): TaskBackend {
-  return new GitHubIssuesTaskBackend(_config);
-} 
-=======
 export function createGitHubIssuesTaskBackend(config: GitHubIssuesTaskBackendOptions): TaskBackend {
   return new GitHubIssuesTaskBackend(config);
-}
->>>>>>> a018a7a9
+}