/**
 * Task ID utilities: Multi-Backend String ID Support
 *
 * This module implements flexible task ID handling where:
 * - INPUT: Accepts any string format (update-test, 367, #367, md#367, gh#123)
 * - STORAGE: Preserves original format for backend compatibility
 * - DISPLAY: Format for user display (qualified when available)
 * - ROUTING: Qualified IDs route to appropriate backends
 */

// Logger import removed due to no usage after cleanup

/**
 * Normalize task ID for storage - supports legacy numeric formats
 *
 * @param taskId Task ID in any format (283, #283, md#283, update-test, etc.)
 * @returns Qualified task ID for storage, or null if invalid
 */
export function validateQualifiedTaskId(taskId: string): string | null {
  if (!taskId || typeof taskId !== "string") {
    return null;
  }

  const trimmed = taskId.trim();

<<<<<<< HEAD
  // Only accept qualified IDs (md#367, gh#123) but NOT task# prefix
  if (/^[a-z-]+#\d+$/.test(trimmed) && !trimmed.startsWith("task#")) {
=======
  // Already qualified format (md#367, gh#123, md#update-test)
  if (/^[a-z-]+#.+$/.test(trimmed)) {
>>>>>>> 64dd9c66
    return trimmed;
  }

  // Legacy display format (#283) -> convert to qualified
  if (/^#\d+$/.test(trimmed)) {
    const num = trimmed.replace(/^#/, "");
    return `md#${num}`;
  }

  // Legacy numeric format (283) -> convert to qualified
  if (/^\d+$/.test(trimmed)) {
    return `md#${trimmed}`;
  }

  // Handle task# prefix format (task#283) -> convert to qualified
  if (/^task#\d+$/i.test(trimmed)) {
    const num = trimmed.replace(/^task#/i, "");
    return `md#${num}`;
  }
  // Strip multiple # prefixes (##283) -> convert to qualified
  if (/^#+\d+$/.test(trimmed)) {
    const num = trimmed.replace(/^#+/, "");
    return `md#${num}`;
  }

  // For string IDs that don't match numeric patterns, return as-is for multi-backend support
  // This allows backend-specific string IDs like "update-test", "delete-test", etc.
  if (/^[a-zA-Z0-9_-]+$/.test(trimmed)) {
    return trimmed; // Return string IDs as-is for backend handling
  }

  return null;
}

// Backward compatibility alias
// Backward-compat export name used across code/tests; implements strict validation
// Removed normalizeTaskIdForStorage alias - use validateQualifiedTaskId directly

/**
 * Format task ID for display - supports both numeric and string formats
 *
 * @param taskId Task ID in any format (283, #283, md#283, update-test, etc.)
 * @returns Formatted task ID for display
 */
export function formatTaskIdForDisplay(taskId: string): string {
  if (!taskId || typeof taskId !== "string") {
    return "";
  }

  const trimmed = taskId.trim();

  // Already qualified format (md#367, gh#123) - display as-is
  if (/^[a-z-]+#.+$/.test(trimmed)) {
    return trimmed;
  }

  // Legacy display format (#283) -> convert to qualified
  if (/^#\d+$/.test(trimmed)) {
    const num = trimmed.replace(/^#/, "");
    return `md#${num}`;
  }

  // Legacy numeric format (283) -> convert to qualified
  if (/^\d+$/.test(trimmed)) {
    return `md#${trimmed}`;
  }

  // Handle task# prefix format (task#283) -> convert to qualified
  if (/^task#\d+$/i.test(trimmed)) {
    const num = trimmed.replace(/^task#/i, "");
    return `md#${num}`;
  }
  // String IDs (update-test, delete-test) - return as-is for multi-backend support
  if (/^[a-zA-Z0-9_-]+$/.test(trimmed)) {
    return trimmed;
  }

  // Fallback: return the original string to avoid empty display output
  return trimmed;
}

/**
 * Check if a task ID is in qualified format (md#123, gh#456)
 *
 * @param taskId Task ID to check
 * @returns True if in qualified format, false otherwise
 */
export function isQualifiedFormat(taskId: string): boolean {
  if (!taskId || typeof taskId !== "string") {
    return false;
  }
  const trimmed = taskId.trim();
  // Only true qualified format (md#367, gh#123) counts as qualified
  return /^[a-z-]+#.+$/.test(trimmed);
}

// Backward compatibility aliases
export const isStorageFormat = isQualifiedFormat;
export const isDisplayFormat = isQualifiedFormat;

/**
 * Convert task ID to target format
 *
 * @param taskId Task ID in any format
 * @param targetFormat Target format (storage or display)
 * @returns Converted task ID or null if invalid
 */
export function convertTaskIdFormat(
  taskId: string,
  targetFormat: "storage" | "display"
): string | null {
  if (targetFormat === "storage") {
    return validateQualifiedTaskId(taskId);
  } else {
    // For display format, first validate that it's a valid task ID
    const validatedId = validateQualifiedTaskId(taskId);
    if (validatedId === null) {
      return null;
    }
    return formatTaskIdForDisplay(taskId);
  }
}

/**
 * Validate task ID input (accepts any valid format)
 *
 * @param userInput Task ID from user input
 * @returns True if valid task ID in any format
 */
export function isValidTaskIdInput(userInput: string): boolean {
  return validateQualifiedTaskId(userInput) !== null;
}

/**
 * Extract numeric value from task ID (any format)
 *
 * @param taskId Task ID in any format (283, #283, md#123, etc.)
 * @returns Numeric value or null if not numeric
 */
export function getTaskIdNumber(taskId: string): number | null {
  if (!taskId || typeof taskId !== "string") {
    return null;
  }

  const trimmed = taskId.trim();

  // Extract number from qualified format (md#123 -> 123)
  const qualifiedMatch = trimmed.match(/^[a-z-]+#(\d+)$/);
  if (qualifiedMatch) {
    const num = parseInt(qualifiedMatch[1], 10);
    return isNaN(num) ? null : num;
  }

  // Extract number from legacy format (#123 -> 123)
  const legacyMatch = trimmed.match(/^#+(\d+)$/);
  if (legacyMatch) {
    const num = parseInt(legacyMatch[1], 10);
    return isNaN(num) ? null : num;
  }

  // Extract number from task# format (task#123 -> 123)
  const taskMatch = trimmed.match(/^task#(\d+)$/i);
  if (taskMatch) {
    const num = parseInt(taskMatch[1], 10);
    return isNaN(num) ? null : num;
  }

  // Handle pure numeric format (123 -> 123)
  if (/^\d+$/.test(trimmed)) {
    const num = parseInt(trimmed, 10);
    return isNaN(num) ? null : num;
  }

  // Non-numeric string IDs (update-test, delete-test) return null
  return null;
}<|MERGE_RESOLUTION|>--- conflicted
+++ resolved
@@ -23,13 +23,8 @@
 
   const trimmed = taskId.trim();
 
-<<<<<<< HEAD
-  // Only accept qualified IDs (md#367, gh#123) but NOT task# prefix
-  if (/^[a-z-]+#\d+$/.test(trimmed) && !trimmed.startsWith("task#")) {
-=======
   // Already qualified format (md#367, gh#123, md#update-test)
   if (/^[a-z-]+#.+$/.test(trimmed)) {
->>>>>>> 64dd9c66
     return trimmed;
   }
 
