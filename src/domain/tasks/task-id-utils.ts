--- conflicted
+++ resolved
@@ -44,13 +44,8 @@
   if (!taskId || typeof taskId !== "string") {
     return "";
   }
-<<<<<<< HEAD
-  return /^[a-z-]+#\d+$/.test(storageId) ? storageId : "";
-=======
-
   // No transformation needed - qualified format is the display format
   return validateQualifiedTaskId(taskId) || "";
->>>>>>> 409de9e9
 }
 
 /**
@@ -78,24 +73,8 @@
   taskId: string,
   targetFormat: "storage" | "display"
 ): string | null {
-<<<<<<< HEAD
-  if (!taskId || typeof taskId !== "string") {
-    return null;
-  }
-
-  // Both storage and display formats are now qualified format
-  const qualifiedId = validateQualifiedTaskId(taskId);
-
-  if (targetFormat === "storage") {
-    return qualifiedId;
-  } else {
-    // Display format is the same as storage format (qualified)
-    return qualifiedId ? formatTaskIdForDisplay(qualifiedId) : null;
-  }
-=======
   // No conversion needed - just validate
   return validateQualifiedTaskId(taskId);
->>>>>>> 409de9e9
 }
 
 /**
@@ -115,13 +94,8 @@
  * @returns Numeric value or null if invalid
  */
 export function getTaskIdNumber(taskId: string): number | null {
-<<<<<<< HEAD
-  const qualifiedId = validateQualifiedTaskId(taskId);
-  if (!qualifiedId) {
-=======
   const validated = validateQualifiedTaskId(taskId);
   if (!validated) {
->>>>>>> 409de9e9
     return null;
   }
 
@@ -133,7 +107,4 @@
 
   const num = parseInt(match[1], 10);
   return isNaN(num) ? null : num;
-}
-
-// Backward compatibility alias
-export const normalizeTaskIdForStorage = validateQualifiedTaskId;+}