--- conflicted
+++ resolved
@@ -1,116 +1,3 @@
-<<<<<<< HEAD
-import { describe, test, expect, beforeEach, afterEach } from "bun:test";
-import { TaskBackendRouter } from "./task-backend-router";
-import { createMarkdownTaskBackend, MarkdownTaskBackend } from "./markdownTaskBackend";
-import { createJsonFileTaskBackend, JsonFileTaskBackend } from "./jsonFileTaskBackend";
-import { join } from "path";
-import { tmpdir } from "os";
-import { mkdirSync, rmSync } from "fs";
-
-describe("TaskBackendRouter", () => {
-  let router: TaskBackendRouter;
-  let tempDir: string;
-  
-  // Save original prototype methods to prevent test pollution
-  let originalMarkdownIsInTreeBackend: any;
-  let originalJsonIsInTreeBackend: any;
-
-  beforeEach(() => {
-    // Save original methods before any test modifications
-    const markdownPrototype = MarkdownTaskBackend.prototype;
-    const jsonPrototype = JsonFileTaskBackend.prototype;
-    
-    originalMarkdownIsInTreeBackend = markdownPrototype.isInTreeBackend;
-    originalJsonIsInTreeBackend = jsonPrototype.isInTreeBackend;
-
-    // Setup test directory
-    tempDir = join(tmpdir(), `router-test-${Date.now()}-${Math.random().toString(36).substring(7)}`);
-    mkdirSync(tempDir, { recursive: true });
-  });
-
-  afterEach(() => {
-    // Restore original methods to prevent test pollution
-    const markdownPrototype = MarkdownTaskBackend.prototype;
-    const jsonPrototype = JsonFileTaskBackend.prototype;
-    
-    if (originalMarkdownIsInTreeBackend && !markdownPrototype.isInTreeBackend) {
-      markdownPrototype.isInTreeBackend = originalMarkdownIsInTreeBackend;
-    }
-    
-    if (originalJsonIsInTreeBackend && !jsonPrototype.isInTreeBackend) {
-      jsonPrototype.isInTreeBackend = originalJsonIsInTreeBackend;
-    }
-    
-    // Clean up temp directory
-    rmSync(tempDir, { recursive: true, force: true });
-  });
-
-  describe("Manual Override (isInTreeBackend method)", () => {
-    test("should use manual override for MarkdownTaskBackend (which has isInTreeBackend)", () => {
-      router = TaskBackendRouter.createExternal();
-      const markdownBackend = createMarkdownTaskBackend({
-        name: "markdown",
-        workspacePath: tempDir,
-      });
-
-      const routingInfo = router.getBackendRoutingInfo(markdownBackend);
-
-      expect(routingInfo.category).toBe("in-tree");
-      expect(routingInfo.requiresSpecialWorkspace).toBe(true);
-      // Should use manual override description since backend has isInTreeBackend method
-      expect(routingInfo.description).toContain("Manually configured as in-tree");
-    });
-
-    test("should use manual override for JsonFileTaskBackend (which has isInTreeBackend)", () => {
-      router = TaskBackendRouter.createExternal();
-      const jsonBackend = createJsonFileTaskBackend({
-        name: "json-file",
-        workspacePath: tempDir,
-        dbFilePath: join(tempDir, "process", "tasks.json")
-      });
-
-      const routingInfo = router.getBackendRoutingInfo(jsonBackend);
-
-      expect(routingInfo.category).toBe("in-tree");
-      expect(routingInfo.requiresSpecialWorkspace).toBe(true);
-      // Should use manual override description since backend has isInTreeBackend method
-      expect(routingInfo.description).toContain("Manually configured as in-tree");
-    });
-  });
-
-  describe("Auto-Detection Logic (without isInTreeBackend method)", () => {
-    test("should auto-detect MarkdownTaskBackend as in-tree when isInTreeBackend is removed", () => {
-      router = TaskBackendRouter.createExternal();
-      const markdownBackend = createMarkdownTaskBackend({
-        name: "markdown",
-        workspacePath: tempDir,
-      });
-
-      // Remove the isInTreeBackend method to test auto-detection
-      delete markdownBackend.isInTreeBackend;
-      // Also delete from prototype if needed
-      const proto = Object.getPrototypeOf(markdownBackend);
-      if (proto && typeof proto.isInTreeBackend === "function") {
-        delete proto.isInTreeBackend;
-      }
-
-      // Verify it's actually deleted
-      expect(typeof markdownBackend.isInTreeBackend).toBe("undefined");
-
-      const routingInfo = router.getBackendRoutingInfo(markdownBackend);
-
-      expect(routingInfo.category).toBe("in-tree");
-      expect(routingInfo.requiresSpecialWorkspace).toBe(true);
-      expect(routingInfo.description).toContain("Markdown backend stores data in repository files");
-    });
-
-    test("should auto-detect JsonFileTaskBackend as in-tree when using process directory", () => {
-      router = TaskBackendRouter.createExternal();
-      const jsonBackend = createJsonFileTaskBackend({
-        name: "json-file",
-        workspacePath: tempDir,
-        dbFilePath: join(tempDir, "process", "tasks.json")
-=======
 import { describe, test, expect } from "bun:test";
 import { resolveTaskWorkspacePath } from "../../utils/workspace-resolver";
 
@@ -131,7 +18,6 @@
       // without any dangerous prototype manipulation
       const workspacePath = await resolveTaskWorkspacePath({
         backend: "markdown"
->>>>>>> 1b33e498
       });
 
       expect(typeof workspacePath).toBe("string");
