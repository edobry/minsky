--- conflicted
+++ resolved
@@ -7,15 +7,11 @@
   TaskListOptions,
   CreateTaskOptions,
   DeleteTaskOptions,
-<<<<<<< HEAD
   BackendCapabilities,
   TaskMetadata,
 } from "./types";
 import type { TaskData } from "../../types/tasks/taskData";
-import { TASK_STATUS } from "./taskConstants";
-=======
-} from "../tasks";
-import type { BackendCapabilities } from "./types";
+
 import { createJsonFileStorage } from "../storage/json-file-storage";
 import type { DatabaseStorage } from "../storage/database-storage";
 import { validateTaskState, type TaskState } from "../../schemas/storage";
@@ -30,7 +26,6 @@
 import { get as getConfig, has as hasConfig } from "../configuration";
 
 // TaskState is now imported from schemas/storage
->>>>>>> 94419959
 
 /**
  * JsonFileTaskBackend implementation using simple JSON file storage
@@ -112,23 +107,57 @@
       backend: this.name,
     };
 
-    // Save task data
-    await this.saveAllTasks([...tasks, newTask]);
+    // Add to tasks list
+    const existingTasks = await this.getAllTasks();
+    await this.saveAllTasks([...existingTasks, newTask]);
 
     return newTask;
   }
 
-  async deleteTask(id: string, options?: DeleteTaskOptions): Promise<boolean> {
-    const task = await this.getTask(id);
-    if (!task) {
-      return false;
-    }
-
-<<<<<<< HEAD
-    // Delete spec file if it exists
-    if (task.specPath && (await this.fileExists(task.specPath))) {
-      await fs.unlink(task.specPath);
-=======
+  /**
+   * Generate a task specification file content from title and description
+   * @param title Title of the task
+   * @param description Description of the task
+   * @returns The generated task specification content
+   */
+  private generateTaskSpecification(title: string, description: string): string {
+    return `# ${title}
+
+## Status
+
+BACKLOG
+
+## Priority
+
+MEDIUM
+
+## Description
+
+${description}
+
+## Requirements
+
+[To be filled in]
+
+## Success Criteria
+
+[To be defined]
+`;
+  }
+
+  /**
+   * Creates a new task from a markdown specification file
+   * Spec parser is provided as parameter to allow for dependency injection
+   */
+  async createTaskFromSpecFile(
+    specPath: string,
+    specParser: (content: string) => TaskSpec
+  ): Promise<TaskData> {
+    // Validate the input
+    if (!specPath || !specParser) {
+      throw new Error("Spec path and parser are required");
+    }
+
     const specDataResult = await this.getTaskSpecData(specPath);
     if (!specDataResult.success) {
       throw new Error(`Failed to load spec file: ${specDataResult.error}`);
@@ -146,7 +175,32 @@
 
       // TASK 283: Generate plain ID format for storage using proper max ID logic
       taskId = getNextTaskId(tasks); // Uses max existing ID + 1, returns plain format
->>>>>>> 94419959
+    }
+
+    // Create the new task data
+    const newTask: TaskData = {
+      id: taskId, // Store in plain format
+      title: spec.title,
+      description: spec.description,
+      status: TASK_STATUS.TODO,
+      backend: this.name,
+    };
+
+    // Save task data
+    await this.saveAllTasks([...tasks, newTask]);
+
+    return newTask;
+  }
+
+  async deleteTask(id: string, options?: DeleteTaskOptions): Promise<boolean> {
+    const task = await this.getTask(id);
+    if (!task) {
+      return false;
+    }
+
+    // Delete spec file if it exists
+    if (task.specPath && (await this.fileExists(task.specPath))) {
+      await fs.unlink(task.specPath);
     }
 
     const tasks = await this.getAllTasks();
