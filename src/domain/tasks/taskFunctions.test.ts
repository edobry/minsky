--- conflicted
+++ resolved
@@ -1,40 +1,38 @@
+const TEST_VALUE = 123;
+const TEST_ARRAY_SIZE = 3;
+
+/**
+ * Tests for task pure functions
+ */
+
 import { describe, test, expect } from "bun:test";
 import type { TaskData } from "../../types/tasks/taskData";
 import {
+  parseTasksFromMarkdown,
+  formatTasksToMarkdown,
   getTaskById,
   getNextTaskId,
   setTaskStatus,
   addTask,
   filterTasks,
+  parseTaskSpecFromMarkdown,
+  formatTaskSpecToMarkdown,
   isValidTaskStatus,
 } from "./taskFunctions";
+// Strict-only: ForStorage removed; tests should not import it
+
+// Test constants - extract repeated strings
+const TEST_TASK_ID_ALPHA = "TEST_VALUE";
+const TEST_TASK_ID_NUMERIC = "001";
+const TEST_TASK_ID_002 = "002";
+const TEST_TASK_ID_003 = "003";
+const LEGACY_PREFIX = "#";
+
+// Helper to construct expected format - uses mixed logic
+const expectLegacyFormat = (id: string) => `${LEGACY_PREFIX}${id}`;
+const expectQualifiedFormat = (id: string) => id;
 
 describe("Task Functions", () => {
-<<<<<<< HEAD
-  const sampleTasks: TaskData[] = [
-    {
-      id: "#001",
-      title: "First task",
-      description: "First description",
-      status: "TODO",
-      specPath: "path/to/spec1.md",
-    },
-    {
-      id: "#002",
-      title: "Second task",
-      description: "Second description",
-      status: "IN-PROGRESS",
-      specPath: "path/to/spec2.md",
-    },
-    {
-      id: "#003",
-      title: "Third task",
-      description: "Third description",
-      status: "DONE",
-      specPath: "path/to/spec3.md",
-    },
-  ];
-=======
   // Removed broken tests that were testing constants instead of functions
 
   describe("parseTasksFromMarkdown", () => {
@@ -127,26 +125,32 @@
       expect(markdown).toBe("- [ ] Task with spec [#001](path/to/spec.md)");
     });
   });
->>>>>>> 94419959
 
   describe("getTaskById", () => {
-    test("should find task by ID", () => {
-      const task = getTaskById(sampleTasks, "#002");
-      expect(task).toBeDefined();
+    const testTasks: TaskData[] = [
+      { id: "#001", title: "Task 1", status: "TODO" },
+      { id: "#002", title: "Task 2", status: "IN-PROGRESS" },
+      { id: "#003", title: "Task 3", status: "DONE" },
+    ];
+
+    test("should return null for empty input", () => {
+      expect(getTaskById([], "TEST_VALUE")).toBeNull();
+      expect(getTaskById(testTasks, "")).toBeNull();
+    });
+
+    test("should find task by exact ID match", () => {
+      const task = getTaskById(testTasks, "#002");
+      expect(task).not.toBeNull();
       expect(task?.id).toBe("#002");
-      expect(task?.title).toBe("Second task");
-    });
-
-    test("should return undefined if task not found", () => {
-      const task = getTaskById(sampleTasks, "#999");
-      expect(task).toBeUndefined();
-    });
-
-<<<<<<< HEAD
-    test("should handle empty array", () => {
-      const task = getTaskById([], "#001");
-      expect(task).toBeUndefined();
-=======
+      expect(task?.title).toBe("Task 2");
+    });
+
+    test("should find task by ID without # prefix", () => {
+      const task = getTaskById(testTasks, "003");
+      expect(task).not.toBeNull();
+      expect(task?.id).toBe("#003");
+    });
+
     test("should handle exact ID matching", () => {
       // Test exact ID matching (no numeric equivalence)
       const tasksWithLeadingZeros: TaskData[] = [{ id: "#001", title: "Task 1", status: "TODO" }];
@@ -154,31 +158,14 @@
       expect(getTaskById(tasksWithLeadingZeros, "#001")?.id).toBe("#001");
       expect(getTaskById(tasksWithLeadingZeros, "001")?.id).toBe("#001"); // # prefix handling
       expect(getTaskById(tasksWithLeadingZeros, "1")).toBeNull(); // No numeric equivalence
->>>>>>> 94419959
     });
   });
 
   describe("getNextTaskId", () => {
-    test("should return #001 for empty array", () => {
-      const nextId = getNextTaskId([]);
-      expect(nextId).toBe("#001");
-    });
-
-<<<<<<< HEAD
-    test("should return next sequential ID", () => {
-      const nextId = getNextTaskId(sampleTasks);
-      expect(nextId).toBe("#004");
-    });
-
-    test("should handle non-sequential IDs", () => {
-      const tasks = [
-        { id: "#001", title: "Task 1", description: "", status: "TODO", specPath: "" },
-        { id: "#005", title: "Task 5", description: "", status: "TODO", specPath: "" },
-        { id: "#003", title: "Task 3", description: "", status: "TODO", specPath: "" },
-      ];
-      const nextId = getNextTaskId(tasks);
-      expect(nextId).toBe("#006");
-=======
+    test("should return 001 for empty tasks array", () => {
+      expect(getNextTaskId([])).toBe("001");
+    });
+
     test("should find the maximum ID and increment it", () => {
       const tasks: TaskData[] = [
         { id: "md#001", title: "Task 1", status: "TODO" },
@@ -203,28 +190,10 @@
       const tasks: TaskData[] = [{ id: "md#9", title: "Task 9", status: "TODO" }];
 
       expect(getNextTaskId(tasks)).toBe("010");
->>>>>>> 94419959
     });
   });
 
   describe("setTaskStatus", () => {
-<<<<<<< HEAD
-    test("should update task status", () => {
-      const tasks = [...sampleTasks];
-      const result = setTaskStatus(tasks, "#002", "DONE");
-
-      expect(result).toBe(true);
-      expect(tasks[1].status).toBe("DONE");
-    });
-
-    test("should return false if task not found", () => {
-      const tasks = [...sampleTasks];
-      const result = setTaskStatus(tasks, "#999", "DONE");
-
-      expect(result).toBe(false);
-      // Original tasks should be unchanged
-      expect(tasks).toEqual(sampleTasks);
-=======
     const testTasks: TaskData[] = [
       { id: "md#001", title: "Task 1", status: "TODO" },
       { id: "md#002", title: "Task 2", status: "IN-PROGRESS" },
@@ -249,24 +218,10 @@
     test("should return original array if status is invalid", () => {
       const updatedTasks = setTaskStatus(testTasks, "md#001", "INVALID" as any);
       expect(updatedTasks).toEqual(testTasks);
->>>>>>> 94419959
     });
   });
 
   describe("addTask", () => {
-<<<<<<< HEAD
-    test("should add new task to array", () => {
-      const tasks = [...sampleTasks];
-      const newTask: TaskData = {
-        id: "#004",
-        title: "New task",
-        description: "New description",
-        status: "TODO",
-        specPath: "path/to/spec4.md",
-      };
-
-      addTask(tasks, newTask);
-=======
     const testTasks: TaskData[] = [
       { id: "md#001", title: "Task 1", status: "TODO" },
       { id: "md#002", title: "Task 2", status: "IN-PROGRESS" },
@@ -275,23 +230,11 @@
     test("should add a new task to the array", () => {
       const newTask: TaskData = { id: "md#003", title: "Task 3", status: "TODO" };
       const updatedTasks = addTask(testTasks, newTask);
->>>>>>> 94419959
-
-      expect(tasks).toHaveLength(4);
-      expect(tasks[3]).toEqual(newTask);
-    });
-
-<<<<<<< HEAD
-    test("should handle adding to empty array", () => {
-      const tasks: TaskData[] = [];
-      const newTask: TaskData = {
-        id: "#001",
-        title: "First task",
-        description: "Description",
-        status: "TODO",
-        specPath: "path/to/spec.md",
-      };
-=======
+
+      expect(updatedTasks).toHaveLength(3);
+      expect(updatedTasks[2]).toEqual(newTask);
+    });
+
     test("should replace an existing task with the same ID", () => {
       const replacementTask: TaskData = { id: "md#002", title: "Updated Task 2", status: "DONE" };
       const updatedTasks = addTask(testTasks, replacementTask);
@@ -299,88 +242,176 @@
       expect(updatedTasks).toHaveLength(2);
       expect(updatedTasks[1]).toEqual(replacementTask);
     });
->>>>>>> 94419959
-
-      addTask(tasks, newTask);
-
-      expect(tasks).toHaveLength(1);
-      expect(tasks[0]).toEqual(newTask);
+
+    test("should generate an ID if not provided", () => {
+      const taskWithoutId: TaskData = { id: "", title: "New Task", status: "TODO" };
+      const updatedTasks = addTask(testTasks, taskWithoutId);
+
+      expect(updatedTasks).toHaveLength(3);
+      expect(updatedTasks[2].id).toBe("003"); // Next available ID in storage format
+      expect(updatedTasks[2].title).toBe("New Task");
     });
   });
 
   describe("filterTasks", () => {
+    const testTasks: TaskData[] = [
+      { id: "#001", title: "First task", status: "TODO" },
+      { id: "#002", title: "Second task", status: "IN-PROGRESS" },
+      { id: "#003", title: "Third task", status: "DONE" },
+    ];
+
+    test("should return all tasks if no filter provided", () => {
+      expect(filterTasks(testTasks)).toEqual(testTasks);
+    });
+
     test("should filter by status", () => {
-      const filtered = filterTasks(sampleTasks, { status: "TODO" });
+      const filtered = filterTasks(testTasks, { status: "TODO" });
       expect(filtered).toHaveLength(1);
-      expect(filtered[0].status).toBe("TODO");
-    });
-
-    test("should filter by multiple statuses", () => {
-      const filtered = filterTasks(sampleTasks, { status: ["TODO", "IN-PROGRESS"] });
+      expect(filtered[0].id).toBe("#001");
+    });
+
+    test("should filter by ID", () => {
+      const filtered = filterTasks(testTasks, { id: "#002" });
+      expect(filtered).toHaveLength(1);
+      expect(filtered[0]?.id).toBe("#002");
+    });
+
+    test("should filter by title (string match)", () => {
+      const filtered = filterTasks(testTasks, { title: "Second" });
+      expect(filtered).toHaveLength(1);
+      expect(filtered[0]?.id).toBe("#002");
+    });
+
+    test("should filter by title (regex match)", () => {
+      const filtered = filterTasks(testTasks, { title: /task$/ });
+      expect(filtered).toHaveLength(3);
+    });
+
+    test("should filter by specPath existence", () => {
+      const tasksWithSpec: TaskData[] = [
+        { id: "#001", title: "Task with spec", status: "TODO", specPath: "path/to/spec.md" },
+        { id: "#002", title: "Task without spec", status: "IN-PROGRESS" },
+      ];
+
+      const filtered = filterTasks(tasksWithSpec, { hasSpecPath: true });
+      expect(filtered).toHaveLength(1);
+      expect(filtered[0]?.id).toBe("#001");
+    });
+
+    test("should combine multiple filter criteria", () => {
+      const combinedTasks: TaskData[] = [
+        { id: "#001", title: "First task", status: "TODO" },
+        { id: "#002", title: "Second task", status: "IN-PROGRESS" },
+        { id: "#003", title: "Third task", status: "IN-PROGRESS" },
+      ];
+
+      const filtered = filterTasks(combinedTasks, {
+        title: /task/,
+        hasSpecPath: false,
+        status: "IN-PROGRESS",
+      });
+
       expect(filtered).toHaveLength(2);
-      expect(filtered.every((t) => ["TODO", "IN-PROGRESS"].includes(t.status))).toBe(true);
-    });
-
-    test("should filter by title search", () => {
-      const filtered = filterTasks(sampleTasks, { search: "First" });
-      expect(filtered).toHaveLength(1);
-      expect(filtered[0].title).toBe("First task");
-    });
-
-    test("should filter by description search", () => {
-      const filtered = filterTasks(sampleTasks, { search: "Second description" });
-      expect(filtered).toHaveLength(1);
-      expect(filtered[0].description).toBe("Second description");
-    });
-
-    test("should return all tasks when no filter provided", () => {
-      const filtered = filterTasks(sampleTasks);
-      expect(filtered).toEqual(sampleTasks);
-    });
-
-    test("should return all tasks when empty filter provided", () => {
-      const filtered = filterTasks(sampleTasks, {});
-      expect(filtered).toEqual(sampleTasks);
-    });
-
-    test("should handle case-insensitive search", () => {
-      const filtered = filterTasks(sampleTasks, { search: "FIRST" });
-      expect(filtered).toHaveLength(1);
-      expect(filtered[0].title).toBe("First task");
-    });
-
-    test("should combine multiple filters", () => {
-      const filtered = filterTasks(sampleTasks, {
-        status: ["TODO", "IN-PROGRESS"],
-        search: "Second",
+      expect(filtered[0]?.id).toBe("#002");
+      expect(filtered[1]?.id).toBe("#003");
+    });
+  });
+
+  describe("parseTaskSpecFromMarkdown", () => {
+    test("should parse task spec from markdown", () => {
+      const markdown = `# Task #TEST_VALUE: Test Task Title
+
+## Context
+
+This is a test description.
+
+## Requirements
+
+1. Do something
+`;
+
+      const spec = parseTaskSpecFromMarkdown(markdown);
+      expect(spec.title).toBe("Task #TEST_VALUE: Test Task Title");
+      expect(spec.description).toBe("This is a test description.");
+      // The function doesn't extract IDs from titles, so don't expect one
+      expect(spec.id).toBeUndefined();
+    });
+
+    test("should handle specs without task ID", () => {
+      const markdown = `# Task: No ID Task
+
+## Context
+
+Description here.
+`;
+
+      const spec = parseTaskSpecFromMarkdown(markdown);
+      expect(spec.title).toBe("No ID Task");
+      expect(spec.description).toBe("Description here.");
+      expect(spec.id).toBeUndefined();
+    });
+
+    test("should handle general heading format", () => {
+      const markdown = `# Just a general title
+
+## Context
+
+Description here.
+`;
+
+      const spec = parseTaskSpecFromMarkdown(markdown);
+      expect(spec.title).toBe("Just a general title");
+      expect(spec.description).toBe("Description here.");
+    });
+
+    test("should return empty values for invalid input", () => {
+      expect(parseTaskSpecFromMarkdown("")).toEqual({
+        title: "",
+        description: "",
       });
-      expect(filtered).toHaveLength(1);
-      expect(filtered[0].title).toBe("Second task");
+      expect(parseTaskSpecFromMarkdown("No headers")).toEqual({
+        title: "",
+        description: "",
+      });
+    });
+  });
+
+  describe("formatTaskSpecToMarkdown", () => {
+    test("should format task spec to markdown with ID", () => {
+      const spec = {
+        title: "Test Task",
+        description: "This is a test description.",
+        id: "#TEST_VALUE",
+      };
+
+      const markdown = formatTaskSpecToMarkdown(spec);
+      expect(markdown).toContain("# Test Task");
+      expect(markdown).toContain("This is a test description.");
+    });
+
+    test("should format task spec without ID", () => {
+      const spec = {
+        title: "Test Task Without ID",
+        description: "Description here.",
+      };
+
+      const markdown = formatTaskSpecToMarkdown(spec);
+      expect(markdown).toContain("# Test Task Without ID");
+      expect(markdown).toContain("Description here.");
     });
   });
 
   describe("isValidTaskStatus", () => {
-    test("should validate correct status values", () => {
+    test("should validate correct statuses", () => {
       expect(isValidTaskStatus("TODO")).toBe(true);
       expect(isValidTaskStatus("IN-PROGRESS")).toBe(true);
-      expect(isValidTaskStatus("IN-REVIEW")).toBe(true);
       expect(isValidTaskStatus("DONE")).toBe(true);
-      expect(isValidTaskStatus("BLOCKED")).toBe(true);
-      expect(isValidTaskStatus("CLOSED")).toBe(true);
-    });
-
-    test("should reject invalid status values", () => {
-      expect(isValidTaskStatus("invalid")).toBe(false);
+    });
+
+    test("should reject invalid statuses", () => {
+      expect(isValidTaskStatus("INVALID")).toBe(false);
+      expect(isValidTaskStatus("")).toBe(false);
       expect(isValidTaskStatus("todo")).toBe(false);
-      expect(isValidTaskStatus("")).toBe(false);
-      expect(isValidTaskStatus("UNKNOWN")).toBe(false);
-    });
-
-    test("should handle null and undefined", () => {
-      expect(isValidTaskStatus(null as any)).toBe(false);
-      expect(isValidTaskStatus(undefined as any)).toBe(false);
-    });
-  });
-});
-
-// ... keep any remaining code ...+    });
+  });
+});