/**
 * Integration tests for TaskService with JsonFileTaskBackend
 */

import { describe, test, expect, beforeEach, afterEach } from "bun:test";
import { join } from "path";
import { mkdir, writeFile } from "fs/promises";
import { randomUUID } from "crypto";
import { TaskService } from "../taskService";
import { createJsonFileTaskBackend } from "../jsonFileTaskBackend";
import type { TaskData } from "../../../types/tasks/taskData";

describe("TaskService JsonFile Integration", () => {
  let testDir: string;
  let workspacePath: string;
  let taskService: TaskService;
  let dbPath: string;

  beforeEach(async () => {
<<<<<<< HEAD
    // Create unique database path for each test using UUID
    dbPath = join(testDir, `test-tasks-${Date.now()}-${randomUUID()}.json`);
=======
    // Create unique test directory path to avoid conflicts
    const timestamp = Date.now();
    const uuid = randomUUID();
    testDir = join(process.cwd(), "test-tmp", `taskservice-jsonfile-test-${timestamp}-${uuid}`);
    workspacePath = join(testDir, "workspace");
    dbPath = join(testDir, "test-tasks.json");
>>>>>>> af571de3

    // Create test directories
    await mkdir(join(workspacePath, "process", "tasks"), { recursive: true });

    // Create the task backend and service
    const backend = createJsonFileTaskBackend({
      name: "json-file",
      workspacePath,
      dbFilePath: dbPath,
    });

    taskService = new TaskService({
      workspacePath,
      backend: "json-file",
      customBackends: [backend],
<<<<<<< HEAD
      backend: "json-file",
=======
>>>>>>> af571de3
    });
  });

  afterEach(async () => {
    // Clean up test directories
    try {
      const { rmSync } = await import("fs");
      if (testDir) {
        rmSync(testDir, { recursive: true, force: true });
      }
    } catch {
      // Ignore cleanup errors - OS will clean up temp files
    }
  });

  describe("Basic Operations", () => {
    test("should default to jsonFile backend", () => {
<<<<<<< HEAD
      // Create service without specifying backend but providing json-file as option
      const defaultService = new TaskService({
        workspacePath,
        backend: "json-file", // Specify json-file since that's the only available backend
        customBackends: [
          createJsonFileTaskBackend({
            name: "json-file",
            workspacePath,
            dbFilePath: dbPath,
          }),
        ],
      });

      // Should use json-file backend when specified
      expect(defaultService.getWorkspacePath()).toBe(workspacePath);
=======
      expect(taskService).toBeDefined();
      expect(taskService.getWorkspacePath()).toBe(workspacePath);
>>>>>>> af571de3
    });

    test("should list tasks from JSON storage", async () => {
      const tasks = await taskService.listTasks();
      expect(tasks).toEqual([]);
    });

    test("should create and retrieve tasks", async () => {
      // Create a test spec file
      const specPath = join(workspacePath, "process", "tasks", "test-task.md");
<<<<<<< HEAD
      const specContent =
        "# Task #123: Test Integration Task\n\n## Context\n\nThis is a test task for integration testing.";
=======
      const specContent = `# Task #001: Test Task

## Description
This is a test task for integration testing.

## Requirements
- Test requirement 1
- Test requirement 2

## Acceptance Criteria
- [ ] Criterion 1
- [ ] Criterion 2
`;
>>>>>>> af571de3
      await writeFile(specPath, specContent, "utf8");

      // Create task
      const task = await taskService.createTask("process/tasks/test-task.md");
<<<<<<< HEAD

      expect(task.id).toBe("#123");
      expect(task.title).toBe("Test Integration Task");
=======
      expect(task.id).toBe("#001");
      expect(task.title).toBe("Test Task");
>>>>>>> af571de3
      expect(task.status).toBe("TODO");

      // Retrieve task
      const retrievedTask = await taskService.getTask("#001");
      expect(retrievedTask).toEqual(task);
    });

    test("should update task status", async () => {
      // Create a test spec file
      const specPath = join(workspacePath, "process", "tasks", "status-test.md");
<<<<<<< HEAD
      const specContent =
        "# Task #124: Status Test Task\n\n## Context\n\nTest task status updates.";
=======
      const specContent = `# Task #002: Status Test Task

## Description
This task tests status updates.
`;
>>>>>>> af571de3
      await writeFile(specPath, specContent, "utf8");

      // Create task
      const task = await taskService.createTask("process/tasks/status-test.md");
      expect(task.status).toBe("TODO");

      // Update status
      await taskService.setTaskStatus("#002", "IN-PROGRESS");

      // Verify status update
      const status = await taskService.getTaskStatus("#002");
      expect(status).toBe("IN-PROGRESS");
    });

    test("should filter tasks by status", async () => {
      // Create multiple test spec files
      const specs = [
        { id: "001", title: "Filter Test 1", file: "filter-test-1.md" },
        { id: "002", title: "Filter Test 2", file: "filter-test-2.md" },
      ];

      for (const spec of specs) {
        const specPath = join(workspacePath, "process", "tasks", spec.file);
        const specContent = `# Task #${spec.id}: ${spec.title}

## Description
This is a test task for filtering.
`;
        await writeFile(specPath, specContent, "utf8");
        await taskService.createTask(`process/tasks/${spec.file}`);
      }

      // Update one task status
      await taskService.setTaskStatus("#002", "IN-PROGRESS");

      // Filter by TODO status
      const todoTasks = await taskService.listTasks({ status: "TODO" });
      expect(todoTasks.length).toBe(1);
      expect(todoTasks[0]?.id).toBe("#001");

      // Filter by IN-PROGRESS status
      const inProgressTasks = await taskService.listTasks({ status: "IN-PROGRESS" });
      expect(inProgressTasks.length).toBe(1);
      expect(inProgressTasks[0]?.id).toBe("#002");
    });
  });

  describe("Error Handling", () => {
    test("should handle invalid task IDs gracefully", async () => {
      const task = await taskService.getTask("#999");
      expect(task).toBeNull();

      const status = await taskService.getTaskStatus("#999");
      expect(status).toBeNull();
    });

    test("should validate task status values", async () => {
      // Create a test spec file
      const specPath = join(workspacePath, "process", "tasks", "validation-test.md");
      const specContent = `# Task #003: Validation Test

## Description
This task tests validation.
`;
      await writeFile(specPath, specContent, "utf8");

<<<<<<< HEAD
      // Should reject invalid status
      await expect(taskService.setTaskStatus("#127", "INVALID")).rejects.toThrow(
        "Status must be one of"
      );
=======
      const task = await taskService.createTask("process/tasks/validation-test.md");

      // Try to set invalid status
      await expect(taskService.setTaskStatus("#003", "INVALID" as any)).rejects.toThrow();
>>>>>>> af571de3
    });
  });

  describe("Synchronization", () => {
    test("should persist changes across service instances", async () => {
      // Create a test spec file
      const specPath = join(workspacePath, "process", "tasks", "persistence-test.md");
      const specContent = `# Task #004: Persistence Test

## Description
This task tests persistence across instances.
`;
      await writeFile(specPath, specContent, "utf8");
<<<<<<< HEAD

      await taskService.createTask("process/tasks/persistence-test.md");
      await taskService.setTaskStatus("#128", "IN-PROGRESS");
=======
>>>>>>> af571de3

      // Create task with first service instance
      const task = await taskService.createTask("process/tasks/persistence-test.md");
      expect(task.id).toBe("#004");

      // Create new service instance with same backend
      const backend2 = createJsonFileTaskBackend({
        name: "json-file",
        workspacePath,
        dbFilePath: dbPath,
      });
<<<<<<< HEAD

      const newService = new TaskService({
        customBackends: [newBackend],
        backend: "json-file",
=======
      const taskService2 = new TaskService({
        workspacePath,
        backend: "json-file",
        customBackends: [backend2],
>>>>>>> af571de3
      });

      // Verify task exists in new instance
      const retrievedTask = await taskService2.getTask("#004");
      expect(retrievedTask).toEqual(task);

      // Update status in second instance
      await taskService2.setTaskStatus("#004", "DONE");

      // Verify update is visible in first instance
      const status = await taskService.getTaskStatus("#004");
      expect(status).toBe("DONE");
    });
  });
});<|MERGE_RESOLUTION|>--- conflicted
+++ resolved
@@ -17,17 +17,12 @@
   let dbPath: string;
 
   beforeEach(async () => {
-<<<<<<< HEAD
-    // Create unique database path for each test using UUID
-    dbPath = join(testDir, `test-tasks-${Date.now()}-${randomUUID()}.json`);
-=======
     // Create unique test directory path to avoid conflicts
     const timestamp = Date.now();
     const uuid = randomUUID();
     testDir = join(process.cwd(), "test-tmp", `taskservice-jsonfile-test-${timestamp}-${uuid}`);
     workspacePath = join(testDir, "workspace");
     dbPath = join(testDir, "test-tasks.json");
->>>>>>> af571de3
 
     // Create test directories
     await mkdir(join(workspacePath, "process", "tasks"), { recursive: true });
@@ -43,10 +38,6 @@
       workspacePath,
       backend: "json-file",
       customBackends: [backend],
-<<<<<<< HEAD
-      backend: "json-file",
-=======
->>>>>>> af571de3
     });
   });
 
@@ -64,26 +55,8 @@
 
   describe("Basic Operations", () => {
     test("should default to jsonFile backend", () => {
-<<<<<<< HEAD
-      // Create service without specifying backend but providing json-file as option
-      const defaultService = new TaskService({
-        workspacePath,
-        backend: "json-file", // Specify json-file since that's the only available backend
-        customBackends: [
-          createJsonFileTaskBackend({
-            name: "json-file",
-            workspacePath,
-            dbFilePath: dbPath,
-          }),
-        ],
-      });
-
-      // Should use json-file backend when specified
-      expect(defaultService.getWorkspacePath()).toBe(workspacePath);
-=======
       expect(taskService).toBeDefined();
       expect(taskService.getWorkspacePath()).toBe(workspacePath);
->>>>>>> af571de3
     });
 
     test("should list tasks from JSON storage", async () => {
@@ -94,10 +67,6 @@
     test("should create and retrieve tasks", async () => {
       // Create a test spec file
       const specPath = join(workspacePath, "process", "tasks", "test-task.md");
-<<<<<<< HEAD
-      const specContent =
-        "# Task #123: Test Integration Task\n\n## Context\n\nThis is a test task for integration testing.";
-=======
       const specContent = `# Task #001: Test Task
 
 ## Description
@@ -111,19 +80,12 @@
 - [ ] Criterion 1
 - [ ] Criterion 2
 `;
->>>>>>> af571de3
       await writeFile(specPath, specContent, "utf8");
 
       // Create task
       const task = await taskService.createTask("process/tasks/test-task.md");
-<<<<<<< HEAD
-
-      expect(task.id).toBe("#123");
-      expect(task.title).toBe("Test Integration Task");
-=======
       expect(task.id).toBe("#001");
       expect(task.title).toBe("Test Task");
->>>>>>> af571de3
       expect(task.status).toBe("TODO");
 
       // Retrieve task
@@ -134,16 +96,11 @@
     test("should update task status", async () => {
       // Create a test spec file
       const specPath = join(workspacePath, "process", "tasks", "status-test.md");
-<<<<<<< HEAD
-      const specContent =
-        "# Task #124: Status Test Task\n\n## Context\n\nTest task status updates.";
-=======
       const specContent = `# Task #002: Status Test Task
 
 ## Description
 This task tests status updates.
 `;
->>>>>>> af571de3
       await writeFile(specPath, specContent, "utf8");
 
       // Create task
@@ -210,17 +167,10 @@
 `;
       await writeFile(specPath, specContent, "utf8");
 
-<<<<<<< HEAD
-      // Should reject invalid status
-      await expect(taskService.setTaskStatus("#127", "INVALID")).rejects.toThrow(
-        "Status must be one of"
-      );
-=======
       const task = await taskService.createTask("process/tasks/validation-test.md");
 
       // Try to set invalid status
       await expect(taskService.setTaskStatus("#003", "INVALID" as any)).rejects.toThrow();
->>>>>>> af571de3
     });
   });
 
@@ -234,12 +184,6 @@
 This task tests persistence across instances.
 `;
       await writeFile(specPath, specContent, "utf8");
-<<<<<<< HEAD
-
-      await taskService.createTask("process/tasks/persistence-test.md");
-      await taskService.setTaskStatus("#128", "IN-PROGRESS");
-=======
->>>>>>> af571de3
 
       // Create task with first service instance
       const task = await taskService.createTask("process/tasks/persistence-test.md");
@@ -251,17 +195,10 @@
         workspacePath,
         dbFilePath: dbPath,
       });
-<<<<<<< HEAD
-
-      const newService = new TaskService({
-        customBackends: [newBackend],
-        backend: "json-file",
-=======
       const taskService2 = new TaskService({
         workspacePath,
         backend: "json-file",
         customBackends: [backend2],
->>>>>>> af571de3
       });
 
       // Verify task exists in new instance
