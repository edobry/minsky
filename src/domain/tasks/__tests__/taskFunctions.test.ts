--- conflicted
+++ resolved
@@ -36,11 +36,7 @@
       expect(normalizeTaskId("TASK_TEST_VALUE")).toBe("#TASK_TEST_VALUE");
     });
 
-<<<<<<< HEAD
-    test("should return null for invalid formats", () => {
-=======
     test("should return null for non-numeric input", () => {
->>>>>>> 02fb0b54
       expect(normalizeTaskId("")).toBeNull();
       expect(normalizeTaskId(" ")).toBeNull();
       expect(normalizeTaskId("@#$%")).toBeNull();
