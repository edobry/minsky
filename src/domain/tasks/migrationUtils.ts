/**
 * Backend Migration Utilities
 *
 * Provides functionality to migrate tasks between different task backends
 * while preserving data integrity and handling edge cases gracefully.
 */

import type { TaskBackend } from "./taskBackend";
import type {} from "../../types/tasks/taskData";
import { log } from "../../utils/logger";

/**
 * Configuration options for task migration
 */
export interface MigrationOptions {
  /** Whether to preserve task IDs during migration */
  preserveIds?: boolean;
  /** Perform a dry run without making changes */
  dryRun?: boolean;
  /** Custom status mapping between backends */
  statusMapping?: Record<string, string>;
  /** Whether to rollback on failure */
  rollbackOnFailure?: boolean;
  /** Strategy for handling ID conflicts */
  idConflictStrategy?: "skip" | "rename" | "overwrite";
  /** Create backup before migration */
  createBackup?: boolean;
  /** Custom backup directory */
  backupDir?: string;
}

/**
 * Result of a migration operation
 */
export interface MigrationResult {
  success: boolean;
  migratedCount: number;
  skippedCount: number;
  errors: string[];
  backupPath?: string;
}

/**
 * Backup data for rollback operations
 */
export interface BackupData {
  timestamp: string;
  sourceBackend: string;
  targetBackend: string;
  originalData: string;
  backupPath: string;
}

/**
 * Core migration utilities for task backends
 */
export class BackendMigrationUtils {
  /**
   * Migrate tasks between different backends
   */
  async migrateTasksBetweenBackends(
    _sourceBackend: TaskBackend,
    targetBackend: TaskBackend,
    options: MigrationOptions = {}
  ): Promise<MigrationResult> {
    const {
      preserveIds = true,
      dryRun = false,
      statusMapping = {},
      rollbackOnFailure = true,
      idConflictStrategy = "skip",
      createBackup = true,
    } = options;

    log.debug("Starting task migration", {
      from: sourceBackend.name,
      to: targetBackend.name,
      _options,
    });

    let backupData: BackupData | null = null;
    const _result: MigrationResult = {
      success: false,
      migratedCount: 0,
      skippedCount: 0,
      errors: [],
    };

    try {
      // Pre-flight validation
      await this.validateMigration(_sourceBackend, targetBackend);

      // Create backup if requested
      if (createBackup && !dryRun) {
        backupData = await this.createBackupBeforeMigration(targetBackend);
        result.backupPath = backupData.backupPath;
      }

      // Get source tasks
      const sourceDataResult = await sourceBackend.getTasksData();
      if (!sourceDataResult.success || !sourceDataResult._content) {
        throw new Error("Failed to get source tasks data");
      }
      const sourceTasks = sourceBackend.parseTasks(sourceDataResult._content);

      // Get target tasks to check for conflicts
      const targetDataResult = await targetBackend.getTasksData();
      if (!targetDataResult.success || !targetDataResult._content) {
        throw new Error("Failed to get target tasks data");
      }
      const targetTasks = targetBackend.parseTasks(targetDataResult._content);

      // Resolve ID conflicts and transform tasks
      const transformedTasks = await this.transformTasks(
        _sourceTasks,
        targetTasks,
        sourceBackend,
        targetBackend,
        {
          preserveIds,
          statusMapping,
          idConflictStrategy,
        }
      );

      // Apply transformations if not dry run
      if (!dryRun) {
        // Combine existing target tasks with migrated tasks
        let finalTasks: TaskData[] = [];

        if (idConflictStrategy === "overwrite") {
          // For overwrite, remove conflicting target tasks and add all migrated tasks
          const migratedIds = new Set(transformedTasks.migrated.map((t) => t.id));
          const nonConflictingTargetTasks = targetTasks.filter((t) => !migratedIds.has(t.id));
          finalTasks = [...nonConflictingTargetTasks, ...transformedTasks.migrated];
        } else {
          // For skip and rename, just add migrated tasks to existing target tasks
          finalTasks = [...targetTasks, ...transformedTasks.migrated];
        }

        const formattedData = targetBackend.formatTasks(finalTasks);
        await targetBackend.saveTasksData(formattedData);
      }

      result.success = true;
      result.migratedCount = transformedTasks.migrated.length;
      result.skippedCount = transformedTasks.skipped.length;

      log.debug("Migration completed successfully", {
        migratedCount: result.migratedCount,
        skippedCount: result.skippedCount,
      });
    } catch (error) {
      const errorMessage = error instanceof Error ? error.message : "Unknown error";
      result.errors.push(errorMessage);
      log.error("Migration failed", { error: errorMessage });

      // Attempt rollback if requested and backup exists
      if (rollbackOnFailure && backupData && !dryRun) {
        try {
          await this.rollbackMigration(_backupData, targetBackend);
          log.debug("Rollback completed successfully");
        } catch (error) {
          const rollbackMessage =
            rollbackError instanceof Error ? rollbackError.message : "Unknown rollback error";
          result.errors.push(`Rollback failed: ${rollbackMessage}`);
          log.error("Rollback failed", { error: rollbackMessage });
        }
      }
    }

    return result;
  }

  /**
   * Validate that migration can proceed between backends
   */
  async validateMigration(_sourceBackend: TaskBackend, targetBackend: TaskBackend): Promise<void> {
    // Check that backends are different
    if (sourceBackend.name === targetBackend.name) {
      throw new Error("Source and target backends cannot be the same");
    }

    // Validate source backend has data
    try {
      await sourceBackend.getTasksData();
    } catch (error) {
      throw new Error(`Cannot access source backend: ${error}`);
    }

    // Validate target backend is writable (non-destructively)
    try {
      // Back up current target data
      const currentDataResult = await targetBackend.getTasksData();
      const currentData = currentDataResult.content || "[]";

      // Test write capability
      const testData = targetBackend.formatTasks([]);
      await targetBackend.saveTasksData(testData);

      // Restore original data
      await targetBackend.saveTasksData(currentData);
    } catch (error) {
      throw new Error(`Cannot write to target backend: ${error}`);
    }
  }

  /**
   * Create backup before migration
   */
  async createBackupBeforeMigration(_backend: TaskBackend): Promise<BackupData> {
    const timestamp = new Date().toISOString();
    const backupPath = `migration-backup-${backend.name}-${timestamp}`;

    const dataResult = await backend.getTasksData();
    if (!dataResult.success || !dataResult._content) {
      throw new Error("Failed to get data for backup");
    }

    const backupData: BackupData = {
      timestamp,
      sourceBackend: backend.name,
      targetBackend: backend.name,
      originalData: dataResult.content,
      backupPath,
    };

    // In a real implementation, we would save this to disk
    // For now, we'll keep it in memory
    return backupData;
  }

  /**
   * Rollback migration using backup data
   */
  async rollbackMigration(_backupData: BackupData, targetBackend: TaskBackend): Promise<void> {
    log.debug("Starting migration rollback", {
      targetBackend: backupData.targetBackend,
      timestamp: backupData.timestamp,
    });

    await targetBackend.saveTasksData(backupData.originalData);

    log.debug("Migration rollback completed successfully");
  }

  /**
   * Transform tasks from source to target format
   */
  private async transformTasks(
    _sourceTasks: TaskData[],
    targetTasks: TaskData[],
    sourceBackend: TaskBackend,
    targetBackend: TaskBackend,
    options: {
      preserveIds: boolean;
      statusMapping: Record<string, string>;
      idConflictStrategy: "skip" | "rename" | "overwrite";
    }
  ): Promise<{ migrated: TaskData[]; skipped: TaskData[] }> {
    const migrated: TaskData[] = [];
    const skipped: TaskData[] = [];
    const targetIds = new Set(targetTasks.map((t) => t.id));

    for (const task of sourceTasks) {
      try {
        // Handle ID conflicts
        let finalTask = { ...task };

        if (options.preserveIds && targetIds.has(task.id)) {
          switch (options.idConflictStrategy) {
          case "skip":
            skipped.push(task);
            continue;
          case "rename":
            finalTask.id = await this.generateUniqueId(task.id, targetIds);
            break;
          case "overwrite":
            // Keep original ID, will overwrite
            break;
          }
        }

        // Map status between backends
        finalTask.status = this.mapTaskStatus(
          task._status,
          sourceBackend.name,
          targetBackend.name,
          options.statusMapping
        );

        migrated.push(finalTask);
        targetIds.add(finalTask.id);
      } catch (error) {
        log.warn("Failed to transform task", { _taskId: task.id, error });
        skipped.push(task);
      }
    }

    return { migrated, skipped };
  }

  /**
   * Map task status between backends
   */
  mapTaskStatus(
    __status: string,
    fromBackend: string,
    toBackend: string,
    customMapping?: Record<string, string>
  ): string {
    // Use custom mapping first
    if (customMapping && customMapping[status]) {
      return customMapping[status];
    }

    // Default status mappings between backends
    const defaultMappings: Record<string, Record<string, string>> = {
      "markdown->github-issues": {
        TODO: "minsky:todo",
        "IN-PROGRESS": "minsky:in-progress",
        "IN-REVIEW": "minsky:in-review",
<<<<<<< HEAD
        "DONE": "minsky:done",
        "BLOCKED": "minsky:blocked",
        "CLOSED": "minsky:closed",
=======
        DONE: "minsky:done",
        BLOCKED: "minsky:blocked",
        CLOSED: "minsky:closed",
>>>>>>> 6a9e4112
      },
      "github-issues->markdown": {
        "minsky:todo": "TODO",
        "minsky:in-progress": "IN-PROGRESS",
        "minsky:in-review": "IN-REVIEW",
        "minsky:done": "DONE",
        "minsky:blocked": "BLOCKED",
        "minsky:closed": "CLOSED",
      },
    };

    const mappingKey = `${fromBackend}->${toBackend}`;
    const mapping = defaultMappings[mappingKey];

    return mapping?.[status] || status;
  }

  /**
   * Generate a unique ID when conflicts occur
   */
  private async generateUniqueId(_baseId: string, existingIds: Set<string>): Promise<string> {
    let newId = `${baseId}-migrated`;
    let counter = 1;

    while (existingIds.has(newId)) {
      counter++;
      newId = `${baseId}-migrated-${counter}`;
    }

    return newId;
  }

  /**
   * Perform a dry run to preview migration results
   */
  async performDryRun(
    _sourceBackend: TaskBackend,
    targetBackend: TaskBackend,
    options: MigrationOptions
  ): Promise<MigrationResult> {
    return this.migrateTasksBetweenBackends(_sourceBackend, targetBackend, {
      ..._options,
      dryRun: true,
      createBackup: false,
    });
  }
}<|MERGE_RESOLUTION|>--- conflicted
+++ resolved
@@ -320,15 +320,9 @@
         TODO: "minsky:todo",
         "IN-PROGRESS": "minsky:in-progress",
         "IN-REVIEW": "minsky:in-review",
-<<<<<<< HEAD
         "DONE": "minsky:done",
         "BLOCKED": "minsky:blocked",
         "CLOSED": "minsky:closed",
-=======
-        DONE: "minsky:done",
-        BLOCKED: "minsky:blocked",
-        CLOSED: "minsky:closed",
->>>>>>> 6a9e4112
       },
       "github-issues->markdown": {
         "minsky:todo": "TODO",
