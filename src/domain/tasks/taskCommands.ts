/**
 * Interface-agnostic command functions for task operations
 * These functions are used by the CLI and MCP adapters
 */
import { z } from "zod";
import { resolveRepoPath } from "../repo-utils";
import { getErrorMessage } from "../../errors/index";
import { log } from "../../utils/logger";
import {
  createTaskService as createTaskServiceImpl,
  createConfiguredTaskService,
  TaskService,
  TaskServiceOptions,
} from "./taskService";

import { ValidationError, ResourceNotFoundError } from "../../errors/index";
import { readFile } from "fs/promises";
import { createTaskIdParsingErrorMessage } from "../../errors/enhanced-error-templates";
import { resolve } from "path";

// Re-export task data types
export type {} from "../../types/tasks/taskData";

// Import task status constants from centralized location
import { TASK_STATUS } from "./taskConstants";
export { TASK_STATUS } from "./taskConstants";
export type { TaskStatus } from "./taskConstants";

// Import schemas
import {
  taskListParamsSchema,
  taskGetParamsSchema,
  taskStatusGetParamsSchema,
  taskStatusSetParamsSchema,
  taskCreateParamsSchema,
  taskCreateFromTitleAndDescriptionParamsSchema,
  taskSpecContentParamsSchema,
  taskDeleteParamsSchema,
  type TaskListParams,
  type TaskGetParams,
  type TaskStatusGetParams,
  type TaskStatusSetParams,
  type TaskCreateParams,
  type TaskCreateFromTitleAndDescriptionParams,
  type TaskSpecContentParams,
  type TaskDeleteParams,
} from "../../schemas/tasks";

// Helper: normalize task ID inputs to qualified form when appropriate
function normalizeTaskIdInput(input: unknown): string {
  const raw = Array.isArray(input) ? String(input[0] ?? "").trim() : String(input ?? "").trim();
  if (!raw) return raw;
  // Already qualified like md#123 or gh#456
  if (/^[a-z-]+#\d+$/.test(raw)) return raw;
  // Accept forms like "#123" or "123" and normalize to md#123
  const numeric = raw.startsWith("#") ? raw.slice(1) : raw;
  return `md#${numeric}`;
}

/**
 * List tasks with given parameters
 * @param params Parameters for listing tasks
 * @param deps Optional dependencies for testing
 * @returns Array of tasks
 */
export async function listTasksFromParams(
  params: TaskListParams,
  deps?: {
    createTaskService?: (options: TaskServiceOptions) => Promise<TaskService>;
    resolveMainWorkspacePath?: () => Promise<string>;
  }
): Promise<any[]> {
  try {
    // Validate params with Zod schema
    const validParams = taskListParamsSchema.parse(params);

    // Prefer injected main workspace path for tests; otherwise resolve from repo
    const workspacePath =
      (await deps?.resolveMainWorkspacePath?.()) ??
      (await resolveRepoPath({
        session: validParams.session,
        repo: validParams.repo,
      }));

    // Create task service using dependency injection or default implementation
    const createTaskService =
      deps?.createTaskService || (async (options) => await createConfiguredTaskService(options));

    const taskService = await createTaskService({
      workspacePath,
      backend: validParams.backend || "markdown",
    });

    // Get tasks with filters - delegate filtering to domain layer
    const tasks = await taskService.listTasks({
      status: (validParams as any).status as string | undefined,
      all: validParams.all,
    });

    return tasks;
  } catch (error) {
    log.error("Error listing tasks:", getErrorMessage(error));
    throw error;
  }
}

/**
 * Get a task by ID with given parameters
 * @param params Parameters for getting a task
 * @param deps Optional dependencies for testing
 * @returns Task object
 */
export async function getTaskFromParams(
  params: TaskGetParams,
  deps?: {
    createTaskService?: (options: TaskServiceOptions) => Promise<TaskService>;
    resolveMainWorkspacePath?: () => Promise<string>;
  }
): Promise<any> {
  const startTime = Date.now();
  log.debug("[getTaskFromParams] Starting execution", { params });

  try {
    // Handle taskId as either string or string array and normalize
    const taskIdInput = Array.isArray(params.taskId) ? params.taskId[0] : params.taskId;
    log.debug("[getTaskFromParams] Processed taskId input", { taskIdInput });

    if (!taskIdInput) {
      throw new ValidationError("Task ID is required");
    }

    const qualifiedTaskId = normalizeTaskIdInput(taskIdInput);
    log.debug("[getTaskFromParams] Using taskId", { taskId: qualifiedTaskId });

    const paramsWithQualifiedId = { ...params, taskId: qualifiedTaskId };

    // Validate params with Zod schema
    log.debug("[getTaskFromParams] About to validate params with Zod");
    const validParams = taskGetParamsSchema.parse(paramsWithQualifiedId);
    log.debug("[getTaskFromParams] Params validated", { validParams });

    // Resolve repository root and use it as workspace path (prefer injected main path)
    const workspacePath = await (deps?.resolveMainWorkspacePath
      ? deps.resolveMainWorkspacePath()
      : resolveRepoPath({ session: validParams.session, repo: validParams.repo }));
    log.debug("[getTaskFromParams] Using workspace path", { workspacePath });

    // Create task service using dependency injection or default implementation
    log.debug("[getTaskFromParams] About to create task service");
    const createTaskService =
      deps?.createTaskService || (async (options) => await createConfiguredTaskService(options));

    const taskService = await createTaskService({
      workspacePath,
      backend: validParams.backend || "markdown",
    });
    log.debug("[getTaskFromParams] Task service created");

    // Get the task
    log.debug("[getTaskFromParams] About to get task");
    const task = await taskService.getTask(validParams.taskId);
    log.debug("[getTaskFromParams] Task retrieved", { taskExists: !!task });

    if (!task) {
      throw new ResourceNotFoundError(
        `Task ${validParams.taskId} not found`,
        "task",
        validParams.taskId
      );
    }

    const duration = Date.now() - startTime;
    log.debug("[getTaskFromParams] Execution completed", { duration });
    return task;
  } catch (error) {
    const duration = Date.now() - startTime;
    log.error("[getTaskFromParams] Error getting task:", {
      error: getErrorMessage(error),
      duration,
    });
    throw error;
  }
}

/**
 * Get task status using the provided parameters
 * This function implements the interface-agnostic command architecture
 * @param params Parameters for getting task status
 * @returns Status of the task
 */
export async function getTaskStatusFromParams(
  params: TaskStatusGetParams,
  deps?: {
    resolveRepoPath?: typeof resolveRepoPath;
    createTaskService?: (options: TaskServiceOptions) => Promise<TaskService>;
    resolveMainWorkspacePath?: () => Promise<string>;
  }
): Promise<string> {
  try {
    // Normalize taskId before validation
    const qualifiedTaskId = normalizeTaskIdInput(params.taskId);
    const paramsWithQualifiedId = { ...params, taskId: qualifiedTaskId };

    // Validate params with Zod schema
    const validParams = taskStatusGetParamsSchema.parse(paramsWithQualifiedId);

    // Resolve workspace path (prefer injected main path)
    const workspacePath =
      (await deps?.resolveMainWorkspacePath?.()) ??
      (await (deps?.resolveRepoPath || resolveRepoPath)({
        session: validParams.session,
        repo: validParams.repo,
      }));

    // Create task service using dependency injection or default implementation
    const createTaskService =
      deps?.createTaskService || (async (options) => await createConfiguredTaskService(options));

    const taskService = await createTaskService({
      workspacePath,
      backend: validParams.backend || "markdown",
    });

    // Get the task
    const task = await taskService.getTask(validParams.taskId);

    if (!task) {
      throw new ResourceNotFoundError(
        `Task ${validParams.taskId} not found or has no status`,
        "task",
        validParams.taskId
      );
    }

    return task.status;
  } catch (error) {
    if (error instanceof z.ZodError) {
      throw new ValidationError(
        "Invalid parameters for getting task status",
        (error as any).format(),
        error as any
      );
    }
    throw error;
  }
}

/**
 * Set task status using the provided parameters
 * This function implements the interface-agnostic command architecture
 * @param params Parameters for setting task status
 */
export async function setTaskStatusFromParams(
  params: TaskStatusSetParams,
  deps?: {
    resolveRepoPath?: typeof resolveRepoPath;
    createTaskService?: (options: TaskServiceOptions) => Promise<TaskService>;
    resolveMainWorkspacePath?: () => Promise<string>;
  }
): Promise<void> {
  try {
    // Normalize taskId before validation
    const qualifiedTaskId = normalizeTaskIdInput(params.taskId);
    const paramsWithQualifiedId = { ...params, taskId: qualifiedTaskId };

    // Validate params with Zod schema
    const validParams = taskStatusSetParamsSchema.parse(paramsWithQualifiedId);

    // Resolve workspace path (prefer injected main path)
    const workspacePath =
      (await deps?.resolveMainWorkspacePath?.()) ??
      (await (deps?.resolveRepoPath || resolveRepoPath)({
        session: validParams.session,
        repo: validParams.repo,
      }));

    // Create task service using dependency injection or default implementation
    const createTaskService =
      deps?.createTaskService || (async (options) => await createConfiguredTaskService(options));

    const taskService = await createTaskService({
      workspacePath,
      backend: validParams.backend || "markdown",
    });

    // Verify the task exists before setting status and get old status for commit message
    const task = await taskService.getTask(validParams.taskId);

    if (!task || !task.id) {
      throw new ResourceNotFoundError(
        `Task ${validParams.taskId} not found`,
        "task",
        validParams.taskId
      );
    }
    const oldStatus = task.status;

    // Set the task status
    await taskService.setTaskStatus(validParams.taskId, validParams.status);

    // Auto-commit changes for markdown backend
    if ((validParams.backend || "markdown") === "markdown") {
      const commitMessage = `chore(${validParams.taskId}): update task status ${oldStatus} → ${validParams.status}`;
      // Intentionally no commit call here per updated design
    }
  } catch (error) {
    if (error instanceof z.ZodError) {
      throw new ValidationError(
        "Invalid parameters for setting task status",
        (error as any).format(),
        error as any
      );
    }
    throw error;
  }
}

/**
 * Create a task using the provided parameters
 * This function implements the interface-agnostic command architecture
 * @param params Parameters for creating a task
 * @returns The created task
 */
export async function createTaskFromParams(
  params: TaskCreateParams,
  deps: {
    resolveRepoPath: typeof resolveRepoPath;
    createTaskService: (options: TaskServiceOptions) => TaskService;
  } = {
    resolveRepoPath,
    createTaskService: (options) => createTaskServiceImpl(options),
  }
): Promise<any> {
  try {
    // Validate params with Zod schema
    const validParams = taskCreateParamsSchema.parse(params);

    // First get the repo path (needed for workspace resolution)
    const repoPath = await deps.resolveRepoPath({
      session: validParams.session,
      repo: validParams.repo,
    });

    // Then get the workspace path using backend-aware resolution
    const workspacePath = await deps.resolveRepoPath({
      session: validParams.session,
      repo: validParams.repo,
    });

    // Create task service
    const taskService = deps.createTaskService({
      workspacePath,
      backend: validParams.backend,
    });

    // Create the task
    const task = await taskService.createTask(validParams.title, {
      force: validParams.force,
    });

    // Auto-commit changes for markdown backend
    if ((validParams.backend || "markdown") === "markdown") {
      const commitMessage = `feat(${task.id}): create task \"${validParams.title}\"`;
      // Intentionally no commit call here per updated design
    }

    return task;
  } catch (error) {
    if (error instanceof z.ZodError) {
      throw new ValidationError(
        "Invalid parameters for creating task",
        (error as any).format(),
        error as any
      );
    }
    throw error;
  }
}

/**
 * Create a task from title and description
 * (exported for tests that import from ./tasks/taskCommands)
 */
export async function createTaskFromTitleAndDescription(
  params: TaskCreateFromTitleAndDescriptionParams,
  deps?: {
    resolveRepoPath?: typeof resolveRepoPath;
    createTaskService?: (options: TaskServiceOptions) => Promise<TaskService>;
    resolveMainWorkspacePath?: () => Promise<string>;
  }
): Promise<any> {
  // Validate params
  const validParams = taskCreateFromTitleAndDescriptionParamsSchema.parse(params);

  // Resolve workspace path (prefer injected main path)
  const workspacePath =
    (await deps?.resolveMainWorkspacePath?.()) ??
    (await (deps?.resolveRepoPath || resolveRepoPath)({
      session: validParams.session,
      repo: validParams.repo,
    }));

  // Create task service
  const createTaskService =
    deps?.createTaskService || (async (options) => await createConfiguredTaskService(options));
  const taskService = await createTaskService({
    workspacePath,
    backend: validParams.backend || "markdown",
  });

  // Create the task from title and description
  const task = await taskService.createTaskFromTitleAndDescription(
    validParams.title,
    validParams.description || ""
  );

  return task;
}

/**
 * Get task specification content using the provided parameters
 * This function implements the interface-agnostic command architecture
 * @param params Parameters for getting task specification content
 * @returns The task specification content
 */
export async function getTaskSpecContentFromParams(
  params: TaskSpecContentParams,
  deps: {
    resolveRepoPath: typeof resolveRepoPath;
    createTaskService: (options: TaskServiceOptions) => TaskService;
  } = {
    resolveRepoPath,
    createTaskService: (options) => createTaskServiceImpl(options),
  }
): Promise<{ task: any; specPath: string; content: string; section?: string }> {
  try {
    // Validate params with Zod schema
    const validParams = taskSpecContentParamsSchema.parse(params);

    // Normalize task ID
    const taskIdString = Array.isArray(validParams.taskId)
      ? validParams.taskId[0]
      : validParams.taskId;
    const taskId = taskIdString; // Use directly since we now only accept qualified IDs

    // First get the repo path (needed for workspace resolution)
    const repoPath = await deps.resolveRepoPath({
      session: validParams.session,
      repo: validParams.repo,
    });

    // Then get the workspace path using backend-aware resolution
    const workspacePath = await deps.resolveRepoPath({
      session: validParams.session,
      repo: validParams.repo,
    });

    // Create task service
    const taskService = deps.createTaskService({
      workspacePath,
      backend: validParams.backend,
    });

    // Get the task
    const task = await taskService.getTask(taskId);
    if (!task) {
      throw new ResourceNotFoundError(`Task ${taskId} not found`, "task", taskId);
    }

    // Use the task's spec path directly
    const specPath = task.specPath;

    if (!specPath) {
      throw new ResourceNotFoundError(`Task ${taskId} has no specification file`, "task", taskId);
    }

    // Read the spec content with workspace-relative path handling
    let content: string;
    try {
      const path = await import("path");
      const fullSpecPath = specPath.startsWith("/") ? specPath : path.join(workspacePath, specPath);
      content = (await readFile(fullSpecPath, "utf8")) as string;
    } catch (error) {
      throw new ResourceNotFoundError(
        `Could not read specification file at ${specPath}`,
        "file",
        specPath
      );
    }

    // If a specific section is requested, extract it
    let sectionContent = content;
    if (validParams.section) {
      const lines = content.toString().split("\n");
      const sectionStart = lines.findIndex((line) =>
        line.toLowerCase().startsWith(`## ${validParams.section!.toLowerCase()}`)
      );

      if (sectionStart === -1) {
        throw new ResourceNotFoundError(
          `Section \"${validParams.section}\" not found in task ${taskId} specification`
        );
      }

      // Find the next section or end of file
      let sectionEnd = lines.length;
      for (let i = sectionStart + 1; i < lines.length; i++) {
        if (lines[i].startsWith("## ")) {
          sectionEnd = i;
          break;
        }
      }

      sectionContent = lines.slice(sectionStart, sectionEnd).join("\n").trim();
    }

    // Return the task and content
    return {
      task,
      specPath,
      content: sectionContent,
      section: validParams.section,
    };
  } catch (error) {
    if (error instanceof z.ZodError) {
      throw new ValidationError(
        "Invalid parameters for getting task specification",
        (error as any).format(),
        error as any
      );
    }
    throw error;
  }
}

/**
<<<<<<< HEAD
 * Create a task from title and description using the provided parameters
 * This function implements the interface-agnostic command architecture
 * @param params Parameters for creating a task from title and description
 * @returns The created task
 */
export async function createTaskFromTitleAndSpec(
  params: TaskCreateFromTitleAndDescriptionParams,
  deps: {
    resolveRepoPath: typeof resolveRepoPath;
    createTaskService: (options: TaskServiceOptions) => TaskService;
  } = {
    resolveRepoPath,
    createTaskService: (options) => createTaskServiceImpl(options),
  }
): Promise<any> {
  try {
    // Validate params with Zod schema
    const validParams = taskCreateFromTitleAndDescriptionParamsSchema.parse(params);

    // First get the repo path (needed for workspace resolution)
    const repoPath = await deps.resolveRepoPath({
      session: validParams.session,
      repo: validParams.repo,
    });

    // Then get the workspace path using backend-aware resolution
    const workspacePath = await deps.resolveRepoPath({
      session: validParams.session,
      repo: validParams.repo,
    });

    // Create task service with GitHub repository override support
    let taskService;
    if (validParams.backend === "github-issues" && validParams.githubRepo) {
      // Use repository backend integration with GitHub override
      const { TaskService } = await import("./taskService");
      taskService = await TaskService.createWithRepositoryBackend({
        workspacePath,
        backend: validParams.backend,
        githubRepoOverride: validParams.githubRepo,
      });
    } else {
      // Use default task service creation
      taskService = deps.createTaskService({
        workspacePath,
        backend: validParams.backend,
      });
    }

    // Read description from file if specPath is provided
    let description = validParams.description;
    if (validParams.specPath) {
      try {
        // Resolve relative paths relative to current working directory
        const filePath = resolve(validParams.specPath);
        description = (await readFile(filePath, "utf-8")) as string;

        if (!spec.trim()) {
          throw new ValidationError(`Description file is empty: ${validParams.specPath}`);
        }
      } catch (error) {
        if (error instanceof ValidationError) {
          throw error;
        }

        const errorMessage = getErrorMessage(error as any);
        if ((errorMessage as any).includes("ENOENT") || errorMessage.includes("no such file")) {
          throw new ValidationError(`Description file not found: ${validParams.specPath}`);
        } else if (errorMessage.includes("EACCES") || errorMessage.includes("permission denied")) {
          throw new ValidationError(
            `Permission denied reading description file: ${validParams.specPath}`
          );
        } else {
          throw new ValidationError(
            `Failed to read description file: ${validParams.specPath}. ${errorMessage}`
          );
        }
      }
    }

    // Create the task from title and description
    const task = await taskService.createTaskFromTitleAndSpec(validParams.title, description!, {
      force: validParams.force,
    });

    // Auto-commit changes for markdown backend (with error handling to prevent MCP hangs)
    if ((validParams.backend || "markdown") === "markdown") {
      try {
        const commitMessage = `feat(${task.id}): create task "${validParams.title}"`;
        // The original code had commitTaskChanges here, but it was removed from imports.
        // Assuming the intent was to remove this line or that commitTaskChanges is no longer needed.
        // For now, removing the line as per the new_code.
      } catch (error) {
        // Log error but don't fail task creation - prevents MCP hangs
        log.warn("Auto-commit failed, task created successfully", {
          taskId: task.id,
          error: error instanceof Error ? error.message : String(error),
        });
      }
    }

    return task;
  } catch (error) {
    if (error instanceof z.ZodError) {
      throw new ValidationError(
        "Invalid parameters for creating task from title and description",
        (error as any).format(),
        error as any
      );
    }
    throw error;
  }
}

/**
=======
>>>>>>> 94419959
 * Delete a task using the provided parameters
 * This function implements the interface-agnostic command architecture
 * @param params Parameters for deleting a task
 * @returns Boolean indicating if the task was successfully deleted
 */
export async function deleteTaskFromParams(
  params: TaskDeleteParams,
  deps: {
    resolveRepoPath: typeof resolveRepoPath;
    createTaskService: (options: TaskServiceOptions) => Promise<TaskService>;
  } = {
    resolveRepoPath,
    createTaskService: async (options) => await createConfiguredTaskService(options),
  }
): Promise<{ success: boolean; taskId: string; task?: any }> {
  try {
    // Normalize taskId before validation
    const qualifiedTaskId = normalizeTaskIdInput(params.taskId);
    const paramsWithQualifiedId = { ...params, taskId: qualifiedTaskId };

    // Validate params with Zod schema
    const validParams = taskDeleteParamsSchema.parse(paramsWithQualifiedId);

    // Then get the workspace path using backend-aware resolution
    const workspacePath = await deps.resolveRepoPath({
      session: validParams.session,
      repo: validParams.repo,
    });

    // Create task service
    const taskService = await deps.createTaskService({
      workspacePath,
      backend: validParams.backend,
    });

    // Get the task first to verify it exists and get details for commit message
    const task = await taskService.getTask(validParams.taskId);

    if (!task) {
      throw new ResourceNotFoundError(
        `Task ${validParams.taskId} not found`,
        "task",
        validParams.taskId
      );
    }

    // Delete the task
    const deleted = await taskService.deleteTask(validParams.taskId, {
      force: validParams.force,
    });

    // Auto-commit changes for markdown backend
    if (deleted && (validParams.backend || "markdown") === "markdown") {
      const commitMessage = `chore(${validParams.taskId}): delete task`;
      // Intentionally no commit call here per updated design
    }

    return {
      success: deleted,
      taskId: validParams.taskId,
      task: task,
    };
  } catch (error) {
    if (error instanceof z.ZodError) {
      throw new ValidationError(
        "Invalid parameters for deleting task",
        (error as any).format(),
        error as any
      );
    }
    throw error;
  }
}<|MERGE_RESOLUTION|>--- conflicted
+++ resolved
@@ -534,124 +534,6 @@
 }
 
 /**
-<<<<<<< HEAD
- * Create a task from title and description using the provided parameters
- * This function implements the interface-agnostic command architecture
- * @param params Parameters for creating a task from title and description
- * @returns The created task
- */
-export async function createTaskFromTitleAndSpec(
-  params: TaskCreateFromTitleAndDescriptionParams,
-  deps: {
-    resolveRepoPath: typeof resolveRepoPath;
-    createTaskService: (options: TaskServiceOptions) => TaskService;
-  } = {
-    resolveRepoPath,
-    createTaskService: (options) => createTaskServiceImpl(options),
-  }
-): Promise<any> {
-  try {
-    // Validate params with Zod schema
-    const validParams = taskCreateFromTitleAndDescriptionParamsSchema.parse(params);
-
-    // First get the repo path (needed for workspace resolution)
-    const repoPath = await deps.resolveRepoPath({
-      session: validParams.session,
-      repo: validParams.repo,
-    });
-
-    // Then get the workspace path using backend-aware resolution
-    const workspacePath = await deps.resolveRepoPath({
-      session: validParams.session,
-      repo: validParams.repo,
-    });
-
-    // Create task service with GitHub repository override support
-    let taskService;
-    if (validParams.backend === "github-issues" && validParams.githubRepo) {
-      // Use repository backend integration with GitHub override
-      const { TaskService } = await import("./taskService");
-      taskService = await TaskService.createWithRepositoryBackend({
-        workspacePath,
-        backend: validParams.backend,
-        githubRepoOverride: validParams.githubRepo,
-      });
-    } else {
-      // Use default task service creation
-      taskService = deps.createTaskService({
-        workspacePath,
-        backend: validParams.backend,
-      });
-    }
-
-    // Read description from file if specPath is provided
-    let description = validParams.description;
-    if (validParams.specPath) {
-      try {
-        // Resolve relative paths relative to current working directory
-        const filePath = resolve(validParams.specPath);
-        description = (await readFile(filePath, "utf-8")) as string;
-
-        if (!spec.trim()) {
-          throw new ValidationError(`Description file is empty: ${validParams.specPath}`);
-        }
-      } catch (error) {
-        if (error instanceof ValidationError) {
-          throw error;
-        }
-
-        const errorMessage = getErrorMessage(error as any);
-        if ((errorMessage as any).includes("ENOENT") || errorMessage.includes("no such file")) {
-          throw new ValidationError(`Description file not found: ${validParams.specPath}`);
-        } else if (errorMessage.includes("EACCES") || errorMessage.includes("permission denied")) {
-          throw new ValidationError(
-            `Permission denied reading description file: ${validParams.specPath}`
-          );
-        } else {
-          throw new ValidationError(
-            `Failed to read description file: ${validParams.specPath}. ${errorMessage}`
-          );
-        }
-      }
-    }
-
-    // Create the task from title and description
-    const task = await taskService.createTaskFromTitleAndSpec(validParams.title, description!, {
-      force: validParams.force,
-    });
-
-    // Auto-commit changes for markdown backend (with error handling to prevent MCP hangs)
-    if ((validParams.backend || "markdown") === "markdown") {
-      try {
-        const commitMessage = `feat(${task.id}): create task "${validParams.title}"`;
-        // The original code had commitTaskChanges here, but it was removed from imports.
-        // Assuming the intent was to remove this line or that commitTaskChanges is no longer needed.
-        // For now, removing the line as per the new_code.
-      } catch (error) {
-        // Log error but don't fail task creation - prevents MCP hangs
-        log.warn("Auto-commit failed, task created successfully", {
-          taskId: task.id,
-          error: error instanceof Error ? error.message : String(error),
-        });
-      }
-    }
-
-    return task;
-  } catch (error) {
-    if (error instanceof z.ZodError) {
-      throw new ValidationError(
-        "Invalid parameters for creating task from title and description",
-        (error as any).format(),
-        error as any
-      );
-    }
-    throw error;
-  }
-}
-
-/**
-=======
->>>>>>> 94419959
  * Delete a task using the provided parameters
  * This function implements the interface-agnostic command architecture
  * @param params Parameters for deleting a task
