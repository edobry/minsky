/**
 * Interface-agnostic command functions for task operations
 * These functions are used by the CLI and MCP adapters
 */
import { z } from "zod";
import { resolveRepoPath } from "../repo-utils.js";
import { resolveWorkspacePath } from "../workspace.js";
<<<<<<< HEAD
import { createTaskService, createConfiguredTaskService, TaskService } from "./taskService.js";
=======
import { createTaskService } from "./taskService.js";
import type { TaskService } from "./taskService.js";
>>>>>>> 81592b98
import { normalizeTaskId } from "./taskFunctions.js";
import { ValidationError, ResourceNotFoundError } from "../../errors/index.js";
import fs from "fs/promises";
// Re-export task data types
export type { TaskData } from "../../types/tasks/taskData.js";

// Import task status constants from centralized location
import { TASK_STATUS } from "./taskConstants.js";
export { TASK_STATUS } from "./taskConstants.js";
export type { TaskStatus } from "./taskConstants.js";

// Import schemas
import {
  taskListParamsSchema,
  taskGetParamsSchema,
  taskStatusGetParamsSchema,
  taskStatusSetParamsSchema,
  taskCreateParamsSchema,
} from "../../schemas/tasks.js";

// Import params types
import type {
  TaskListParams,
  TaskGetParams,
  TaskStatusGetParams,
  TaskStatusSetParams,
  TaskCreateParams,
} from "../../schemas/tasks.js";

// Define the schema and type for task spec content parameters
// These will eventually be moved to the tasks.js schema file
export const taskSpecContentParamsSchema = z
  .object({
    taskId: z.string().min(1).describe("ID of the task to retrieve specification content for"),
    section: z
      .string()
      .optional()
      .describe("Specific section of the specification to retrieve (e.g., 'requirements')"),
    backend: z.string().optional().describe("Specify task backend (markdown, json-file, github)"),
  })
  .merge(
    z.object({
      repo: z.string().optional().describe("Repository path"),
      session: z.string().optional().describe("Session identifier"),
      workspace: z.string().optional().describe("Workspace path"),
    })
  );

// Type for task spec content parameters
export type TaskSpecContentParams = z.infer<typeof taskSpecContentParamsSchema>;

/**
 * List tasks using the provided parameters
 * This function implements the interface-agnostic command architecture
 * @param params Parameters for listing tasks
 * @returns Array of tasks
 */
export async function listTasksFromParams(
  params: TaskListParams,
  deps: {
    resolveRepoPath: typeof resolveRepoPath;
    resolveWorkspacePath: typeof resolveWorkspacePath;
    createTaskService: (options: { workspacePath: string; backend?: string }) => Promise<TaskService>;
  } = {
    resolveRepoPath,
    resolveWorkspacePath,
    createTaskService: async (options) => await createConfiguredTaskService(options),
  }
): Promise<any[]> {
  try {
    // Validate params with Zod schema
    const validParams = taskListParamsSchema.parse(params);

    // First get the repo path (needed for workspace resolution)
    const repoPath = await deps.resolveRepoPath({
      session: validParams.session,
      repo: validParams.repo,
    });

    // Then get the workspace path (main repo or session's main workspace)
    const workspacePath = await deps.resolveWorkspacePath({
      workspace: validParams.workspace,
      sessionRepo: repoPath,
    });

    // Create task service
    const taskService = await deps.createTaskService({
      workspacePath,
      backend: validParams.backend,
    });

    let tasks: any[];

    // If status filter is explicitly provided, use it
    if (validParams.filter) {
      tasks = await taskService.listTasks({
        status: validParams.filter,
      });
    } else {
      // Otherwise get all tasks first
      tasks = await taskService.listTasks();

      // Unless "all" is provided, filter out DONE tasks
      if (!validParams.all) {
        tasks = tasks.filter((task) => task.status !== TASK_STATUS.DONE);
      }
    }

    return tasks;
  } catch (error) {
    if (error instanceof z.ZodError) {
      throw new ValidationError("Invalid parameters for listing tasks", error.format(), error);
    }
    throw error;
  }
}

/**
 * Get a task by ID using the provided parameters
 * This function implements the interface-agnostic command architecture
 * @param params Parameters for getting a task
 * @returns Task or null if not found
 */
export async function getTaskFromParams(
  params: TaskGetParams,
  deps: {
    resolveRepoPath: typeof resolveRepoPath;
    resolveWorkspacePath: typeof resolveWorkspacePath;
    createTaskService: (options: { workspacePath: string; backend?: string }) => Promise<TaskService>;
  } = {
    resolveRepoPath,
    resolveWorkspacePath,
    createTaskService: async (options) => await createConfiguredTaskService(options),
  }
): Promise<any> {
  try {
    // Normalize the taskId before validation
    const normalizedTaskId = normalizeTaskId(params.taskId);
    if (!normalizedTaskId) {
      throw new ValidationError(
        `Invalid task ID: '${params.taskId}'. Please provide a valid numeric task ID (e.g., 077 or #077).`
      );
    }
    const paramsWithNormalizedId = { ...params, taskId: normalizedTaskId };

    // Validate params with Zod schema
    const validParams = taskGetParamsSchema.parse(paramsWithNormalizedId);

    // First get the repo path (needed for workspace resolution)
    const repoPath = await deps.resolveRepoPath({
      session: validParams.session,
      repo: validParams.repo,
    });

    // Then get the workspace path (main repo or session's main workspace)
    const workspacePath = await deps.resolveWorkspacePath({
      workspace: validParams.workspace,
      sessionRepo: repoPath,
    });

    // Create task service
    const taskService = await deps.createTaskService({
      workspacePath,
      backend: validParams.backend,
    });

    // Get the task
    const task = await taskService.getTask(validParams.taskId);

    if (!task) {
      throw new ResourceNotFoundError(
        `Task ${validParams.taskId} not found`,
        "task",
        validParams.taskId
      );
    }

    return task;
  } catch (error) {
    if (error instanceof z.ZodError) {
      throw new ValidationError("Invalid parameters for getting task", error.format(), error);
    }
    throw error;
  }
}

/**
 * Get task status using the provided parameters
 * This function implements the interface-agnostic command architecture
 * @param params Parameters for getting task status
 * @returns Status of the task
 */
export async function getTaskStatusFromParams(
  params: TaskStatusGetParams,
  deps: {
    resolveRepoPath: typeof resolveRepoPath;
    resolveWorkspacePath: typeof resolveWorkspacePath;
    createTaskService: (options: { workspacePath: string; backend?: string }) => Promise<TaskService>;
  } = {
    resolveRepoPath,
    resolveWorkspacePath,
    createTaskService: async (options) => await createConfiguredTaskService(options),
  }
): Promise<string> {
  try {
    // Normalize the taskId before validation
    const normalizedTaskId = normalizeTaskId(params.taskId);
    if (!normalizedTaskId) {
      throw new ValidationError(
        `Invalid task ID: '${params.taskId}'. Please provide a valid numeric task ID (e.g., 077 or #077).`
      );
    }
    const paramsWithNormalizedId = { ...params, taskId: normalizedTaskId };

    // Validate params with Zod schema
    const validParams = taskStatusGetParamsSchema.parse(paramsWithNormalizedId);

    // First get the repo path (needed for workspace resolution)
    const repoPath = await deps.resolveRepoPath({
      session: validParams.session,
      repo: validParams.repo,
    });

    // Then get the workspace path (main repo or session's main workspace)
    const workspacePath = await deps.resolveWorkspacePath({
      workspace: validParams.workspace,
      sessionRepo: repoPath,
    });

    // Create task service
    const taskService = await deps.createTaskService({
      workspacePath,
      backend: validParams.backend,
    });

    // Get the task status
    const status = await taskService.getTaskStatus(validParams.taskId);

    if (!status) {
      throw new ResourceNotFoundError(
        `Task ${validParams.taskId} not found or has no status`,
        "task",
        validParams.taskId
      );
    }

    return status;
  } catch (error) {
    if (error instanceof z.ZodError) {
      throw new ValidationError(
        "Invalid parameters for getting task status",
        error.format(),
        error
      );
    }
    throw error;
  }
}

/**
 * Set task status using the provided parameters
 * This function implements the interface-agnostic command architecture
 * @param params Parameters for setting task status
 */
export async function setTaskStatusFromParams(
  params: TaskStatusSetParams,
  deps: {
    resolveRepoPath: typeof resolveRepoPath;
    resolveWorkspacePath: typeof resolveWorkspacePath;
    createTaskService: (options: { workspacePath: string; backend?: string }) => TaskService;
  } = {
    resolveRepoPath,
    resolveWorkspacePath,
    createTaskService: (options) => createTaskService(options),
  }
): Promise<void> {
  try {
    // Normalize the taskId before validation
    const normalizedTaskId = normalizeTaskId(params.taskId);
    if (!normalizedTaskId) {
      throw new ValidationError(
        `Invalid task ID: '${params.taskId}'. Please provide a valid numeric task ID (e.g., 077 or #077).`
      );
    }
    const paramsWithNormalizedId = { ...params, taskId: normalizedTaskId };

    // Validate params with Zod schema
    const validParams = taskStatusSetParamsSchema.parse(paramsWithNormalizedId);

    // First get the repo path (needed for workspace resolution)
    const repoPath = await deps.resolveRepoPath({
      session: validParams.session,
      repo: validParams.repo,
    });

    // Then get the workspace path (main repo or session's main workspace)
    const workspacePath = await deps.resolveWorkspacePath({
      workspace: validParams.workspace,
      sessionRepo: repoPath,
    });

    // Create task service
    const taskService = deps.createTaskService({
      workspacePath,
      backend: validParams.backend,
    });

    // Verify the task exists before setting status
    const task = await taskService.getTask(validParams.taskId);
    if (!task) {
      throw new ResourceNotFoundError(
        `Task ${validParams.taskId} not found`,
        "task",
        validParams.taskId
      );
    }

    // Set the task status
    await taskService.setTaskStatus(validParams.taskId, validParams.status);
  } catch (error) {
    if (error instanceof z.ZodError) {
      throw new ValidationError(
        "Invalid parameters for setting task status",
        error.format(),
        error
      );
    }
    throw error;
  }
}

/**
 * Create a task using the provided parameters
 * This function implements the interface-agnostic command architecture
 * @param params Parameters for creating a task
 * @returns The created task
 */
export async function createTaskFromParams(
  params: TaskCreateParams,
  deps: {
    resolveRepoPath: typeof resolveRepoPath;
    resolveWorkspacePath: typeof resolveWorkspacePath;
    createTaskService: (options: { workspacePath: string; backend?: string }) => TaskService;
  } = {
    resolveRepoPath,
    resolveWorkspacePath,
    createTaskService: (options) => createTaskService(options),
  }
): Promise<any> {
  try {
    // Validate params with Zod schema
    const validParams = taskCreateParamsSchema.parse(params);

    // First get the repo path (needed for workspace resolution)
    const repoPath = await deps.resolveRepoPath({
      session: validParams.session,
      repo: validParams.repo,
    });

    // Then get the workspace path (main repo or session's main workspace)
    const workspacePath = await deps.resolveWorkspacePath({
      workspace: validParams.workspace,
      sessionRepo: repoPath,
    });

    // Create task service
    const taskService = deps.createTaskService({
      workspacePath,
      backend: validParams.backend,
    });

    // Create the task
    const task = await taskService.createTask(validParams.specPath, {
      force: validParams.force,
    });

    return task;
  } catch (error) {
    if (error instanceof z.ZodError) {
      throw new ValidationError("Invalid parameters for creating task", error.format(), error);
    }
    throw error;
  }
}

/**
 * Get task specification content using the provided parameters
 * This function implements the interface-agnostic command architecture
 * @param params Parameters for getting task specification content
 * @returns The task specification content
 */
export async function getTaskSpecContentFromParams(
  params: TaskSpecContentParams,
  deps: {
    resolveRepoPath: typeof resolveRepoPath;
    resolveWorkspacePath: typeof resolveWorkspacePath;
    createTaskService: (options: { workspacePath: string; backend?: string }) => TaskService;
  } = {
    resolveRepoPath,
    resolveWorkspacePath,
    createTaskService: (options) => createTaskService(options),
  }
): Promise<{ task: any; specPath: string; content: string; section?: string }> {
  try {
    // Validate params with Zod schema
    const validParams = taskSpecContentParamsSchema.parse(params);

    // First get the repo path (needed for workspace resolution)
    const repoPath = await deps.resolveRepoPath({
      session: validParams.session,
      repo: validParams.repo,
    });

    // Then get the workspace path (main repo or session's main workspace)
    const workspacePath = await deps.resolveWorkspacePath({
      workspace: validParams.workspace,
      sessionRepo: repoPath,
    });

    // Create task service
    const taskService = deps.createTaskService({
      workspacePath,
      backend: validParams.backend,
    });

    // Get the task
    const task = await taskService.getTask(validParams.taskId);
    if (!task) {
      throw new ResourceNotFoundError(
        `Task ${validParams.taskId} not found`,
        "task",
        validParams.taskId
      );
    }

    // Get the task spec path
    const specPath = task.specPath;
    if (!specPath) {
      throw new ResourceNotFoundError(
        `Task ${validParams.taskId} has no specification file`,
        "task",
        validParams.taskId
      );
    }

    // Read the spec content
    let content: string;
    try {
      content = await fs.readFile(specPath, "utf8");
    } catch (error) {
      throw new ResourceNotFoundError(
        `Could not read specification file at ${specPath}`,
        "file",
        specPath
      );
    }

    // Return the task and content
    return {
      task,
      specPath,
      content,
      section: validParams.section,
    };
  } catch (error) {
    if (error instanceof z.ZodError) {
      throw new ValidationError(
        "Invalid parameters for getting task specification",
        error.format(),
        error
      );
    }
    throw error;
  }
}<|MERGE_RESOLUTION|>--- conflicted
+++ resolved
@@ -5,12 +5,7 @@
 import { z } from "zod";
 import { resolveRepoPath } from "../repo-utils.js";
 import { resolveWorkspacePath } from "../workspace.js";
-<<<<<<< HEAD
 import { createTaskService, createConfiguredTaskService, TaskService } from "./taskService.js";
-=======
-import { createTaskService } from "./taskService.js";
-import type { TaskService } from "./taskService.js";
->>>>>>> 81592b98
 import { normalizeTaskId } from "./taskFunctions.js";
 import { ValidationError, ResourceNotFoundError } from "../../errors/index.js";
 import fs from "fs/promises";
