/**
 * Interface-agnostic Task Commands (Legacy Compatibility Wrapper)
 *
 * This module provides backward compatibility for the original task commands interface
 * while delegating to the new modular Strategy Pattern architecture underneath.
 * 
 * MIGRATION COMPLETE: 652 lines reduced to ~50 lines (92.3% reduction)
 * All functionality preserved through modular Strategy Pattern delegation.
 */
<<<<<<< HEAD
import {
  ModularTaskCommandsManager,
  modularTaskCommandsManager,
  createModularTaskCommandsManager,
  listTasksFromParams as modularListTasksFromParams,
  getTaskFromParams as modularGetTaskFromParams,
  getTaskStatusFromParams as modularGetTaskStatusFromParams,
  setTaskStatusFromParams as modularSetTaskStatusFromParams,
  createTaskFromParams as modularCreateTaskFromParams,
  createTaskFromTitleAndDescription as modularCreateTaskFromTitleAndDescription,
  getTaskSpecContentFromParams as modularGetTaskSpecContentFromParams,
  deleteTaskFromParams as modularDeleteTaskFromParams,
} from "./taskCommands-modular";

// Re-export type definitions for backward compatibility
=======
import { z } from "zod";
import { resolveRepoPath } from "../repo-utils";
import { resolveTaskWorkspacePath } from "../../utils/workspace-resolver";
import { commitTaskChanges } from "../../utils/task-workspace-commit";
import { getErrorMessage } from "../../errors/index";
import {
  createTaskService as createTaskServiceImpl,
  createConfiguredTaskService,
  TaskService,
  TaskServiceOptions,
} from "./taskService";
import { normalizeTaskId } from "./taskFunctions";
import { ValidationError, ResourceNotFoundError } from "../../errors/index";
import { readFile } from "fs/promises";
import { createTaskIdParsingErrorMessage } from "../../errors/enhanced-error-templates";
import { createFormattedValidationError } from "../../utils/zod-error-formatter";
// Re-export task data types
>>>>>>> 43751fa3
export type {} from "../../types/tasks/taskData";
export { TASK_STATUS } from "./taskConstants";
export type { TaskStatus } from "./taskConstants";

// Export backward-compatible function interfaces (delegate to modular implementation)

/**
 * @deprecated Use ModularTaskCommandsManager directly
 */
<<<<<<< HEAD
export const listTasksFromParams = modularListTasksFromParams;
=======
export async function listTasksFromParams(
  params: TaskListParams,
  deps: {
    resolveRepoPath: typeof resolveRepoPath;
    resolveTaskWorkspacePath: typeof resolveTaskWorkspacePath;
    createTaskService: (options: TaskServiceOptions) => Promise<TaskService>;
  } = {
    resolveRepoPath,
    resolveTaskWorkspacePath,
    createTaskService: async (options) => await createConfiguredTaskService(options),
  }
): Promise<any[]> {
  try {
    // Validate params with Zod schema
    const validParams = taskListParamsSchema.parse(params);

    // Get intelligent workspace path based on backend requirements
    const backend = validParams.backend || "markdown";
    const workspacePath = await deps.resolveTaskWorkspacePath({ backend });

    // Create task service with explicit backend to avoid configuration issues
    const taskService = await deps.createTaskService({
      workspacePath,
      backend,
    });

    // Get tasks
    let tasks = await taskService.listTasks();

    // Filter by status if provided
    if (validParams.filter) {
      tasks = tasks.filter((task: any) => task.status === validParams.filter);
    } else {
      // Unless "all" is provided, filter out DONE and CLOSED tasks
      if (!validParams.all) {
        tasks = tasks.filter(
          (task: any) => task.status !== TASK_STATUS.DONE && task.status !== TASK_STATUS.CLOSED
        );
      }
    }

    return tasks;
  } catch (error) {
    if (error instanceof z.ZodError) {
      throw new ValidationError(
        "Invalid parameters for listing tasks",
        (error as any).format(),
        error as any
      );
    }
    throw error;
  }
}
>>>>>>> 43751fa3

/**
 * @deprecated Use ModularTaskCommandsManager directly
 */
<<<<<<< HEAD
export const getTaskFromParams = modularGetTaskFromParams;
=======
export async function getTaskFromParams(
  params: TaskGetParams,
  deps: {
    resolveRepoPath: typeof resolveRepoPath;
    resolveTaskWorkspacePath: typeof resolveTaskWorkspacePath;
    createTaskService: (options: TaskServiceOptions) => Promise<TaskService>;
  } = {
    resolveRepoPath,
    resolveTaskWorkspacePath,
    createTaskService: async (options) => await createConfiguredTaskService(options),
  }
): Promise<any> {
  try {
    // Normalize the taskId before validation
    const normalizedTaskId = normalizeTaskId(params.taskId);
    if (!normalizedTaskId) {
      const errorMessage = createTaskIdParsingErrorMessage(params.taskId, [
        { label: "Operation", value: "get task" },
        { label: "Input", value: params.taskId },
      ]);
      throw new ValidationError(errorMessage);
    }
    const paramsWithNormalizedId = { ...params, taskId: normalizedTaskId };

    // Validate params with Zod schema
    const validParams = taskGetParamsSchema.parse(paramsWithNormalizedId);

    // First get the repo path (needed for workspace resolution)
    const repoPath = await deps.resolveRepoPath({
      session: validParams.session,
      repo: validParams.repo,
    });

    // Then get the workspace path using backend-aware resolution
    const workspacePath = await deps.resolveTaskWorkspacePath({
      backend: validParams.backend || "markdown",
      repoUrl: repoPath,
    });

    // Create task service with explicit backend to avoid configuration issues
    const taskService = await deps.createTaskService({
      workspacePath,
      backend: validParams.backend || "markdown", // Use markdown as default to avoid config lookup
    });

    // Get the task
    const task = await taskService.getTask(validParams.taskId);

    if (!task) {
      throw new ResourceNotFoundError(
        `Task ${validParams.taskId} not found`,
        "task",
        validParams.taskId
      );
    }

    return task;
  } catch (error) {
    if (error instanceof z.ZodError) {
      throw new ValidationError(
        "Invalid parameters for getting task",
        (error as any).format(),
        error as any
      );
    }
    throw error;
  }
}
>>>>>>> 43751fa3

/**
 * @deprecated Use ModularTaskCommandsManager directly
 */
<<<<<<< HEAD
export const getTaskStatusFromParams = modularGetTaskStatusFromParams;
=======
export async function getTaskStatusFromParams(
  params: TaskStatusGetParams,
  deps: {
    resolveRepoPath: typeof resolveRepoPath;
    resolveTaskWorkspacePath: typeof resolveTaskWorkspacePath;
    createTaskService: (options: TaskServiceOptions) => Promise<TaskService>;
  } = {
    resolveRepoPath,
    resolveTaskWorkspacePath,
    createTaskService: async (options) => await createConfiguredTaskService(options),
  }
): Promise<string> {
  try {
    // Normalize the taskId before validation
    const normalizedTaskId = normalizeTaskId(params.taskId);
    if (!normalizedTaskId) {
      const errorMessage = createTaskIdParsingErrorMessage(params.taskId, [
        { label: "Operation", value: "get task status" },
        { label: "Input", value: params.taskId },
      ]);
      throw new ValidationError(errorMessage);
    }
    const paramsWithNormalizedId = { ...params, taskId: normalizedTaskId };

    // Validate params with Zod schema
    const validParams = taskStatusGetParamsSchema.parse(paramsWithNormalizedId);

    // First get the repo path (needed for workspace resolution)
    const repoPath = await deps.resolveRepoPath({
      session: validParams.session,
      repo: validParams.repo,
    });

    // Then get the workspace path using backend-aware resolution
    const workspacePath = await deps.resolveTaskWorkspacePath({
      backend: validParams.backend || "markdown",
      repoUrl: repoPath,
    });

    // Create task service
    const taskService = await deps.createTaskService({
      workspacePath,
      backend: validParams.backend || "markdown", // Use same fallback as setTaskStatusFromParams
    });

    // Get the task
    const task = await taskService.getTask(validParams.taskId);

    if (!task) {
      throw new ResourceNotFoundError(
        `Task ${validParams.taskId} not found or has no status`,
        "task",
        validParams.taskId
      );
    }

    return task.status;
  } catch (error) {
    if (error instanceof z.ZodError) {
      throw new ValidationError(
        "Invalid parameters for getting task status",
        (error as any).format(),
        error as any
      );
    }
    throw error;
  }
}
>>>>>>> 43751fa3

/**
 * @deprecated Use ModularTaskCommandsManager directly
 */
<<<<<<< HEAD
export const setTaskStatusFromParams = modularSetTaskStatusFromParams;
=======
export async function setTaskStatusFromParams(
  params: TaskStatusSetParams,
  deps: {
    resolveRepoPath: typeof resolveRepoPath;
    resolveTaskWorkspacePath: typeof resolveTaskWorkspacePath;
    createTaskService: (options: TaskServiceOptions) => Promise<TaskService>;
  } = {
    resolveRepoPath,
    resolveTaskWorkspacePath,
    createTaskService: async (options) => await createConfiguredTaskService(options),
  }
): Promise<void> {
  try {
    // Normalize the taskId before validation
    const normalizedTaskId = normalizeTaskId(params.taskId);
    if (!normalizedTaskId) {
      const errorMessage = createTaskIdParsingErrorMessage(params.taskId, [
        { label: "Operation", value: "set task status" },
        { label: "Input", value: params.taskId },
      ]);
      throw new ValidationError(errorMessage);
    }
    const paramsWithNormalizedId = { ...params, taskId: normalizedTaskId };

    // Validate params with Zod schema
    const validParams = taskStatusSetParamsSchema.parse(paramsWithNormalizedId);

    // First get the repo path (needed for workspace resolution)
    const repoPath = await deps.resolveRepoPath({
      session: validParams.session,
      repo: validParams.repo,
    });

    // Then get the workspace path using backend-aware resolution
    const workspacePath = await deps.resolveTaskWorkspacePath({
      backend: validParams.backend || "markdown",
      repoUrl: repoPath,
    });

    // Create task service with explicit backend to avoid configuration issues
    const taskService = await deps.createTaskService({
      workspacePath,
      backend: validParams.backend || "markdown", // Use markdown as default to avoid config lookup
    });

    // Verify the task exists before setting status and get old status for commit message
    const task = await taskService.getTask(validParams.taskId);

    if (!task || !task.id) {
      throw new ResourceNotFoundError(
        `Task ${validParams.taskId} not found`,
        "task",
        validParams.taskId
      );
    }
    const oldStatus = task.status;

    // Set the task status
    await taskService.setTaskStatus(validParams.taskId, validParams.status);

    // Auto-commit changes for markdown backend
    if ((validParams.backend || "markdown") === "markdown") {
      const commitMessage = `chore(${validParams.taskId}): update task status ${oldStatus} → ${validParams.status}`;
      await commitTaskChanges({
        workspacePath,
        message: commitMessage,
        repoUrl: repoPath,
        backend: validParams.backend || "markdown",
      });
    }
  } catch (error) {
    if (error instanceof z.ZodError) {
      throw new ValidationError(
        "Invalid parameters for setting task status",
        (error as any).format(),
        error as any
      );
    }
    throw error;
  }
}
>>>>>>> 43751fa3

/**
 * @deprecated Use ModularTaskCommandsManager directly
 */
<<<<<<< HEAD
export const createTaskFromParams = modularCreateTaskFromParams;
=======
export async function createTaskFromParams(
  params: TaskCreateParams,
  deps: {
    resolveRepoPath: typeof resolveRepoPath;
    resolveTaskWorkspacePath: typeof resolveTaskWorkspacePath;
    createTaskService: (options: TaskServiceOptions) => TaskService;
  } = {
    resolveRepoPath,
    resolveTaskWorkspacePath,
    createTaskService: (options) => createTaskServiceImpl(options),
  }
): Promise<any> {
  try {
    // Validate params with Zod schema
    const validParams = taskCreateParamsSchema.parse(params);

    // First get the repo path (needed for workspace resolution)
    const repoPath = await deps.resolveRepoPath({
      session: validParams.session,
      repo: validParams.repo,
    });

    // Then get the workspace path using backend-aware resolution
    const workspacePath = await deps.resolveTaskWorkspacePath({
      backend: validParams.backend || "markdown",
      repoUrl: repoPath,
    });

    // Create task service
    const taskService = deps.createTaskService({
      workspacePath,
      backend: validParams.backend,
    });

    // Create the task
    const task = await taskService.createTask(validParams.title, {
      force: validParams.force,
    });

    // Auto-commit changes for markdown backend
    if ((validParams.backend || "markdown") === "markdown") {
      const commitMessage = `feat(${task.id}): create task "${validParams.title}"`;
      await commitTaskChanges({
        workspacePath,
        message: commitMessage,
        repoUrl: repoPath,
        backend: validParams.backend || "markdown",
      });
    }

    return task;
  } catch (error) {
    if (error instanceof z.ZodError) {
      throw new ValidationError(
        "Invalid parameters for creating task",
        (error as any).format(),
        error as any
      );
    }
    throw error;
  }
}
>>>>>>> 43751fa3

/**
 * @deprecated Use ModularTaskCommandsManager directly
 */
<<<<<<< HEAD
export const createTaskFromTitleAndDescription = modularCreateTaskFromTitleAndDescription;
=======
export async function getTaskSpecContentFromParams(
  params: TaskSpecContentParams,
  deps: {
    resolveRepoPath: typeof resolveRepoPath;
    resolveTaskWorkspacePath: typeof resolveTaskWorkspacePath;
    createTaskService: (options: TaskServiceOptions) => TaskService;
  } = {
    resolveRepoPath,
    resolveTaskWorkspacePath,
    createTaskService: (options) => createTaskServiceImpl(options),
  }
): Promise<{ task: any; specPath: string; content: string; section?: string }> {
  try {
    // Validate params with Zod schema
    const validParams = taskSpecContentParamsSchema.parse(params);

    // Normalize task ID
    const taskIdString = Array.isArray(validParams.taskId)
      ? validParams.taskId[0]
      : validParams.taskId;
    const taskId = normalizeTaskId(taskIdString);

    if (!taskId) {
      throw new ValidationError(`Invalid task ID: ${taskIdString}`);
    }

    // First get the repo path (needed for workspace resolution)
    const repoPath = await deps.resolveRepoPath({
      session: validParams.session,
      repo: validParams.repo,
    });

    // Then get the workspace path using backend-aware resolution
    const workspacePath = await deps.resolveTaskWorkspacePath({
      backend: validParams.backend || "markdown",
      repoUrl: repoPath,
    });

    // Create task service
    const taskService = deps.createTaskService({
      workspacePath,
      backend: validParams.backend,
    });

    // Get the task
    const task = await taskService.getTask(taskId);
    if (!task) {
      throw new ResourceNotFoundError(`Task ${taskId} not found`, "task", taskId);
    }

    // SYNCHRONIZATION FIX: Use the stored spec path directly from the task database
    // instead of calling getTaskSpecPath which may generate stale paths
    const { fixTaskSpecPath } = await import("../../utils/task-workspace-commit");
    const specPath = await fixTaskSpecPath(task.id, task.specPath || "", workspacePath);

    if (!specPath) {
      throw new ResourceNotFoundError(`Task ${taskId} has no specification file`, "task", taskId);
    }

    // Read the spec content with workspace-relative path handling
    let content: string;
    try {
      const path = await import("path");
      const fullSpecPath = specPath.startsWith("/") ? specPath : path.join(workspacePath, specPath);
      content = (await readFile(fullSpecPath, "utf8")) as string;
    } catch (error) {
      throw new ResourceNotFoundError(
        `Could not read specification file at ${specPath}`,
        "file",
        specPath
      );
    }

    // If a specific section is requested, extract it
    let sectionContent = content;
    if (validParams.section) {
      const lines = content.toString().split("\n");
      const sectionStart = lines.findIndex((line) =>
        line.toLowerCase().startsWith(`## ${validParams.section!.toLowerCase()}`)
      );

      if (sectionStart === -1) {
        throw new ResourceNotFoundError(
          `Section "${validParams.section}" not found in task ${taskId} specification`
        );
      }

      // Find the next section or end of file
      let sectionEnd = lines.length;
      for (let i = sectionStart + 1; i < lines.length; i++) {
        if (lines[i].startsWith("## ")) {
          sectionEnd = i;
          break;
        }
      }

      sectionContent = lines.slice(sectionStart, sectionEnd).join("\n").trim();
    }

    // Return the task and content
    return {
      task,
      specPath,
      content: sectionContent,
      section: validParams.section,
    };
  } catch (error) {
    if (error instanceof z.ZodError) {
      throw new ValidationError(
        "Invalid parameters for getting task specification",
        (error as any).format(),
        error as any
      );
    }
    throw error;
  }
}
>>>>>>> 43751fa3

/**
 * @deprecated Use ModularTaskCommandsManager directly
 */
<<<<<<< HEAD
export const getTaskSpecContentFromParams = modularGetTaskSpecContentFromParams;
=======
export async function createTaskFromTitleAndDescription(
  params: TaskCreateFromTitleAndDescriptionParams,
  deps: {
    resolveRepoPath: typeof resolveRepoPath;
    resolveTaskWorkspacePath: typeof resolveTaskWorkspacePath;
    createTaskService: (options: TaskServiceOptions) => TaskService;
  } = {
    resolveRepoPath,
    resolveTaskWorkspacePath,
    createTaskService: (options) => createTaskServiceImpl(options),
  }
): Promise<any> {
  try {
    // Validate params with Zod schema
    const validParams = taskCreateFromTitleAndDescriptionParamsSchema.parse(params);

    // First get the repo path (needed for workspace resolution)
    const repoPath = await deps.resolveRepoPath({
      session: validParams.session,
      repo: validParams.repo,
    });

    // Then get the workspace path using backend-aware resolution
    const workspacePath = await deps.resolveTaskWorkspacePath({
      backend: validParams.backend || "markdown",
      repoUrl: repoPath,
    });

    // Create task service
    const taskService = deps.createTaskService({
      workspacePath,
      backend: validParams.backend,
    });

    // Read description from file if descriptionPath is provided
    let description = validParams.description;
    if (validParams.descriptionPath) {
      try {
        // Resolve relative paths relative to current working directory
        const filePath = require("path").resolve(validParams.descriptionPath);
        description = (await readFile(filePath, "utf-8")) as string;

        if (!description.trim()) {
          throw new ValidationError(`Description file is empty: ${validParams.descriptionPath}`);
        }
      } catch (error) {
        if (error instanceof ValidationError) {
          throw error;
        }

        const errorMessage = getErrorMessage(error as any);
        if ((errorMessage as any).includes("ENOENT") || errorMessage.includes("no such file")) {
          throw new ValidationError(`Description file not found: ${validParams.descriptionPath}`);
        } else if (errorMessage.includes("EACCES") || errorMessage.includes("permission denied")) {
          throw new ValidationError(
            `Permission denied reading description file: ${validParams.descriptionPath}`
          );
        } else {
          throw new ValidationError(
            `Failed to read description file: ${validParams.descriptionPath}. ${errorMessage}`
          );
        }
      }
    }

    // Create the task from title and description
    const task = await taskService.createTaskFromTitleAndDescription(
      validParams.title,
      description!,
      {
        force: validParams.force,
      }
    );

    // Auto-commit changes for markdown backend
    if ((validParams.backend || "markdown") === "markdown") {
      const commitMessage = `feat(${task.id}): create task "${validParams.title}"`;
      await commitTaskChanges({
        workspacePath,
        message: commitMessage,
        repoUrl: repoPath,
        backend: validParams.backend || "markdown",
      });
    }

    return task;
  } catch (error) {
    if (error instanceof z.ZodError) {
      throw new ValidationError(
        "Invalid parameters for creating task from title and description",
        (error as any).format(),
        error as any
      );
    }
    throw error;
  }
}
>>>>>>> 43751fa3

/**
 * @deprecated Use ModularTaskCommandsManager directly
 */
<<<<<<< HEAD
export const deleteTaskFromParams = modularDeleteTaskFromParams;
=======
export async function deleteTaskFromParams(
  params: TaskDeleteParams,
  deps: {
    resolveRepoPath: typeof resolveRepoPath;
    resolveTaskWorkspacePath: typeof resolveTaskWorkspacePath;
    createTaskService: (options: TaskServiceOptions) => Promise<TaskService>;
  } = {
    resolveRepoPath,
    resolveTaskWorkspacePath,
    createTaskService: async (options) => await createConfiguredTaskService(options),
  }
): Promise<{ success: boolean; taskId: string; task?: any }> {
  try {
    // Normalize the taskId before validation
    const normalizedTaskId = normalizeTaskId(params.taskId);
    if (!normalizedTaskId) {
      throw new ValidationError(
        `Invalid task ID: '${params.taskId}'. Please provide a valid numeric task ID (e.g., 077 or #077).`
      );
    }
    const paramsWithNormalizedId = { ...params, taskId: normalizedTaskId };

    // Validate params with Zod schema
    const validParams = taskDeleteParamsSchema.parse(paramsWithNormalizedId);

    // First get the repo path (needed for workspace resolution)
    const repoPath = await deps.resolveRepoPath({
      session: validParams.session,
      repo: validParams.repo,
    });

    // Then get the workspace path using backend-aware resolution
    const workspacePath = await deps.resolveTaskWorkspacePath({
      backend: validParams.backend || "markdown",
      repoUrl: repoPath,
    });

    // Create task service
    const taskService = await deps.createTaskService({
      workspacePath,
      backend: validParams.backend,
    });

    // Get the task first to verify it exists and get details for commit message
    const task = await taskService.getTask(validParams.taskId);
>>>>>>> 43751fa3

// Export modular components for migration path
export {
  ModularTaskCommandsManager,
  modularTaskCommandsManager,
  createModularTaskCommandsManager,
} from "./taskCommands-modular";

// Export all modular operation components for full access
export * from "./operations";

<<<<<<< HEAD
// Export for backward compatibility
export { ModularTaskCommandsManager as TaskCommandsManager };
export { modularTaskCommandsManager as taskCommandsManager };
=======
    // Auto-commit changes for markdown backend
    if (deleted && (validParams.backend || "markdown") === "markdown") {
      const commitMessage = `chore(${validParams.taskId}): delete task`;
      await commitTaskChanges({
        workspacePath,
        message: commitMessage,
        repoUrl: repoPath,
        backend: validParams.backend || "markdown",
      });
    }

    return {
      success: deleted,
      taskId: validParams.taskId,
      task: task,
    };
  } catch (error) {
    if (error instanceof z.ZodError) {
      throw new ValidationError(
        "Invalid parameters for deleting task",
        (error as any).format(),
        error as any
      );
    }
    throw error;
  }
}
>>>>>>> 43751fa3
<|MERGE_RESOLUTION|>--- conflicted
+++ resolved
@@ -1,29 +1,7 @@
 /**
- * Interface-agnostic Task Commands (Legacy Compatibility Wrapper)
- *
- * This module provides backward compatibility for the original task commands interface
- * while delegating to the new modular Strategy Pattern architecture underneath.
- * 
- * MIGRATION COMPLETE: 652 lines reduced to ~50 lines (92.3% reduction)
- * All functionality preserved through modular Strategy Pattern delegation.
- */
-<<<<<<< HEAD
-import {
-  ModularTaskCommandsManager,
-  modularTaskCommandsManager,
-  createModularTaskCommandsManager,
-  listTasksFromParams as modularListTasksFromParams,
-  getTaskFromParams as modularGetTaskFromParams,
-  getTaskStatusFromParams as modularGetTaskStatusFromParams,
-  setTaskStatusFromParams as modularSetTaskStatusFromParams,
-  createTaskFromParams as modularCreateTaskFromParams,
-  createTaskFromTitleAndDescription as modularCreateTaskFromTitleAndDescription,
-  getTaskSpecContentFromParams as modularGetTaskSpecContentFromParams,
-  deleteTaskFromParams as modularDeleteTaskFromParams,
-} from "./taskCommands-modular";
-
-// Re-export type definitions for backward compatibility
-=======
+ * Interface-agnostic command functions for task operations
+ * These functions are used by the CLI and MCP adapters
+ */
 import { z } from "zod";
 import { resolveRepoPath } from "../repo-utils";
 import { resolveTaskWorkspacePath } from "../../utils/workspace-resolver";
@@ -41,19 +19,41 @@
 import { createTaskIdParsingErrorMessage } from "../../errors/enhanced-error-templates";
 import { createFormattedValidationError } from "../../utils/zod-error-formatter";
 // Re-export task data types
->>>>>>> 43751fa3
 export type {} from "../../types/tasks/taskData";
+
+// Import task status constants from centralized location
+import { TASK_STATUS } from "./taskConstants";
 export { TASK_STATUS } from "./taskConstants";
 export type { TaskStatus } from "./taskConstants";
 
-// Export backward-compatible function interfaces (delegate to modular implementation)
-
-/**
- * @deprecated Use ModularTaskCommandsManager directly
- */
-<<<<<<< HEAD
-export const listTasksFromParams = modularListTasksFromParams;
-=======
+// Import schemas
+import {
+  taskListParamsSchema,
+  taskGetParamsSchema,
+  taskStatusGetParamsSchema,
+  taskStatusSetParamsSchema,
+  taskCreateParamsSchema,
+  taskCreateFromTitleAndDescriptionParamsSchema,
+  taskSpecContentParamsSchema,
+  taskDeleteParamsSchema,
+  type TaskListParams,
+  type TaskGetParams,
+  type TaskStatusGetParams,
+  type TaskStatusSetParams,
+  type TaskCreateParams,
+  type TaskCreateFromTitleAndDescriptionParams,
+  type TaskSpecContentParams,
+  type TaskDeleteParams,
+} from "../../schemas/tasks";
+
+// Task spec content parameters are imported from schemas
+
+/**
+ * List tasks using the provided parameters
+ * This function implements the interface-agnostic command architecture
+ * @param params Parameters for listing tasks
+ * @returns Array of tasks
+ */
 export async function listTasksFromParams(
   params: TaskListParams,
   deps: {
@@ -107,14 +107,13 @@
     throw error;
   }
 }
->>>>>>> 43751fa3
-
-/**
- * @deprecated Use ModularTaskCommandsManager directly
- */
-<<<<<<< HEAD
-export const getTaskFromParams = modularGetTaskFromParams;
-=======
+
+/**
+ * Get a task by ID using the provided parameters
+ * This function implements the interface-agnostic command architecture
+ * @param params Parameters for getting a task
+ * @returns Task or null if not found
+ */
 export async function getTaskFromParams(
   params: TaskGetParams,
   deps: {
@@ -183,14 +182,13 @@
     throw error;
   }
 }
->>>>>>> 43751fa3
-
-/**
- * @deprecated Use ModularTaskCommandsManager directly
- */
-<<<<<<< HEAD
-export const getTaskStatusFromParams = modularGetTaskStatusFromParams;
-=======
+
+/**
+ * Get task status using the provided parameters
+ * This function implements the interface-agnostic command architecture
+ * @param params Parameters for getting task status
+ * @returns Status of the task
+ */
 export async function getTaskStatusFromParams(
   params: TaskStatusGetParams,
   deps: {
@@ -259,14 +257,12 @@
     throw error;
   }
 }
->>>>>>> 43751fa3
-
-/**
- * @deprecated Use ModularTaskCommandsManager directly
- */
-<<<<<<< HEAD
-export const setTaskStatusFromParams = modularSetTaskStatusFromParams;
-=======
+
+/**
+ * Set task status using the provided parameters
+ * This function implements the interface-agnostic command architecture
+ * @param params Parameters for setting task status
+ */
 export async function setTaskStatusFromParams(
   params: TaskStatusSetParams,
   deps: {
@@ -348,14 +344,13 @@
     throw error;
   }
 }
->>>>>>> 43751fa3
-
-/**
- * @deprecated Use ModularTaskCommandsManager directly
- */
-<<<<<<< HEAD
-export const createTaskFromParams = modularCreateTaskFromParams;
-=======
+
+/**
+ * Create a task using the provided parameters
+ * This function implements the interface-agnostic command architecture
+ * @param params Parameters for creating a task
+ * @returns The created task
+ */
 export async function createTaskFromParams(
   params: TaskCreateParams,
   deps: {
@@ -418,14 +413,13 @@
     throw error;
   }
 }
->>>>>>> 43751fa3
-
-/**
- * @deprecated Use ModularTaskCommandsManager directly
- */
-<<<<<<< HEAD
-export const createTaskFromTitleAndDescription = modularCreateTaskFromTitleAndDescription;
-=======
+
+/**
+ * Get task specification content using the provided parameters
+ * This function implements the interface-agnostic command architecture
+ * @param params Parameters for getting task specification content
+ * @returns The task specification content
+ */
 export async function getTaskSpecContentFromParams(
   params: TaskSpecContentParams,
   deps: {
@@ -543,14 +537,13 @@
     throw error;
   }
 }
->>>>>>> 43751fa3
-
-/**
- * @deprecated Use ModularTaskCommandsManager directly
- */
-<<<<<<< HEAD
-export const getTaskSpecContentFromParams = modularGetTaskSpecContentFromParams;
-=======
+
+/**
+ * Create a task from title and description using the provided parameters
+ * This function implements the interface-agnostic command architecture
+ * @param params Parameters for creating a task from title and description
+ * @returns The created task
+ */
 export async function createTaskFromTitleAndDescription(
   params: TaskCreateFromTitleAndDescriptionParams,
   deps: {
@@ -648,14 +641,13 @@
     throw error;
   }
 }
->>>>>>> 43751fa3
-
-/**
- * @deprecated Use ModularTaskCommandsManager directly
- */
-<<<<<<< HEAD
-export const deleteTaskFromParams = modularDeleteTaskFromParams;
-=======
+
+/**
+ * Delete a task using the provided parameters
+ * This function implements the interface-agnostic command architecture
+ * @param params Parameters for deleting a task
+ * @returns Boolean indicating if the task was successfully deleted
+ */
 export async function deleteTaskFromParams(
   params: TaskDeleteParams,
   deps: {
@@ -701,23 +693,20 @@
 
     // Get the task first to verify it exists and get details for commit message
     const task = await taskService.getTask(validParams.taskId);
->>>>>>> 43751fa3
-
-// Export modular components for migration path
-export {
-  ModularTaskCommandsManager,
-  modularTaskCommandsManager,
-  createModularTaskCommandsManager,
-} from "./taskCommands-modular";
-
-// Export all modular operation components for full access
-export * from "./operations";
-
-<<<<<<< HEAD
-// Export for backward compatibility
-export { ModularTaskCommandsManager as TaskCommandsManager };
-export { modularTaskCommandsManager as taskCommandsManager };
-=======
+
+    if (!task) {
+      throw new ResourceNotFoundError(
+        `Task ${validParams.taskId} not found`,
+        "task",
+        validParams.taskId
+      );
+    }
+
+    // Delete the task
+    const deleted = await taskService.deleteTask(validParams.taskId, {
+      force: validParams.force,
+    });
+
     // Auto-commit changes for markdown backend
     if (deleted && (validParams.backend || "markdown") === "markdown") {
       const commitMessage = `chore(${validParams.taskId}): delete task`;
@@ -744,5 +733,4 @@
     }
     throw error;
   }
-}
->>>>>>> 43751fa3
+}