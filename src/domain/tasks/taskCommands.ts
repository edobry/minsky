/**
 * Interface-agnostic command functions for task operations
 * These functions are used by the CLI and MCP adapters
 */
import { z } from "zod";
import { resolveRepoPath } from "../repo-utils";
import { getErrorMessage } from "../../errors/index";
import { log } from "../../utils/logger";
import {
  createTaskService as createTaskServiceImpl,
  createConfiguredTaskService,
  TaskService,
  TaskServiceOptions,
} from "./taskService";
import { normalizeTaskId } from "./taskFunctions";
import { ValidationError, ResourceNotFoundError } from "../../errors/index";
import { readFile } from "fs/promises";
import { createTaskIdParsingErrorMessage } from "../../errors/enhanced-error-templates";

// Re-export task data types
export type {} from "../../types/tasks/taskData";

// Import task status constants from centralized location
import { TASK_STATUS } from "./taskConstants";
export { TASK_STATUS } from "./taskConstants";
export type { TaskStatus } from "./taskConstants";

// Import schemas
import {
  taskListParamsSchema,
  taskGetParamsSchema,
  taskStatusGetParamsSchema,
  taskStatusSetParamsSchema,
  taskCreateParamsSchema,
  taskCreateFromTitleAndDescriptionParamsSchema,
  taskSpecContentParamsSchema,
  taskDeleteParamsSchema,
  type TaskListParams,
  type TaskGetParams,
  type TaskStatusGetParams,
  type TaskStatusSetParams,
  type TaskCreateParams,
  type TaskCreateFromTitleAndDescriptionParams,
  type TaskSpecContentParams,
  type TaskDeleteParams,
} from "../../schemas/tasks";

/**
 * List tasks with given parameters
 * @param params Parameters for listing tasks
 * @returns Array of tasks
 */
export async function listTasksFromParams(params: TaskListParams): Promise<any[]> {
  try {
    // Validate params with Zod schema
    const validParams = taskListParamsSchema.parse(params);

    // Use current directory as workspace path (simplified architecture)
    const workspacePath = process.cwd();

<<<<<<< HEAD
    // Create task service using dependency injection
    const taskService = await actualDeps.createTaskService({
      workspacePath,
      backend,
=======
    // Create task service with read-only mode for better performance
    const taskService = await TaskService.createWithEnhancedBackend({
      backend: (validParams.backend || "markdown") as "markdown" | "json-file",
      backendConfig: {
        name: validParams.backend || "markdown",
        workspacePath,
      },
      isReadOperation: true,
>>>>>>> 868d3290
    });

    // Get tasks with filters
    let tasks = await taskService.listTasks();

    // Apply filters
    if (validParams.status && validParams.status.length > 0) {
      tasks = tasks.filter((task) => validParams.status!.includes(task.status));
    }

    if (validParams.all !== true) {
      // Filter out DONE tasks by default
      tasks = tasks.filter((task) => task.status !== "DONE");
    }

    return tasks;
  } catch (error) {
    log.error("Error listing tasks:", getErrorMessage(error));
    throw error;
  }
}

/**
 * Get a task by ID
 * @param params Parameters for getting a task
 * @returns Task object
 */
export async function getTaskFromParams(params: TaskGetParams): Promise<any> {
  try {
    // Handle taskId as either string or string array
    const taskIdInput = Array.isArray(params.taskId) ? params.taskId[0] : params.taskId;

    if (!taskIdInput) {
      throw new ValidationError("Task ID is required");
    }

    // Normalize the taskId before validation
    const normalizedTaskId = normalizeTaskId(taskIdInput);
    if (!normalizedTaskId) {
      const errorMessage = createTaskIdParsingErrorMessage(taskIdInput, [
        { label: "Operation", value: "get task" },
        { label: "Input", value: taskIdInput },
      ]);
      throw new ValidationError(errorMessage);
    }
    const paramsWithNormalizedId = { ...params, taskId: normalizedTaskId };

    // Validate params with Zod schema
    const validParams = taskGetParamsSchema.parse(paramsWithNormalizedId);

    // Use current directory as workspace path (simplified architecture)
    const workspacePath = process.cwd();

    // Create task service using dependency injection
    const taskService = await actualDeps.createTaskService({
      workspacePath,
      backend: validParams.backend || "markdown",
    });

    // Get the task
    const task = await taskService.getTask(validParams.taskId);

    if (!task) {
      throw new ResourceNotFoundError(
        `Task ${validParams.taskId} not found`,
        "task",
        validParams.taskId
      );
    }

    return task;
  } catch (error) {
    log.error("Error getting task:", getErrorMessage(error));
    throw error;
  }
}

/**
 * Get task status using the provided parameters
 * This function implements the interface-agnostic command architecture
 * @param params Parameters for getting task status
 * @returns Status of the task
 */
export async function getTaskStatusFromParams(
  params: TaskStatusGetParams,
  deps: {
    resolveRepoPath: typeof resolveRepoPath;
    createTaskService: (options: TaskServiceOptions) => Promise<TaskService>;
  } = {
    resolveRepoPath,
    createTaskService: async (options) => await createConfiguredTaskService(options),
  }
): Promise<string> {
  try {
    // Normalize the taskId before validation
    const normalizedTaskId = normalizeTaskId(params.taskId);
    if (!normalizedTaskId) {
      const errorMessage = createTaskIdParsingErrorMessage(params.taskId, [
        { label: "Operation", value: "get task status" },
        { label: "Input", value: params.taskId },
      ]);
      throw new ValidationError(errorMessage);
    }
    const paramsWithNormalizedId = { ...params, taskId: normalizedTaskId };

    // Validate params with Zod schema
    const validParams = taskStatusGetParamsSchema.parse(paramsWithNormalizedId);

    // First get the repo path (needed for workspace resolution)
    const repoPath = await deps.resolveRepoPath({
      session: validParams.session,
      repo: validParams.repo,
    });

    // Then get the workspace path using backend-aware resolution
    const workspacePath = await deps.resolveRepoPath({
      session: validParams.session,
      repo: validParams.repo,
    });

    // Create task service
    const taskService = await deps.createTaskService({
      workspacePath,
      backend: validParams.backend || "markdown", // Use same fallback as setTaskStatusFromParams
    });

    // Get the task
    const task = await taskService.getTask(validParams.taskId);

    if (!task) {
      throw new ResourceNotFoundError(
        `Task ${validParams.taskId} not found or has no status`,
        "task",
        validParams.taskId
      );
    }

    return task.status;
  } catch (error) {
    if (error instanceof z.ZodError) {
      throw new ValidationError(
        "Invalid parameters for getting task status",
        (error as any).format(),
        error as any
      );
    }
    throw error;
  }
}

/**
 * Set task status using the provided parameters
 * This function implements the interface-agnostic command architecture
 * @param params Parameters for setting task status
 */
export async function setTaskStatusFromParams(
  params: TaskStatusSetParams,
  deps: {
    resolveRepoPath: typeof resolveRepoPath;
    createTaskService: (options: TaskServiceOptions) => Promise<TaskService>;
  } = {
    resolveRepoPath,
    createTaskService: async (options) => await createConfiguredTaskService(options),
  }
): Promise<void> {
  try {
    // Normalize the taskId before validation
    const normalizedTaskId = normalizeTaskId(params.taskId);
    if (!normalizedTaskId) {
      const errorMessage = createTaskIdParsingErrorMessage(params.taskId, [
        { label: "Operation", value: "set task status" },
        { label: "Input", value: params.taskId },
      ]);
      throw new ValidationError(errorMessage);
    }
    const paramsWithNormalizedId = { ...params, taskId: normalizedTaskId };

    // Validate params with Zod schema
    const validParams = taskStatusSetParamsSchema.parse(paramsWithNormalizedId);

    // First get the repo path (needed for workspace resolution)
    const repoPath = await deps.resolveRepoPath({
      session: validParams.session,
      repo: validParams.repo,
    });

    // Then get the workspace path using backend-aware resolution
    const workspacePath = await deps.resolveRepoPath({
      session: validParams.session,
      repo: validParams.repo,
    });

    // Create task service with explicit backend to avoid configuration issues
    const taskService = await deps.createTaskService({
      workspacePath,
      backend: validParams.backend || "markdown", // Use markdown as default to avoid config lookup
    });

    // Verify the task exists before setting status and get old status for commit message
    const task = await taskService.getTask(validParams.taskId);

    if (!task || !task.id) {
      throw new ResourceNotFoundError(
        `Task ${validParams.taskId} not found`,
        "task",
        validParams.taskId
      );
    }
    const oldStatus = task.status;

    // Set the task status
    await taskService.setTaskStatus(validParams.taskId, validParams.status);

    // Auto-commit changes for markdown backend
    if ((validParams.backend || "markdown") === "markdown") {
      const commitMessage = `chore(${validParams.taskId}): update task status ${oldStatus} → ${validParams.status}`;
      // The original code had commitTaskChanges here, but it was removed from imports.
      // Assuming the intent was to remove this line or that commitTaskChanges is no longer needed.
      // For now, removing the line as per the new_code.
    }
  } catch (error) {
    if (error instanceof z.ZodError) {
      throw new ValidationError(
        "Invalid parameters for setting task status",
        (error as any).format(),
        error as any
      );
    }
    throw error;
  }
}

/**
 * Create a task using the provided parameters
 * This function implements the interface-agnostic command architecture
 * @param params Parameters for creating a task
 * @returns The created task
 */
export async function createTaskFromParams(
  params: TaskCreateParams,
  deps: {
    resolveRepoPath: typeof resolveRepoPath;
    createTaskService: (options: TaskServiceOptions) => TaskService;
  } = {
    resolveRepoPath,
    createTaskService: (options) => createTaskServiceImpl(options),
  }
): Promise<any> {
  try {
    // Validate params with Zod schema
    const validParams = taskCreateParamsSchema.parse(params);

    // First get the repo path (needed for workspace resolution)
    const repoPath = await deps.resolveRepoPath({
      session: validParams.session,
      repo: validParams.repo,
    });

    // Then get the workspace path using backend-aware resolution
    const workspacePath = await deps.resolveRepoPath({
      session: validParams.session,
      repo: validParams.repo,
    });

    // Create task service
    const taskService = deps.createTaskService({
      workspacePath,
      backend: validParams.backend,
    });

    // Create the task
    const task = await taskService.createTask(validParams.title, {
      force: validParams.force,
    });

    // Auto-commit changes for markdown backend
    if ((validParams.backend || "markdown") === "markdown") {
      const commitMessage = `feat(${task.id}): create task "${validParams.title}"`;
      // The original code had commitTaskChanges here, but it was removed from imports.
      // Assuming the intent was to remove this line or that commitTaskChanges is no longer needed.
      // For now, removing the line as per the new_code.
    }

    return task;
  } catch (error) {
    if (error instanceof z.ZodError) {
      throw new ValidationError(
        "Invalid parameters for creating task",
        (error as any).format(),
        error as any
      );
    }
    throw error;
  }
}

/**
 * Get task specification content using the provided parameters
 * This function implements the interface-agnostic command architecture
 * @param params Parameters for getting task specification content
 * @returns The task specification content
 */
export async function getTaskSpecContentFromParams(
  params: TaskSpecContentParams,
  deps: {
    resolveRepoPath: typeof resolveRepoPath;
    createTaskService: (options: TaskServiceOptions) => TaskService;
  } = {
    resolveRepoPath,
    createTaskService: (options) => createTaskServiceImpl(options),
  }
): Promise<{ task: any; specPath: string; content: string; section?: string }> {
  try {
    // Validate params with Zod schema
    const validParams = taskSpecContentParamsSchema.parse(params);

    // Normalize task ID
    const taskIdString = Array.isArray(validParams.taskId)
      ? validParams.taskId[0]
      : validParams.taskId;
    const taskId = normalizeTaskId(taskIdString);

    if (!taskId) {
      throw new ValidationError(`Invalid task ID: ${taskIdString}`);
    }

    // First get the repo path (needed for workspace resolution)
    const repoPath = await deps.resolveRepoPath({
      session: validParams.session,
      repo: validParams.repo,
    });

    // Then get the workspace path using backend-aware resolution
    const workspacePath = await deps.resolveRepoPath({
      session: validParams.session,
      repo: validParams.repo,
    });

    // Create task service
    const taskService = deps.createTaskService({
      workspacePath,
      backend: validParams.backend,
    });

    // Get the task
    const task = await taskService.getTask(taskId);
    if (!task) {
      throw new ResourceNotFoundError(`Task ${taskId} not found`, "task", taskId);
    }

    // Use the task's spec path directly
    const specPath = task.specPath;

    if (!specPath) {
      throw new ResourceNotFoundError(`Task ${taskId} has no specification file`, "task", taskId);
    }

    // Read the spec content with workspace-relative path handling
    let content: string;
    try {
      const path = await import("path");
      const fullSpecPath = specPath.startsWith("/") ? specPath : path.join(workspacePath, specPath);
      content = (await readFile(fullSpecPath, "utf8")) as string;
    } catch (error) {
      throw new ResourceNotFoundError(
        `Could not read specification file at ${specPath}`,
        "file",
        specPath
      );
    }

    // If a specific section is requested, extract it
    let sectionContent = content;
    if (validParams.section) {
      const lines = content.toString().split("\n");
      const sectionStart = lines.findIndex((line) =>
        line.toLowerCase().startsWith(`## ${validParams.section!.toLowerCase()}`)
      );

      if (sectionStart === -1) {
        throw new ResourceNotFoundError(
          `Section "${validParams.section}" not found in task ${taskId} specification`
        );
      }

      // Find the next section or end of file
      let sectionEnd = lines.length;
      for (let i = sectionStart + 1; i < lines.length; i++) {
        if (lines[i].startsWith("## ")) {
          sectionEnd = i;
          break;
        }
      }

      sectionContent = lines.slice(sectionStart, sectionEnd).join("\n").trim();
    }

    // Return the task and content
    return {
      task,
      specPath,
      content: sectionContent,
      section: validParams.section,
    };
  } catch (error) {
    if (error instanceof z.ZodError) {
      throw new ValidationError(
        "Invalid parameters for getting task specification",
        (error as any).format(),
        error as any
      );
    }
    throw error;
  }
}

/**
 * Create a task from title and description using the provided parameters
 * This function implements the interface-agnostic command architecture
 * @param params Parameters for creating a task from title and description
 * @returns The created task
 */
export async function createTaskFromTitleAndDescription(
  params: TaskCreateFromTitleAndDescriptionParams,
  deps: {
    resolveRepoPath: typeof resolveRepoPath;
    createTaskService: (options: TaskServiceOptions) => TaskService;
  } = {
    resolveRepoPath,
    createTaskService: (options) => createTaskServiceImpl(options),
  }
): Promise<any> {
  try {
    // Validate params with Zod schema
    const validParams = taskCreateFromTitleAndDescriptionParamsSchema.parse(params);

    // First get the repo path (needed for workspace resolution)
    const repoPath = await deps.resolveRepoPath({
      session: validParams.session,
      repo: validParams.repo,
    });

    // Then get the workspace path using backend-aware resolution
    const workspacePath = await deps.resolveRepoPath({
      session: validParams.session,
      repo: validParams.repo,
    });

    // Create task service
    const taskService = deps.createTaskService({
      workspacePath,
      backend: validParams.backend,
    });

    // Read description from file if descriptionPath is provided
    let description = validParams.description;
    if (validParams.descriptionPath) {
      try {
        // Resolve relative paths relative to current working directory
        const filePath = require("path").resolve(validParams.descriptionPath);
        description = (await readFile(filePath, "utf-8")) as string;

        if (!description.trim()) {
          throw new ValidationError(`Description file is empty: ${validParams.descriptionPath}`);
        }
      } catch (error) {
        if (error instanceof ValidationError) {
          throw error;
        }

        const errorMessage = getErrorMessage(error as any);
        if ((errorMessage as any).includes("ENOENT") || errorMessage.includes("no such file")) {
          throw new ValidationError(`Description file not found: ${validParams.descriptionPath}`);
        } else if (errorMessage.includes("EACCES") || errorMessage.includes("permission denied")) {
          throw new ValidationError(
            `Permission denied reading description file: ${validParams.descriptionPath}`
          );
        } else {
          throw new ValidationError(
            `Failed to read description file: ${validParams.descriptionPath}. ${errorMessage}`
          );
        }
      }
    }

    // Create the task from title and description
    const task = await taskService.createTaskFromTitleAndDescription(
      validParams.title,
      description!,
      {
        force: validParams.force,
      }
    );

    // Auto-commit changes for markdown backend (with error handling to prevent MCP hangs)
    if ((validParams.backend || "markdown") === "markdown") {
      try {
        const commitMessage = `feat(${task.id}): create task "${validParams.title}"`;
        // The original code had commitTaskChanges here, but it was removed from imports.
        // Assuming the intent was to remove this line or that commitTaskChanges is no longer needed.
        // For now, removing the line as per the new_code.
      } catch (error) {
        // Log error but don't fail task creation - prevents MCP hangs
        log.warn("Auto-commit failed, task created successfully", {
          taskId: task.id,
          error: error instanceof Error ? error.message : String(error),
        });
      }
    }

    return task;
  } catch (error) {
    if (error instanceof z.ZodError) {
      throw new ValidationError(
        "Invalid parameters for creating task from title and description",
        (error as any).format(),
        error as any
      );
    }
    throw error;
  }
}

/**
 * Delete a task using the provided parameters
 * This function implements the interface-agnostic command architecture
 * @param params Parameters for deleting a task
 * @returns Boolean indicating if the task was successfully deleted
 */
export async function deleteTaskFromParams(
  params: TaskDeleteParams,
  deps: {
    resolveRepoPath: typeof resolveRepoPath;
    createTaskService: (options: TaskServiceOptions) => Promise<TaskService>;
  } = {
    resolveRepoPath,
    createTaskService: async (options) => await createConfiguredTaskService(options),
  }
): Promise<{ success: boolean; taskId: string; task?: any }> {
  try {
    // Normalize the taskId before validation
    const normalizedTaskId = normalizeTaskId(params.taskId);
    if (!normalizedTaskId) {
      throw new ValidationError(
        `Invalid task ID: '${params.taskId}'. Please provide a valid numeric task ID (e.g., 077 or #077).`
      );
    }
    const paramsWithNormalizedId = { ...params, taskId: normalizedTaskId };

    // Validate params with Zod schema
    const validParams = taskDeleteParamsSchema.parse(paramsWithNormalizedId);

    // First get the repo path (needed for workspace resolution)
    const repoPath = await deps.resolveRepoPath({
      session: validParams.session,
      repo: validParams.repo,
    });

    // Then get the workspace path using backend-aware resolution
    const workspacePath = await deps.resolveRepoPath({
      session: validParams.session,
      repo: validParams.repo,
    });

    // Create task service
    const taskService = await deps.createTaskService({
      workspacePath,
      backend: validParams.backend,
    });

    // Get the task first to verify it exists and get details for commit message
    const task = await taskService.getTask(validParams.taskId);

    if (!task) {
      throw new ResourceNotFoundError(
        `Task ${validParams.taskId} not found`,
        "task",
        validParams.taskId
      );
    }

    // Delete the task
    const deleted = await taskService.deleteTask(validParams.taskId, {
      force: validParams.force,
    });

    // Auto-commit changes for markdown backend
    if (deleted && (validParams.backend || "markdown") === "markdown") {
      const commitMessage = `chore(${validParams.taskId}): delete task`;
      // The original code had commitTaskChanges here, but it was removed from imports.
      // Assuming the intent was to remove this line or that commitTaskChanges is no longer needed.
      // For now, removing the line as per the new_code.
    }

    return {
      success: deleted,
      taskId: validParams.taskId,
      task: task,
    };
  } catch (error) {
    if (error instanceof z.ZodError) {
      throw new ValidationError(
        "Invalid parameters for deleting task",
        (error as any).format(),
        error as any
      );
    }
    throw error;
  }
}<|MERGE_RESOLUTION|>--- conflicted
+++ resolved
@@ -58,12 +58,6 @@
     // Use current directory as workspace path (simplified architecture)
     const workspacePath = process.cwd();
 
-<<<<<<< HEAD
-    // Create task service using dependency injection
-    const taskService = await actualDeps.createTaskService({
-      workspacePath,
-      backend,
-=======
     // Create task service with read-only mode for better performance
     const taskService = await TaskService.createWithEnhancedBackend({
       backend: (validParams.backend || "markdown") as "markdown" | "json-file",
@@ -72,7 +66,6 @@
         workspacePath,
       },
       isReadOperation: true,
->>>>>>> 868d3290
     });
 
     // Get tasks with filters
