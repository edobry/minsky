--- conflicted
+++ resolved
@@ -13,16 +13,11 @@
 import { TASK_STATUS, TASK_STATUS_CHECKBOX, TASK_PARSING_UTILS } from "./taskConstants";
 import type { TaskStatus } from "./taskConstants";
 import { getTaskSpecRelativePath } from "./taskIO";
-// Import the task backend interface
-import type { TaskBackend } from "./taskBackend";
 import type { Task } from "./types";
 
-<<<<<<< HEAD
-=======
 // Import the new multi-backend interface
 import type { TaskBackend, TaskSpec, TaskFilters, TaskExportData } from "./multi-backend-service";
 
->>>>>>> 4794290b
 const matter = require("gray-matter");
 
 export class MarkdownTaskBackend implements TaskBackend {
