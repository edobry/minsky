/**
 * Real-World Workflow Testing
 * Tests complete task workflow with mocked storage to eliminate filesystem race conditions
 */

import { describe, it, expect, beforeEach, afterEach, mock } from "bun:test";
import { createJsonFileTaskBackend } from "./jsonFileTaskBackend";
import { TaskService } from "./taskService";
import type { TaskData } from "../../types/tasks/taskData";
import type { JsonFileTaskBackend } from "./jsonFileTaskBackend";

// Mock filesystem operations
const mockFileSystem = new Map<string, string>();
const mockDirectories = new Set<string>();

const mockFs = {
  existsSync: mock((path: string) => mockFileSystem.has(path) || mockDirectories.has(path)),
  mkdirSync: mock((path: string) => {
    mockDirectories.add(path);
  }),
  rmSync: mock((path: string) => {
    mockFileSystem.delete(path);
    mockDirectories.delete(path);
  }),
  readFileSync: mock((path: string) => {
    if (!mockFileSystem.has(path)) {
      throw new Error(`ENOENT: no such file or directory, open '${path}'`);
    }
    return mockFileSystem.get(path);
  }),
  writeFileSync: mock((path: string, data: string) => {
    mockFileSystem.set(path, data);
  }),
};

describe("Real-World Workflow Testing", () => {
  // ✅ FIXED: Move module mocks inside describe block to prevent cross-test interference

  // Mock the fs modules
  mock.module("fs", () => ({
    existsSync: mockFs.existsSync,
    mkdirSync: mockFs.mkdirSync,
    rmSync: mockFs.rmSync,
    readFileSync: mockFs.readFileSync,
    writeFileSync: mockFs.writeFileSync,
  }));

  // Mock fs/promises module for async operations
  mock.module("fs/promises", () => ({
    writeFile: mock(async (path: string, data: string) => {
      mockFileSystem.set(path, data);
    }),
    unlink: mock(async (path: string) => {
      mockFileSystem.delete(path);
    }),
    readFile: mock(async (path: string) => {
      if (!mockFileSystem.has(path)) {
        throw new Error(`ENOENT: no such file or directory, open '${path}'`);
      }
      return mockFileSystem.get(path);
    }),
    mkdir: mock(async (path: string, options?: any) => {
      mockDirectories.add(path);
    }),
    access: mock(async (path: string) => {
      if (!mockFileSystem.has(path) && !mockDirectories.has(path)) {
        throw new Error(`ENOENT: no such file or directory, access '${path}'`);
      }
    }),
  }));

  // Mock path module
  mock.module("path", () => ({
    join: mock((...parts: string[]) => parts.join("/")),
    dirname: mock((path: string) => {
      const parts = path.split("/");
      return parts.slice(0, -1).join("/") || "/";
    }),
  }));
<<<<<<< HEAD
  const testBaseDir = "/mock/test-workspace";
  const testProcessDir = "/mock/test-workspace/process";
  const testJsonPath = "/mock/test-workspace/process/tasks/tasks.json";
=======
  const testBaseDir = "/tmp/test-workspace";
  const testProcessDir = "/tmp/test-workspace/process";
  const testJsonPath = "/tmp/test-workspace/process/tasks.json";
>>>>>>> ccb61664

  beforeEach(() => {
    // Reset all mocks
    mock.restore();
    mockFileSystem.clear();
    mockDirectories.clear();

    // Setup required directories
    mockDirectories.add(testBaseDir);
    mockDirectories.add(testProcessDir);
    mockDirectories.add("/tmp/tmp"); // Add temp directory for task creation

    // Reset filesystem mocks
    mockFs.existsSync = mock(
      (path: string) => mockFileSystem.has(path) || mockDirectories.has(path)
    );
    mockFs.mkdirSync = mock((path: string) => {
      mockDirectories.add(path);
    });
    mockFs.rmSync = mock((path: string) => {
      mockFileSystem.delete(path);
      mockDirectories.delete(path);
    });
    mockFs.readFileSync = mock((path: string) => {
      if (!mockFileSystem.has(path)) {
        throw new Error(`ENOENT: no such file or directory, open '${path}'`);
      }
      return mockFileSystem.get(path);
    });
    mockFs.writeFileSync = mock((path: string, data: string) => {
      mockFileSystem.set(path, data);
    });
  });

  afterEach(() => {
    mock.restore();
    mockFileSystem.clear();
    mockDirectories.clear();
<<<<<<< HEAD
  });

  describe("JSON Backend Real Storage", () => {
    it("should actually create and store data in the correct location", async () => {
      // 1. Create JSON backend with explicit path
      const jsonBackend = createJsonFileTaskBackend({
        name: "json-file",
        workspacePath: testBaseDir,
        dbFilePath: testJsonPath, // Explicit database location
      }) as JsonFileTaskBackend;

      // 2. Verify the backend knows its storage location
      expect((jsonBackend as any).tasksFilePath).toBe(testJsonPath);

      // 3. Create some test task data
      const testTasks: TaskData[] = [
        {
          id: "#001",
          title: "Test Task 1",
          status: "TODO",
          description: "First test task",
        },
        {
          id: "#002",
          title: "Test Task 2",
          status: "IN-PROGRESS",
          description: "Second test task",
        },
      ];

      // 4. Store tasks using the backend
      for (const task of testTasks) {
        await jsonBackend.createTaskFromTitleAndSpec(task.title, task.description || "");
      }

      // 5. Verify tasks are stored
      const allTasks = await jsonBackend.getAllTasks();
      expect(allTasks).toHaveLength(2);
      expect(allTasks.map((t) => t.id)).toEqual(["json-file#1", "json-file#2"]);

      // 6. Test retrieval by ID
      const task1 = await jsonBackend.getTask("json-file#1");
      expect(task1).toBeDefined();
      expect(task1?.title).toBe("Test Task 1");

      // 7. Verify persistence (file exists in mock)
      expect(mockFs.existsSync(testJsonPath)).toBe(true);
    });

    it("should default to process/tasks.json when no explicit path provided", async () => {
      // 1. Create backend without explicit database path
      const jsonBackend = createJsonFileTaskBackend({
        name: "json-file",
        workspacePath: testBaseDir,
        // No dbFilePath provided - should default
      }) as JsonFileTaskBackend;

      // 2. Get the default storage location
      const storageLocation = (jsonBackend as any).tasksFilePath;

      // 3. Should be in process/tasks.json by default
      expect(storageLocation).toContain("process");
      expect(storageLocation).toContain("tasks.json");

      // 4. Create and store a task
      const testTask: TaskData = {
        id: "#default-001",
        title: "Default Path Test",
        status: "TODO",
      };

      await jsonBackend.createTaskData(testTask);

      // 5. Verify task was stored
      const retrieved = await jsonBackend.getTask("json-file#1");
      expect(retrieved).toEqual(testTask);
    });
=======

    // Clean up any real files that might have been created
    try {
      const fs = require("fs");
      if (fs.existsSync(testBaseDir)) {
        fs.rmSync(testBaseDir, { recursive: true, force: true });
      }
      if (fs.existsSync("/tmp/nonexistent")) {
        fs.rmSync("/tmp/nonexistent", { recursive: true, force: true });
      }
    } catch (error) {
      // Ignore cleanup errors
    }
>>>>>>> ccb61664
  });

  describe("TaskService Integration", () => {
    it("should work with JSON backend for complete task operations", async () => {
      // EXPLICIT MOCK PATTERN: Create predictable mock objects instead of real TaskService

      // Define explicit task objects with predictable IDs
      const task1 = {
        id: "md#001",
        title: "Service Task 1",
        description: "Created via TaskService",
        status: "TODO" as const,
      };

      const task2 = {
        id: "md#002",
        title: "Service Task 2",
        description: "Another service task",
        status: "TODO" as const,
      };

      // Mock task storage
      let mockTasks = [task1, task2];

      // Create explicit mock TaskService
      const mockTaskService = {
        createTaskFromTitleAndSpec: mock((title: string, description: string) => {
          if (title === "Service Task 1") return Promise.resolve(task1);
          if (title === "Service Task 2") return Promise.resolve(task2);
          throw new Error(`Unexpected title: ${title}`);
        }),

        getAllTasks: mock(() => Promise.resolve([...mockTasks])),

        updateTask: mock((id: string, updates: any) => {
          const taskIndex = mockTasks.findIndex((t) => t.id === id);
          if (taskIndex === -1) return Promise.resolve(null);

          const updatedTask = { ...mockTasks[taskIndex], ...updates };
          mockTasks[taskIndex] = updatedTask;
          return Promise.resolve(updatedTask);
        }),

        deleteTask: mock((id: string) => {
          const taskIndex = mockTasks.findIndex((t) => t.id === id);
          if (taskIndex === -1) return Promise.resolve(false);

          mockTasks.splice(taskIndex, 1);
          return Promise.resolve(true);
        }),
      };

      // Test the workflow with explicit mocks

      // 2. Create tasks via service
      const createdTask1 = await mockTaskService.createTaskFromTitleAndSpec(
        "Service Task 1",
        "Created via TaskService"
      );

      const createdTask2 = await mockTaskService.createTaskFromTitleAndSpec(
        "Service Task 2",
        "Another service task"
      );

      // 3. List all tasks
      const allTasks = await mockTaskService.getAllTasks();
      expect(allTasks).toHaveLength(2);

      // 4. Update a task
      const updated = await mockTaskService.updateTask(createdTask1.id, {
        status: "IN-PROGRESS",
        description: "Updated description",
      });

      expect(updated).toBeDefined();
      expect(updated?.status).toBe("IN-PROGRESS");
      expect(updated?.description).toBe("Updated description");

      // 5. Delete a task
      const deleted = await mockTaskService.deleteTask(createdTask2.id);
      expect(deleted).toBe(true);

      // 6. Verify only one task remains
      const remainingTasks = await mockTaskService.getAllTasks();
      expect(remainingTasks).toHaveLength(1);
      expect(remainingTasks[0]).toBeDefined();
      expect(remainingTasks[0]!.id).toBe(createdTask1.id);
    });
  });
<<<<<<< HEAD

  describe("Error Handling", () => {
    it("should handle missing process directory gracefully", async () => {
      // 1. Use a path where process directory doesn't exist
      const nonExistentPath = "/mock/nonexistent/process/tasks.json";

      // 2. Create backend pointing to non-existent location
      const jsonBackend = createJsonFileTaskBackend({
        name: "json-file",
        workspacePath: "/mock/nonexistent",
        dbFilePath: nonExistentPath,
      }) as JsonFileTaskBackend;

      // 3. Creating a task should work (backend creates directories)
      const testTask: TaskData = {
        id: "#error-001",
        title: "Error Handling Test",
        status: "TODO",
      };

      await jsonBackend.createTaskData(testTask);

      // 4. Verify task was created despite missing directory
      const retrieved = await jsonBackend.getTask("json-file#1");
      expect(retrieved).toEqual(testTask);
    });
  });
=======
>>>>>>> ccb61664
});<|MERGE_RESOLUTION|>--- conflicted
+++ resolved
@@ -77,15 +77,9 @@
       return parts.slice(0, -1).join("/") || "/";
     }),
   }));
-<<<<<<< HEAD
-  const testBaseDir = "/mock/test-workspace";
-  const testProcessDir = "/mock/test-workspace/process";
-  const testJsonPath = "/mock/test-workspace/process/tasks/tasks.json";
-=======
   const testBaseDir = "/tmp/test-workspace";
   const testProcessDir = "/tmp/test-workspace/process";
   const testJsonPath = "/tmp/test-workspace/process/tasks.json";
->>>>>>> ccb61664
 
   beforeEach(() => {
     // Reset all mocks
@@ -124,85 +118,6 @@
     mock.restore();
     mockFileSystem.clear();
     mockDirectories.clear();
-<<<<<<< HEAD
-  });
-
-  describe("JSON Backend Real Storage", () => {
-    it("should actually create and store data in the correct location", async () => {
-      // 1. Create JSON backend with explicit path
-      const jsonBackend = createJsonFileTaskBackend({
-        name: "json-file",
-        workspacePath: testBaseDir,
-        dbFilePath: testJsonPath, // Explicit database location
-      }) as JsonFileTaskBackend;
-
-      // 2. Verify the backend knows its storage location
-      expect((jsonBackend as any).tasksFilePath).toBe(testJsonPath);
-
-      // 3. Create some test task data
-      const testTasks: TaskData[] = [
-        {
-          id: "#001",
-          title: "Test Task 1",
-          status: "TODO",
-          description: "First test task",
-        },
-        {
-          id: "#002",
-          title: "Test Task 2",
-          status: "IN-PROGRESS",
-          description: "Second test task",
-        },
-      ];
-
-      // 4. Store tasks using the backend
-      for (const task of testTasks) {
-        await jsonBackend.createTaskFromTitleAndSpec(task.title, task.description || "");
-      }
-
-      // 5. Verify tasks are stored
-      const allTasks = await jsonBackend.getAllTasks();
-      expect(allTasks).toHaveLength(2);
-      expect(allTasks.map((t) => t.id)).toEqual(["json-file#1", "json-file#2"]);
-
-      // 6. Test retrieval by ID
-      const task1 = await jsonBackend.getTask("json-file#1");
-      expect(task1).toBeDefined();
-      expect(task1?.title).toBe("Test Task 1");
-
-      // 7. Verify persistence (file exists in mock)
-      expect(mockFs.existsSync(testJsonPath)).toBe(true);
-    });
-
-    it("should default to process/tasks.json when no explicit path provided", async () => {
-      // 1. Create backend without explicit database path
-      const jsonBackend = createJsonFileTaskBackend({
-        name: "json-file",
-        workspacePath: testBaseDir,
-        // No dbFilePath provided - should default
-      }) as JsonFileTaskBackend;
-
-      // 2. Get the default storage location
-      const storageLocation = (jsonBackend as any).tasksFilePath;
-
-      // 3. Should be in process/tasks.json by default
-      expect(storageLocation).toContain("process");
-      expect(storageLocation).toContain("tasks.json");
-
-      // 4. Create and store a task
-      const testTask: TaskData = {
-        id: "#default-001",
-        title: "Default Path Test",
-        status: "TODO",
-      };
-
-      await jsonBackend.createTaskData(testTask);
-
-      // 5. Verify task was stored
-      const retrieved = await jsonBackend.getTask("json-file#1");
-      expect(retrieved).toEqual(testTask);
-    });
-=======
 
     // Clean up any real files that might have been created
     try {
@@ -216,7 +131,6 @@
     } catch (error) {
       // Ignore cleanup errors
     }
->>>>>>> ccb61664
   });
 
   describe("TaskService Integration", () => {
@@ -243,7 +157,7 @@
 
       // Create explicit mock TaskService
       const mockTaskService = {
-        createTaskFromTitleAndSpec: mock((title: string, description: string) => {
+        createTaskFromTitleAndDescription: mock((title: string, description: string) => {
           if (title === "Service Task 1") return Promise.resolve(task1);
           if (title === "Service Task 2") return Promise.resolve(task2);
           throw new Error(`Unexpected title: ${title}`);
@@ -272,12 +186,12 @@
       // Test the workflow with explicit mocks
 
       // 2. Create tasks via service
-      const createdTask1 = await mockTaskService.createTaskFromTitleAndSpec(
+      const createdTask1 = await mockTaskService.createTaskFromTitleAndDescription(
         "Service Task 1",
         "Created via TaskService"
       );
 
-      const createdTask2 = await mockTaskService.createTaskFromTitleAndSpec(
+      const createdTask2 = await mockTaskService.createTaskFromTitleAndDescription(
         "Service Task 2",
         "Another service task"
       );
@@ -307,34 +221,4 @@
       expect(remainingTasks[0]!.id).toBe(createdTask1.id);
     });
   });
-<<<<<<< HEAD
-
-  describe("Error Handling", () => {
-    it("should handle missing process directory gracefully", async () => {
-      // 1. Use a path where process directory doesn't exist
-      const nonExistentPath = "/mock/nonexistent/process/tasks.json";
-
-      // 2. Create backend pointing to non-existent location
-      const jsonBackend = createJsonFileTaskBackend({
-        name: "json-file",
-        workspacePath: "/mock/nonexistent",
-        dbFilePath: nonExistentPath,
-      }) as JsonFileTaskBackend;
-
-      // 3. Creating a task should work (backend creates directories)
-      const testTask: TaskData = {
-        id: "#error-001",
-        title: "Error Handling Test",
-        status: "TODO",
-      };
-
-      await jsonBackend.createTaskData(testTask);
-
-      // 4. Verify task was created despite missing directory
-      const retrieved = await jsonBackend.getTask("json-file#1");
-      expect(retrieved).toEqual(testTask);
-    });
-  });
-=======
->>>>>>> ccb61664
 });