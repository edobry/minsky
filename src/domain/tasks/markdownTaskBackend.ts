--- conflicted
+++ resolved
@@ -22,11 +22,7 @@
   TaskBackendConfig,
   TaskReadOperationResult,
   TaskWriteOperationResult,
-<<<<<<< HEAD
-} from "../../types/tasks/taskData.js";
-=======
 } from "../../types/tasks/taskData";
->>>>>>> 2809c254
 import { TaskStatus } from "./taskConstants";
 
 import {
