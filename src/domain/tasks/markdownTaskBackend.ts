--- conflicted
+++ resolved
@@ -27,11 +27,7 @@
   TaskReadOperationResult,
   TaskWriteOperationResult,
 } from "../../types/tasks/taskData";
-<<<<<<< HEAD
-import { TaskStatus, TASK_STATUS, TASK_PARSING_UTILS, TASK_STATUS_CHECKBOX } from "./taskConstants";
-=======
 import { TaskStatus, TASK_STATUS, TASK_PARSING_UTILS } from "./taskConstants";
->>>>>>> 2e0a5618
 
 import {
   parseTasksFromMarkdown,
@@ -62,29 +58,66 @@
  */
 export class MarkdownTaskBackend implements TaskBackend {
   name = "markdown";
+  prefix = "md"; // Backend prefix for qualified IDs
   private readonly workspacePath: string;
-  private readonly filePath: string;
+  private readonly tasksFilePath: string;
+  private readonly tasksDirectory: string;
+  // Allow tests to override this via (backend as any).gitService
+  private gitService: GitServiceInterface;
 
   constructor(config: TaskBackendConfig) {
     this.workspacePath = config.workspacePath;
-    this.filePath = join(this.workspacePath, "process", "tasks.md");
-  }
-
-  // ---- User-Facing Operations ----
+    this.tasksFilePath = getTasksFilePath(this.workspacePath);
+    this.tasksDirectory = join(this.workspacePath, "process", "tasks");
+    // Allow tests to inject a git service via config (ignored in prod)
+    this.gitService = (config as any).gitService || createGitService();
+  }
+
+  // ---- Capability Discovery ----
+
+  getCapabilities(): BackendCapabilities {
+    return {
+      // Core operations - markdown backend supports basic CRUD
+      supportsTaskCreation: true,
+      supportsTaskUpdate: true,
+      supportsTaskDeletion: true,
+
+      // Essential metadata support
+      supportsStatus: true, // Stored in tasks.md with checkboxes
+
+      // Structural metadata - not yet implemented but possible
+      supportsSubtasks: false, // TODO: Future enhancement for Task #238
+      supportsDependencies: false, // TODO: Future enhancement for Task #239
+
+      // Provenance metadata - not yet implemented
+      supportsOriginalRequirements: false, // TODO: Could store in frontmatter
+      supportsAiEnhancementTracking: false, // TODO: Could store in frontmatter
+
+      // Query capabilities - limited in markdown format
+      supportsMetadataQuery: false, // Would require parsing all files
+      supportsFullTextSearch: true, // Can grep through markdown files
+
+      // Update mechanism
+      supportsTransactions: false, // File-based, no transaction support
+      supportsRealTimeSync: false, // Manual file operations
+    };
+  }
+
+  // ---- Required TaskBackend Interface Methods ----
 
   async listTasks(options?: TaskListOptions): Promise<Task[]> {
-    const tasks = await this.parseTasks();
-
-    // Apply filters
-    let filtered = tasks;
-    if (options?.status && options.status !== "all") {
-      filtered = filtered.filter((task) => task.status === options.status);
-    }
-    if (options?.backend) {
-      filtered = filtered.filter((task) => task.backend === options.backend);
-    }
-
-    return filtered;
+    const result = await this.getTasksData();
+    if (!result.success || !result.content) {
+      return [];
+    }
+
+    const tasks = this.parseTasks(result.content);
+
+    if (options?.status) {
+      return tasks.filter((task) => task.status === options?.status);
+    }
+
+    return tasks;
   }
 
   async getTask(id: string): Promise<Task | null> {
@@ -152,11 +185,106 @@
     log.debug("findIndex result", { searchId: id, taskIndex, found: taskIndex !== -1 });
 
     if (taskIndex === -1) {
-      throw new Error(`Task ${id} not found`);
-    }
-
-    tasks[taskIndex].status = status;
-    await this.saveTasks(tasks);
+      throw new Error(`Task with id ${id} not found`);
+    }
+
+    // Add type guard to ensure task exists
+    const task = tasks[taskIndex];
+    if (!task) {
+      throw new Error(`Task with id ${id} not found`);
+    }
+
+    // Store previous status for commit message
+    const previousStatus = task.status;
+
+    // Set up git operations for stash/commit/push flow
+    const gitService = this.gitService;
+    let hasStashedChanges = false;
+
+    try {
+      // Check for uncommitted changes and stash them
+      const workdir = this.getWorkspacePath();
+      const hasUncommittedChanges = await gitService.hasUncommittedChanges(workdir);
+      if (hasUncommittedChanges) {
+        log.cli("📦 Stashing uncommitted changes...");
+        log.debug("Stashing uncommitted changes for task status update", { workdir });
+
+        const stashResult = await gitService.stashChanges(workdir);
+        hasStashedChanges = stashResult.stashed;
+
+        if (hasStashedChanges) {
+          log.cli("✅ Changes stashed successfully");
+        }
+        log.debug("Changes stashed", { stashed: hasStashedChanges });
+      }
+    } catch (statusError) {
+      log.debug("Could not check/stash git status before task status update", {
+        error: statusError,
+      });
+    }
+
+    try {
+      // Convert string status to TaskStatus type
+      task.status = status as TaskStatus;
+
+      const updatedContent = this.formatTasks(tasks);
+
+      const saveResult = await this.saveTasksData(updatedContent);
+      if (!saveResult.success) {
+        throw new Error(`Failed to save tasks: ${saveResult.error?.message}`);
+      }
+
+      // Commit and push the changes
+      try {
+        const workdir = this.getWorkspacePath();
+
+        // Check if there are changes to commit
+        const hasChangesToCommit = await gitService.hasUncommittedChanges(workdir);
+        if (hasChangesToCommit) {
+          log.cli("💾 Committing task status change...");
+
+          // Stage all changes
+          await gitService.execInRepository(workdir, "git add -A");
+
+          // Commit with conventional commit message
+          const commitMessage = `chore(${id}): update task status ${previousStatus} → ${status}`;
+          await gitService.execInRepository(workdir, `git commit -m "${commitMessage}"`);
+
+          log.cli("📤 Pushing changes...");
+
+          // Push changes
+          await gitService.execInRepository(workdir, "git push");
+
+          log.cli("✅ Changes committed and pushed successfully");
+          log.debug("Task status change committed and pushed", { taskId: id, status });
+        }
+      } catch (commitError) {
+        log.warn("Failed to commit task status change", {
+          taskId: id,
+          error: commitError,
+        });
+        log.cli(`⚠️ Warning: Failed to commit changes: ${commitError}`);
+      }
+    } finally {
+      // Restore stashed changes if we stashed them
+      if (hasStashedChanges) {
+        try {
+          log.cli("📂 Restoring stashed changes...");
+          log.debug("Restoring stashed changes after task status update");
+
+          const workdir = this.getWorkspacePath();
+          await gitService.popStash(workdir);
+
+          log.cli("✅ Stashed changes restored successfully");
+          log.debug("Stashed changes restored");
+        } catch (popError) {
+          log.warn("Failed to restore stashed changes", {
+            error: popError,
+          });
+          log.cli(`⚠️ Warning: Failed to restore stashed changes: ${popError}`);
+        }
+      }
+    }
   }
 
   async updateTask(taskId: string, updates: Partial<Task>): Promise<Task> {
@@ -581,267 +709,245 @@
    * @param options Options for creating the task
    * @returns Promise resolving to the created task
    */
-  async createTaskFromTitleAndSpec(
+  async createTaskFromTitleAndDescription(
     title: string,
-    spec: string,
-    options?: CreateTaskOptions
+    description: string,
+    options: CreateTaskOptions = {}
   ): Promise<Task> {
-    const id = await this.generateTaskId(title);
-    const specPath = this.buildSpecPath(id, title);
-    // Write the spec content directly instead of generating a template
-    const specContent = spec;
-
-    // Create directory if it doesn't exist
-    const specDir = dirname(specPath);
-    if (!(await this.fileExists(specDir))) {
-      await mkdir(specDir, { recursive: true });
-    }
-
-    // Write spec file
-    await writeFile(specPath, specContent, "utf-8");
-
-    // Create task object
-    const task: Task = {
-      id,
-      title,
-      status: "TODO",
-      specPath,
+    // Generate a task specification file content
+    const taskSpecContent = this.generateTaskSpecification(title, description);
+
+    // Create a temporary file path for the spec
+    const fs = await import("fs/promises");
+    const path = await import("path");
+
+    // Use workspace temp directory instead of OS temp for mock compatibility
+    const tempDir = path.join(this.workspacePath, ".tmp");
+    const normalizedTitle = title.toLowerCase().replace(/[^a-z0-9]+/g, "-");
+    const tempSpecPath = path.join(tempDir, `temp-task-${normalizedTitle}-${Date.now()}.md`);
+
+    // Ensure temp directory exists
+    try {
+      await fs.mkdir(tempDir, { recursive: true });
+    } catch (error) {
+      // Directory already exists, continue
+    }
+
+    try {
+      // Write the spec content to the temporary file
+      await fs.writeFile(tempSpecPath, taskSpecContent, "utf-8");
+
+      // Use the existing createTask method
+      const task = await this.createTask(tempSpecPath, options);
+
+      // Clean up the temporary file
+      try {
+        await fs.unlink(tempSpecPath);
+      } catch (error) {
+        // Ignore cleanup errors
+      }
+
+      return task;
+    } catch (error) {
+      // Clean up the temporary file on error
+      try {
+        await fs.unlink(tempSpecPath);
+      } catch (cleanupError) {
+        // Ignore cleanup errors
+      }
+      throw error;
+    }
+  }
+
+  /**
+   * Generate a task specification file content from title and description
+   * @param title Title of the task
+   * @param description Description of the task
+   * @returns The generated task specification content
+   */
+  private generateTaskSpecification(title: string, description: string): string {
+    return `# ${title}
+
+## Context
+
+${description}
+
+## Requirements
+
+## Solution
+
+## Notes
+`;
+  }
+
+  async deleteTask(id: string, _options?: DeleteTaskOptions): Promise<boolean> {
+    try {
+      // Get all tasks first
+      const tasksResult = await this.getTasksData();
+      if (!tasksResult.success || !tasksResult.content) {
+        return false;
+      }
+
+      // Parse tasks and find the one to delete using existing utility
+      const tasks = this.parseTasks(tasksResult.content);
+      const taskToDelete = getTaskById(tasks, id);
+
+      if (!taskToDelete) {
+        log.debug(`Task ${id} not found for deletion`);
+        return false;
+      }
+
+      // Remove the task from the array
+      const updatedTasks = tasks.filter((task) => task.id !== taskToDelete.id);
+
+      // Save the updated tasks
+      const updatedContent = this.formatTasks(updatedTasks);
+      const saveResult = await this.saveTasksData(updatedContent);
+
+      if (!saveResult.success) {
+        log.error(`Failed to save tasks after deleting ${id}:`, {
+          error: saveResult.error?.message || "Unknown error",
+          filePath: this.tasksFilePath,
+        });
+        return false;
+      }
+
+      // Try to delete the spec file if it exists
+      if (taskToDelete.specPath) {
+        try {
+          const fullSpecPath = taskToDelete.specPath.startsWith("/")
+            ? taskToDelete.specPath
+            : join(this.workspacePath, taskToDelete.specPath);
+
+          if (await this.fileExists(fullSpecPath)) {
+            const { unlink } = await import("fs/promises");
+            await unlink(fullSpecPath);
+            log.debug(`Deleted spec file: ${fullSpecPath}`);
+          }
+        } catch (error) {
+          // Log but don't fail the operation if spec file deletion fails
+          log.debug(`Could not delete spec file for task ${id}: ${getErrorMessage(error as any)}`);
+        }
+      }
+
+      return true;
+    } catch (error) {
+      log.error(`Failed to delete task ${id}:`, {
+        error: getErrorMessage(error as any),
+      });
+      return false;
+    }
+  }
+
+  // ---- Data Retrieval ----
+
+  async getTasksData(): Promise<TaskReadOperationResult> {
+    return readTasksFile(this.tasksFilePath);
+  }
+
+  async getTaskSpecData(specPath: string): Promise<TaskReadOperationResult> {
+    // Ensure specPath is a string
+    const pathStr = String(specPath || "");
+    const fullPath = pathStr.startsWith("/") ? pathStr : join(this.workspacePath, pathStr);
+    return readTaskSpecFile(fullPath);
+  }
+
+  // ---- Pure Operations ----
+
+  parseTasks(content: string): TaskData[] {
+    const tasks = parseTasksFromMarkdown(content);
+
+    // Process tasks to ensure they have spec paths if available
+    // This is done synchronously to match the interface
+    for (const task of tasks) {
+      if (!task.specPath) {
+        // Use the context-aware spec path function
+        task.specPath = getTaskSpecRelativePath(task.id, task.title, this.workspacePath);
+      }
+    }
+
+    return tasks;
+  }
+
+  formatTasks(tasks: TaskData[]): string {
+    return formatTasksToMarkdown(tasks);
+  }
+
+  parseTaskSpec(content: string): TaskSpecData {
+    // First use matter to extract frontmatter
+    const { data, content: markdownContent } = matter(content);
+
+    // Then parse the markdown content
+    const spec = parseTaskSpecFromMarkdown(markdownContent);
+
+    // Combine with any metadata from frontmatter
+    return {
+      ...spec,
+      metadata: data || {},
     };
-
-    // Update tasks list
-    await this.updateTasksFile([task]);
-
-    return task;
-  }
-
-  async deleteTask(id: string, options?: DeleteTaskOptions): Promise<boolean> {
-    const tasks = await this.parseTasks();
-    const taskIndex = tasks.findIndex((task) => task.id === id);
-
-    if (taskIndex === -1) {
-      return false;
-    }
-
-    const task = tasks[taskIndex];
-    tasks.splice(taskIndex, 1);
-
-    // Delete spec file if it exists
-    if (task.specPath && (await this.fileExists(task.specPath))) {
-      await fs.unlink(task.specPath);
-    }
-
-    await this.saveTasks(tasks);
-    return true;
-  }
+  }
+
+  formatTaskSpec(spec: TaskSpecData): string {
+    // First format the markdown content
+    const markdownContent = formatTaskSpecToMarkdown(spec);
+
+    // Then add any metadata as frontmatter
+    if (spec.metadata && Object.keys(spec.metadata).length > 0) {
+      return matter.stringify(markdownContent, spec.metadata);
+    }
+
+    return markdownContent;
+  }
+
+  // ---- Side Effects ----
+
+  async saveTasksData(content: string): Promise<TaskWriteOperationResult> {
+    return writeTasksFile(this.tasksFilePath, content);
+  }
+
+  async saveTaskSpecData(specPath: string, content: string): Promise<TaskWriteOperationResult> {
+    const fullPath = specPath.startsWith("/") ? specPath : join(this.workspacePath, specPath);
+    return writeTaskSpecFile(fullPath, content);
+  }
+
+  // ---- Helper Methods ----
 
   getWorkspacePath(): string {
     return this.workspacePath;
   }
 
-  getCapabilities(): BackendCapabilities {
-    return {
-      canCreate: true,
-      canUpdate: true,
-      canDelete: true,
-      canList: true,
-      supportsMetadata: false,
-      supportsSearch: false,
-    };
-  }
-
-  // ---- Optional Metadata Methods ----
-
-  async getTaskMetadata(id: string): Promise<TaskMetadata | null> {
-    const task = await this.getTask(id);
-    if (!task || !task.specPath) {
-      return null;
-    }
-
+  getTaskSpecPath(taskId: string, title: string): string {
+    return getTaskSpecRelativePath(taskId, title, this.workspacePath);
+  }
+
+  async fileExists(path: string): Promise<boolean> {
+    return checkFileExists(path);
+  }
+
+  // ---- Additional Helper Methods ----
+
+  /**
+   * Find task specification files for a given task ID
+   * @param taskId Task ID (without # prefix)
+   * @returns Promise resolving to array of matching file names
+   */
+  async findTaskSpecFiles(taskId: string): Promise<string[]> {
     try {
-      const content = await fs.readFile(task.specPath, "utf-8");
-      return {
-        id: task.id,
-        title: task.title,
-        spec: content,
-        status: task.status,
-        backend: task.backend,
-        createdAt: undefined, // Not available in markdown format
-        updatedAt: undefined,
-      };
-    } catch {
-      return null;
-    }
-  }
-
-  async setTaskMetadata(id: string, metadata: TaskMetadata): Promise<void> {
-    // Update task entry
-    const tasks = await this.parseTasks();
-    const taskIndex = tasks.findIndex((task) => task.id === id);
-
-    if (taskIndex === -1) {
-      throw new Error(`Task ${id} not found`);
-    }
-
-    tasks[taskIndex].title = metadata.title;
-    tasks[taskIndex].status = metadata.status;
-
-    // Update spec file
-    if (metadata.spec && tasks[taskIndex].specPath) {
-      await fs.writeFile(tasks[taskIndex].specPath, metadata.spec);
-    }
-
-    await this.saveTasks(tasks);
-  }
-
-  // ---- Internal Methods ----
-
-  private async getTasksData(): Promise<TaskReadOperationResult> {
-    return await readTasksFile(this.tasksFilePath);
-  }
-
-  private async generateTaskId(_title: string): Promise<string> {
-    // Get existing tasks to determine next ID
-    const existingTasksResult = await this.getTasksData();
-    let existingTasks: TaskData[] = [];
-    if (existingTasksResult.success && existingTasksResult.content) {
-      existingTasks = this.parseTasks(existingTasksResult.content);
-    }
-
-    // Find max existing ID number
-    const maxId = existingTasks.reduce((max, task) => {
-      const id = getTaskIdNumber(task.id);
-      return id !== null && id > max ? id : max;
-    }, 0);
-
-    // Generate qualified backend ID (e.g., "md#285")
-    return `md#${maxId + 1}`;
-  }
-
-  private async parseTasks(): Promise<Task[]> {
-    try {
-      const content = String(await fs.readFile(this.filePath, "utf-8"));
-      const lines = content.toString().split("\n");
-      const tasks: Task[] = [];
-      let inCodeBlock = false;
-
-      for (let i = 0; i < lines.length; i++) {
-        const line = lines[i] ?? "";
-        if (line.trim().startsWith("```")) {
-          inCodeBlock = !inCodeBlock;
-          continue;
-        }
-        if (inCodeBlock) continue;
-
-        const parsed = TASK_PARSING_UTILS.parseTaskLine(line);
-        if (!parsed) continue;
-
-        const { checkbox, title, id } = parsed;
-        if (!title || !id || !/^(#\d+|[a-z-]+#\d+)$/.test(id)) continue;
-
-        const status = Object.keys(TASK_STATUS_CHECKBOX).find(
-          (key) => TASK_STATUS_CHECKBOX[key] === checkbox
-        );
-        if (!status) continue;
-
-        const specPath = await this.validateSpecPath(id, title);
-
-        // Collect description from indented lines
-        let description: string | undefined = undefined;
-        const descriptionLines: string[] = [];
-
-        for (let j = i + 1; j < lines.length; j++) {
-          const nextLine = lines[j] ?? "";
-          if (nextLine.trim() === "") {
-            if (descriptionLines.length > 0) break;
-            continue;
-          }
-          if (!nextLine.startsWith("  ") && !nextLine.startsWith("\t")) break;
-
-          const content = nextLine.replace(/^[\s\t]+/, "");
-          if (content.trim()) {
-            descriptionLines.push(content);
-          }
-        }
-
-        if (descriptionLines.length > 0) {
-          description = descriptionLines.join(" ").trim();
-        }
-
-        tasks.push({
-          id,
-          title,
-          description: description || "",
-          status,
-          specPath,
-          backend: "markdown",
-        });
-      }
-
-      return tasks;
+      const files = await readdir(this.tasksDirectory);
+      return files.filter((file) => file.startsWith(`${taskId}-`));
     } catch (error) {
-      if (error instanceof Error && "code" in error && error.code === "ENOENT") {
-        return [];
-      }
-      throw error;
-    }
-  }
-
-  private async saveTasks(tasks: Task[]): Promise<void> {
-    const content = this.formatTasks(tasks);
-    await fs.writeFile(this.filePath, content);
-  }
-
-  private formatTasks(tasks: Task[]): string {
-    if (tasks.length === 0) {
-      return "# Tasks\n\n(No tasks yet)\n";
-    }
-
-    const lines = ["# Tasks", ""];
-
-    for (const task of tasks) {
-      const checkbox = TASK_STATUS_CHECKBOX[task.status] || "☐";
-      lines.push(`${checkbox} ${task.title} ${task.id}`);
-
-      if (task.description) {
-        const descLines = task.spec.split("\n");
-        for (const descLine of descLines) {
-          if (descLine.trim()) {
-            lines.push(`  ${descLine.trim()}`);
-          }
-        }
-      }
-      lines.push("");
-    }
-
-    return lines.join("\n");
-  }
-
-  private async validateSpecPath(taskId: string, title: string): Promise<string | undefined> {
-    const specPath = this.getTaskSpecPath(taskId, title);
-    if (await this.fileExists(specPath)) {
-      return specPath;
-    }
-    return undefined;
-  }
-
-  private getTaskSpecPath(taskId: string, title: string): string {
-    const cleanId = taskId.replace(/^(md)?#/, "");
-    const slug = title
-      .toLowerCase()
-      .replace(/[^a-z0-9\s-]/g, "")
-      .replace(/\s+/g, "-")
-      .substring(0, 50);
-
-    return join(this.workspacePath, "process", "tasks", `${cleanId}-${slug}.md`);
-  }
-
-  private async fileExists(filePath: string): Promise<boolean> {
-    try {
-      await fs.access(filePath);
-      return true;
-    } catch {
-      return false;
-    }
+      log.error(`Failed to find task spec file for task #${taskId}`, {
+        error: getErrorMessage(error as any),
+      });
+      return [];
+    }
+  }
+
+  /**
+   * Get backend capabilities
+   */
+  isInTreeBackend(): boolean {
+    return true;
   }
 }
 
