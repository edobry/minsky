--- conflicted
+++ resolved
@@ -22,11 +22,7 @@
   TaskBackendConfig,
   TaskReadOperationResult,
   TaskWriteOperationResult,
-<<<<<<< HEAD
-} from "../../types/tasks/taskData.js";
-=======
 } from "../../types/tasks/taskData";
->>>>>>> 2890545e
 import { TaskStatus } from "./taskConstants";
 
 import {
