<<<<<<< HEAD
import { describe, test, expect, mock } from "bun:test";
import { GitHubIssuesTaskBackend } from "./githubIssuesTaskBackend";
import type { GitHubTaskBackendConfig } from "./githubBackendFactory";

// Mock Octokit
const mockOctokit = {
  rest: {
    issues: {
      listForRepo: mock(),
      get: mock(),
      create: mock(),
      update: mock(),
    },
  },
};

// Mock the Octokit constructor
mockModule("@octokit/rest", () => ({
  Octokit: mock(),
}));
=======
/**
 * Tests for GitHubIssuesTaskBackend
 */

import { describe, test, expect, beforeEach, mock } from "bun:test";
import { GitHubIssuesTaskBackend, createGitHubIssuesTaskBackend } from "./githubIssuesTaskBackend";
>>>>>>> 94419959

// Mock implementations that we can control and verify
const mockCreateGitHubLabels = mock(() => Promise.resolve());

// Mock Octokit to prevent real GitHub API calls
mock.module("@octokit/rest", () => ({
  Octokit: mock(() => ({
    rest: {
      issues: {
        getLabel: mock(() => Promise.resolve()),
        createLabel: mock(() => Promise.resolve()),
        list: mock(() => Promise.resolve({ data: [] })),
        get: mock(() => Promise.resolve({ data: {} })),
        create: mock(() => Promise.resolve({ data: {} })),
        update: mock(() => Promise.resolve({ data: {} })),
      },
    },
  })),
}));

// Mock the GitHub backend config to prevent real API calls
mock.module("./githubBackendConfig", () => ({
  createGitHubLabels: mockCreateGitHubLabels,
}));

describe("GitHubIssuesTaskBackend", () => {
  let backend: GitHubIssuesTaskBackend;
  let config: GitHubTaskBackendConfig;

  beforeEach(() => {
<<<<<<< HEAD
    config = {
=======
    // Reset mock state before each test
    mockCreateGitHubLabels.mockClear();

    // Create backend instance for testing pure functions (API calls are mocked)
    backend = createGitHubIssuesTaskBackend({
>>>>>>> 94419959
      name: "github-issues",
      workspacePath: "/test/workspace",
      token: "fake-token",
      owner: "test-owner",
      repo: "test-repo",
    };
    backend = new GitHubIssuesTaskBackend(config);

    // Reset mocks
    mockOctokit.rest.issues.listForRepo.mockReset();
    mockOctokit.rest.issues.get.mockReset();
    mockOctokit.rest.issues.create.mockReset();
    mockOctokit.rest.issues.update.mockReset();
  });

  describe("listTasks", () => {
    test("should list tasks from GitHub issues", async () => {
      const mockIssues = [
        {
          number: 1,
          title: "Test Issue 1",
          body: "Test body 1",
          state: "open",
          labels: [{ name: "TODO" }],
          html_url: "https://github.com/test-owner/test-repo/issues/1",
        },
        {
          number: 2,
          title: "Test Issue 2",
          body: "Test body 2",
          state: "closed",
          labels: [{ name: "DONE" }],
          html_url: "https://github.com/test-owner/test-repo/issues/2",
        },
      ];

      mockOctokit.rest.issues.listForRepo = mock(() => Promise.resolve({ data: mockIssues }));

      const tasks = await backend.listTasks();

      expect(tasks).toHaveLength(2);
      expect(tasks[0].id).toBe("gh#1");
      expect(tasks[0].title).toBe("Test Issue 1");
      expect(tasks[0].status).toBe("TODO");
      expect(tasks[1].id).toBe("gh#2");
      expect(tasks[1].status).toBe("DONE");
    });
<<<<<<< HEAD
=======

    test("should initialize with proper label creation behavior", async () => {
      // Give the async ensureLabelsExist call time to complete
      await new Promise((resolve) => setTimeout(resolve, 10));

      // Verify that the mock was called (this confirms initialization triggers label creation)
      expect(mockCreateGitHubLabels).toHaveBeenCalledTimes(1);
      expect(mockCreateGitHubLabels).toHaveBeenCalledWith(
        expect.any(Object), // octokit instance
        "test-owner",
        "test-repo",
        expect.any(Object) // status labels
      );
    });
  });
>>>>>>> 94419959

    test("should filter tasks by status", async () => {
      const mockIssues = [
        {
          number: 1,
          title: "Test Issue 1",
          body: "Test body 1",
          state: "open",
          labels: [{ name: "TODO" }],
          html_url: "https://github.com/test-owner/test-repo/issues/1",
        },
      ];

      mockOctokit.rest.issues.listForRepo = mock(() => Promise.resolve({ data: mockIssues }));

      const tasks = await backend.listTasks({ status: "TODO" });

      expect(tasks).toHaveLength(1);
      expect(tasks[0].status).toBe("TODO");
    });
  });

  describe("getTask", () => {
    test("should get a specific task by ID", async () => {
      const mockIssue = {
        number: 1,
        title: "Test Issue",
        body: "Test body",
        state: "open",
        labels: [{ name: "TODO" }],
        html_url: "https://github.com/test-owner/test-repo/issues/1",
      };

      mockOctokit.rest.issues.get = mock(() => Promise.resolve({ data: mockIssue }));

      const task = await backend.getTask("gh#1");

      expect(task).not.toBeNull();
      expect(task?.id).toBe("gh#1");
      expect(task?.title).toBe("Test Issue");
      expect(task?.status).toBe("TODO");
    });

    test("should return null for non-existent task", async () => {
      mockOctokit.rest.issues.get = mock(() => Promise.reject(new Error("Not found")));

      const task = await backend.getTask("gh#999");

      expect(task).toBeNull();
    });

    test("should handle empty GitHub response", () => {
      const tasks = backend.parseTasks("[]");
      expect(tasks).toEqual([]);
    });

    test("should map GitHub issue states correctly", () => {
      const issuesJson = JSON.stringify([
        {
          id: 1,
          number: 1,
          title: "Open Issue",
          body: "",
          state: "open",
          labels: [{ name: "minsky:todo", color: "d73a4a" }],
          assignees: [],
          html_url: "https://github.com/test/repo/issues/1",
          created_at: "2023-01-01T00:00:00Z",
          updated_at: "2023-01-01T00:00:00Z",
        },
        {
          id: 2,
          number: 2,
          title: "Closed Issue",
          body: "",
          state: "closed",
          labels: [{ name: "minsky:done", color: "28a745" }],
          assignees: [],
          html_url: "https://github.com/test/repo/issues/2",
          created_at: "2023-01-01T00:00:00Z",
          updated_at: "2023-01-01T00:00:00Z",
        },
      ]);

      const tasks = backend.parseTasks(issuesJson);

      expect(tasks).toHaveLength(2);
      expect(tasks[0]?.status).toBe("TODO");
      expect(tasks[1]?.status).toBe("DONE");
    });
  });

  describe("setTaskStatus", () => {
    test("should update task status via GitHub API", async () => {
      mockOctokit.rest.issues.update = mock(() => Promise.resolve({}));

      await backend.setTaskStatus("gh#1", "DONE");

      expect(mockOctokit.rest.issues.update).toHaveBeenCalledWith({
        owner: "test-owner",
        repo: "test-repo",
        issue_number: 1,
        state: "closed",
        labels: ["DONE"],
      });
    });
  });

  describe("createTaskFromTitleAndSpec", () => {
    test("should create a new GitHub issue", async () => {
      const mockIssue = {
        number: 1,
        title: "New Task",
        body: "New description",
        state: "open",
        labels: [{ name: "TODO" }],
        html_url: "https://github.com/test-owner/test-repo/issues/1",
      };

      mockOctokit.rest.issues.create = mock(() => Promise.resolve({ data: mockIssue }));

      const task = await backend.createTaskFromTitleAndSpec("New Task", "New description");

      expect(mockOctokit.rest.issues.create).toHaveBeenCalledWith({
        owner: "test-owner",
        repo: "test-repo",
        title: "New Task",
        body: "New description",
        labels: ["TODO"],
      });

      expect(task.id).toBe("gh#1");
      expect(task.title).toBe("New Task");
      expect(task.status).toBe("TODO");
    });
  });

  describe("deleteTask", () => {
    test("should close GitHub issue (delete not supported)", async () => {
      mockOctokit.rest.issues.update = mock(() => Promise.resolve({}));

      const result = await backend.deleteTask("gh#1");

      expect(mockOctokit.rest.issues.update).toHaveBeenCalledWith({
        owner: "test-owner",
        repo: "test-repo",
        issue_number: 1,
        state: "closed",
        labels: ["CLOSED"],
      });

      expect(result).toBe(true);
    });
  });

  describe("getCapabilities", () => {
    test("should return correct capabilities", () => {
      const capabilities = backend.getCapabilities();

      expect(capabilities.canCreate).toBe(true);
      expect(capabilities.canUpdate).toBe(true);
      expect(capabilities.canDelete).toBe(false); // GitHub doesn't support deleting issues
      expect(capabilities.canList).toBe(true);
      expect(capabilities.supportsMetadata).toBe(true);
      expect(capabilities.supportsSearch).toBe(true);
    });
  });

  describe("getTaskMetadata", () => {
    test("should get task metadata from GitHub issue", async () => {
      const mockIssue = {
        number: 1,
        title: "Test Issue",
        body: "Test body",
        state: "open",
        labels: [{ name: "TODO" }],
        created_at: "2023-01-01T00:00:00Z",
        updated_at: "2023-01-02T00:00:00Z",
        html_url: "https://github.com/test-owner/test-repo/issues/1",
      };

      mockOctokit.rest.issues.get = mock(() => Promise.resolve({ data: mockIssue }));

      const metadata = await backend.getTaskMetadata("gh#1");

      expect(metadata).not.toBeNull();
      expect(metadata?.id).toBe("gh#1");
      expect(metadata?.title).toBe("Test Issue");
      expect(metadata?.spec).toBe("Test body");
      expect(metadata?.status).toBe("TODO");
      expect(metadata?.backend).toBe("github-issues");
    });
  });

  describe("setTaskMetadata", () => {
    test("should update task metadata via GitHub API", async () => {
      mockOctokit.rest.issues.update = mock(() => Promise.resolve({}));

      const metadata = {
        id: "gh#1",
        title: "Updated Title",
        spec: "Updated body",
        status: "IN-PROGRESS",
        backend: "github-issues",
      };

      await backend.setTaskMetadata("gh#1", metadata);

      expect(mockOctokit.rest.issues.update).toHaveBeenCalledWith({
        owner: "test-owner",
        repo: "test-repo",
        issue_number: 1,
        title: "Updated Title",
        body: "Updated body",
        state: "open",
        labels: ["IN-PROGRESS"],
      });
    });
  });
});<|MERGE_RESOLUTION|>--- conflicted
+++ resolved
@@ -1,32 +1,9 @@
-<<<<<<< HEAD
-import { describe, test, expect, mock } from "bun:test";
-import { GitHubIssuesTaskBackend } from "./githubIssuesTaskBackend";
-import type { GitHubTaskBackendConfig } from "./githubBackendFactory";
-
-// Mock Octokit
-const mockOctokit = {
-  rest: {
-    issues: {
-      listForRepo: mock(),
-      get: mock(),
-      create: mock(),
-      update: mock(),
-    },
-  },
-};
-
-// Mock the Octokit constructor
-mockModule("@octokit/rest", () => ({
-  Octokit: mock(),
-}));
-=======
 /**
  * Tests for GitHubIssuesTaskBackend
  */
 
 import { describe, test, expect, beforeEach, mock } from "bun:test";
 import { GitHubIssuesTaskBackend, createGitHubIssuesTaskBackend } from "./githubIssuesTaskBackend";
->>>>>>> 94419959
 
 // Mock implementations that we can control and verify
 const mockCreateGitHubLabels = mock(() => Promise.resolve());
@@ -54,67 +31,46 @@
 
 describe("GitHubIssuesTaskBackend", () => {
   let backend: GitHubIssuesTaskBackend;
-  let config: GitHubTaskBackendConfig;
 
   beforeEach(() => {
-<<<<<<< HEAD
-    config = {
-=======
     // Reset mock state before each test
     mockCreateGitHubLabels.mockClear();
 
     // Create backend instance for testing pure functions (API calls are mocked)
     backend = createGitHubIssuesTaskBackend({
->>>>>>> 94419959
       name: "github-issues",
       workspacePath: "/test/workspace",
-      token: "fake-token",
+      githubToken: "test-token",
       owner: "test-owner",
       repo: "test-repo",
-    };
-    backend = new GitHubIssuesTaskBackend(config);
-
-    // Reset mocks
-    mockOctokit.rest.issues.listForRepo.mockReset();
-    mockOctokit.rest.issues.get.mockReset();
-    mockOctokit.rest.issues.create.mockReset();
-    mockOctokit.rest.issues.update.mockReset();
-  });
-
-  describe("listTasks", () => {
-    test("should list tasks from GitHub issues", async () => {
-      const mockIssues = [
-        {
-          number: 1,
-          title: "Test Issue 1",
-          body: "Test body 1",
-          state: "open",
-          labels: [{ name: "TODO" }],
-          html_url: "https://github.com/test-owner/test-repo/issues/1",
-        },
-        {
-          number: 2,
-          title: "Test Issue 2",
-          body: "Test body 2",
-          state: "closed",
-          labels: [{ name: "DONE" }],
-          html_url: "https://github.com/test-owner/test-repo/issues/2",
-        },
-      ];
-
-      mockOctokit.rest.issues.listForRepo = mock(() => Promise.resolve({ data: mockIssues }));
-
-      const tasks = await backend.listTasks();
-
-      expect(tasks).toHaveLength(2);
-      expect(tasks[0].id).toBe("gh#1");
-      expect(tasks[0].title).toBe("Test Issue 1");
-      expect(tasks[0].status).toBe("TODO");
-      expect(tasks[1].id).toBe("gh#2");
-      expect(tasks[1].status).toBe("DONE");
-    });
-<<<<<<< HEAD
-=======
+    }) as GitHubIssuesTaskBackend;
+  });
+
+  describe("configuration", () => {
+    test("should create instance with correct configuration", () => {
+      expect(backend.name).toBe("github-issues");
+      expect(backend.getWorkspacePath()).toBe("/test/workspace");
+    });
+
+    test("should initialize with custom status labels", () => {
+      const customBackend = createGitHubIssuesTaskBackend({
+        name: "github-issues",
+        workspacePath: "/test/workspace",
+        githubToken: "test-token",
+        owner: "test-owner",
+        repo: "test-repo",
+        statusLabels: {
+          TODO: "custom:todo",
+          "IN-PROGRESS": "custom:in-progress",
+          "IN-REVIEW": "custom:in-review",
+          DONE: "custom:done",
+          BLOCKED: "custom:blocked",
+          CLOSED: "custom:closed",
+        },
+      });
+
+      expect(customBackend).toBeDefined();
+    });
 
     test("should initialize with proper label creation behavior", async () => {
       // Give the async ensureLabelsExist call time to complete
@@ -130,56 +86,36 @@
       );
     });
   });
->>>>>>> 94419959
-
-    test("should filter tasks by status", async () => {
-      const mockIssues = [
-        {
+
+  describe("parseTasks", () => {
+    test("should parse GitHub issues into TaskData objects", () => {
+      const issuesJson = JSON.stringify([
+        {
+          id: 1,
           number: 1,
-          title: "Test Issue 1",
-          body: "Test body 1",
+          title: "Test Issue #001",
+          body: "Test description",
           state: "open",
-          labels: [{ name: "TODO" }],
+          labels: [{ name: "minsky:todo", color: "d73a4a" }],
+          assignees: [],
           html_url: "https://github.com/test-owner/test-repo/issues/1",
-        },
-      ];
-
-      mockOctokit.rest.issues.listForRepo = mock(() => Promise.resolve({ data: mockIssues }));
-
-      const tasks = await backend.listTasks({ status: "TODO" });
-
-      expect(tasks).toHaveLength(1);
-      expect(tasks[0].status).toBe("TODO");
-    });
-  });
-
-  describe("getTask", () => {
-    test("should get a specific task by ID", async () => {
-      const mockIssue = {
-        number: 1,
-        title: "Test Issue",
-        body: "Test body",
-        state: "open",
-        labels: [{ name: "TODO" }],
-        html_url: "https://github.com/test-owner/test-repo/issues/1",
-      };
-
-      mockOctokit.rest.issues.get = mock(() => Promise.resolve({ data: mockIssue }));
-
-      const task = await backend.getTask("gh#1");
-
-      expect(task).not.toBeNull();
-      expect(task?.id).toBe("gh#1");
-      expect(task?.title).toBe("Test Issue");
-      expect(task?.status).toBe("TODO");
-    });
-
-    test("should return null for non-existent task", async () => {
-      mockOctokit.rest.issues.get = mock(() => Promise.reject(new Error("Not found")));
-
-      const task = await backend.getTask("gh#999");
-
-      expect(task).toBeNull();
+          created_at: "2023-01-01T00:00:00Z",
+          updated_at: "2023-01-01T00:00:00Z",
+        },
+      ]);
+
+      const tasks = backend.parseTasks(issuesJson);
+
+      expect(tasks.length).toBe(1);
+      expect(tasks[0]?.id).toBe("gh#001");
+      expect(tasks[0]?.title).toBe("Test Issue #001");
+      expect(tasks[0]?.description).toBe("Test description");
+      expect(tasks[0]?.status).toBe("TODO");
+    });
+
+    test("should handle invalid JSON gracefully", () => {
+      const tasks = backend.parseTasks("invalid json");
+      expect(tasks).toEqual([]);
     });
 
     test("should handle empty GitHub response", () => {
@@ -223,131 +159,86 @@
     });
   });
 
-  describe("setTaskStatus", () => {
-    test("should update task status via GitHub API", async () => {
-      mockOctokit.rest.issues.update = mock(() => Promise.resolve({}));
-
-      await backend.setTaskStatus("gh#1", "DONE");
-
-      expect(mockOctokit.rest.issues.update).toHaveBeenCalledWith({
-        owner: "test-owner",
-        repo: "test-repo",
-        issue_number: 1,
-        state: "closed",
-        labels: ["DONE"],
-      });
-    });
-  });
-
-  describe("createTaskFromTitleAndSpec", () => {
-    test("should create a new GitHub issue", async () => {
-      const mockIssue = {
-        number: 1,
-        title: "New Task",
-        body: "New description",
-        state: "open",
-        labels: [{ name: "TODO" }],
-        html_url: "https://github.com/test-owner/test-repo/issues/1",
+  describe("formatTasks", () => {
+    test("should format TaskData objects for GitHub API", () => {
+      const tasks = [
+        {
+          id: "#001",
+          title: "Test Task",
+          description: "Test description",
+          status: "TODO" as const,
+          specPath: "process/tasks/001-test-task.md",
+        },
+      ];
+
+      const _result = backend.formatTasks(tasks);
+      const formattedTasks = JSON.parse(_result);
+
+      expect(formattedTasks.length).toBe(1);
+      expect(formattedTasks[0]?.title).toBe("Test Task");
+      expect(formattedTasks[0]?.body).toBe("Test description");
+      expect(formattedTasks[0]?.state).toBe("open");
+    });
+  });
+
+  describe("parseTaskSpec", () => {
+    test("should parse task specification content", () => {
+      const specContent = `# Task #001: Test Task
+
+## Description
+This is a test task description.
+
+## Requirements
+- Requirement 1
+- Requirement 2
+`;
+
+      const spec = backend.parseTaskSpec(specContent);
+
+      expect(spec.title).toBe("Test Task");
+      expect(spec.description).toBe("This is a test task description.");
+      expect(spec.metadata?.taskId).toBe("#001");
+    });
+  });
+
+  describe("formatTaskSpec", () => {
+    test("should format task specification data", () => {
+      const spec = {
+        title: "Test Task",
+        description: "Test description",
+        metadata: {
+          taskId: "001",
+          githubIssue: {
+            number: 1,
+            html_url: "https://github.com/test/repo/issues/1",
+            state: "open",
+          },
+        },
       };
 
-      mockOctokit.rest.issues.create = mock(() => Promise.resolve({ data: mockIssue }));
-
-      const task = await backend.createTaskFromTitleAndSpec("New Task", "New description");
-
-      expect(mockOctokit.rest.issues.create).toHaveBeenCalledWith({
-        owner: "test-owner",
-        repo: "test-repo",
-        title: "New Task",
-        body: "New description",
-        labels: ["TODO"],
-      });
-
-      expect(task.id).toBe("gh#1");
-      expect(task.title).toBe("New Task");
-      expect(task.status).toBe("TODO");
-    });
-  });
-
-  describe("deleteTask", () => {
-    test("should close GitHub issue (delete not supported)", async () => {
-      mockOctokit.rest.issues.update = mock(() => Promise.resolve({}));
-
-      const result = await backend.deleteTask("gh#1");
-
-      expect(mockOctokit.rest.issues.update).toHaveBeenCalledWith({
-        owner: "test-owner",
-        repo: "test-repo",
-        issue_number: 1,
-        state: "closed",
-        labels: ["CLOSED"],
-      });
-
-      expect(result).toBe(true);
-    });
-  });
-
-  describe("getCapabilities", () => {
-    test("should return correct capabilities", () => {
-      const capabilities = backend.getCapabilities();
-
-      expect(capabilities.canCreate).toBe(true);
-      expect(capabilities.canUpdate).toBe(true);
-      expect(capabilities.canDelete).toBe(false); // GitHub doesn't support deleting issues
-      expect(capabilities.canList).toBe(true);
-      expect(capabilities.supportsMetadata).toBe(true);
-      expect(capabilities.supportsSearch).toBe(true);
-    });
-  });
-
-  describe("getTaskMetadata", () => {
-    test("should get task metadata from GitHub issue", async () => {
-      const mockIssue = {
-        number: 1,
-        title: "Test Issue",
-        body: "Test body",
-        state: "open",
-        labels: [{ name: "TODO" }],
-        created_at: "2023-01-01T00:00:00Z",
-        updated_at: "2023-01-02T00:00:00Z",
-        html_url: "https://github.com/test-owner/test-repo/issues/1",
-      };
-
-      mockOctokit.rest.issues.get = mock(() => Promise.resolve({ data: mockIssue }));
-
-      const metadata = await backend.getTaskMetadata("gh#1");
-
-      expect(metadata).not.toBeNull();
-      expect(metadata?.id).toBe("gh#1");
-      expect(metadata?.title).toBe("Test Issue");
-      expect(metadata?.spec).toBe("Test body");
-      expect(metadata?.status).toBe("TODO");
-      expect(metadata?.backend).toBe("github-issues");
-    });
-  });
-
-  describe("setTaskMetadata", () => {
-    test("should update task metadata via GitHub API", async () => {
-      mockOctokit.rest.issues.update = mock(() => Promise.resolve({}));
-
-      const metadata = {
-        id: "gh#1",
-        title: "Updated Title",
-        spec: "Updated body",
-        status: "IN-PROGRESS",
-        backend: "github-issues",
-      };
-
-      await backend.setTaskMetadata("gh#1", metadata);
-
-      expect(mockOctokit.rest.issues.update).toHaveBeenCalledWith({
-        owner: "test-owner",
-        repo: "test-repo",
-        issue_number: 1,
-        title: "Updated Title",
-        body: "Updated body",
-        state: "open",
-        labels: ["IN-PROGRESS"],
-      });
+      const _result = backend.formatTaskSpec(spec);
+
+      expect(_result).toContain("# Task 001: Test Task");
+      expect(_result).toContain("## Description\nTest description");
+      expect(_result).toContain("## GitHub Issue");
+      expect(_result).toContain("- Issue: #1");
+    });
+  });
+
+  describe("getTaskSpecPath", () => {
+    test("should generate correct spec path", () => {
+      const path = backend.getTaskSpecPath("#001", "Test Task");
+      expect(path).toBe("process/tasks/001-test-task.md");
+    });
+
+    test("should handle task ID without # prefix", () => {
+      const path = backend.getTaskSpecPath("001", "Test Task");
+      expect(path).toBe("process/tasks/001-test-task.md");
+    });
+
+    test("should normalize title for filename", () => {
+      const path = backend.getTaskSpecPath("#001", "Test Task With Special Characters!");
+      expect(path).toBe("process/tasks/001-test-task-with-special-characters-.md");
     });
   });
 });