--- conflicted
+++ resolved
@@ -12,11 +12,7 @@
 import { getErrorMessage } from "../../errors/index";
 import { get } from "../configuration/index";
 import { normalizeTaskIdForStorage } from "./task-id-utils";
-<<<<<<< HEAD
-import { getGitHubBackendConfig, getGitHubBackendConfigFromRepo } from "./githubBackendConfig";
-=======
 import { getGitHubBackendConfig } from "./githubBackendConfig";
->>>>>>> 6844f010
 import { createGitHubIssuesTaskBackend } from "./githubIssuesTaskBackend";
 
 /**
@@ -583,7 +579,7 @@
    * This eliminates the need for external workspace resolution
    */
   static async createWithEnhancedBackend(options: {
-    backend: "markdown" | "json-file" | "github-issues";
+    backend: "markdown" | "json-file";
     backendConfig?: any;
     customBackends?: TaskBackend[];
     isReadOperation?: boolean;
@@ -627,30 +623,6 @@
         const { createWorkspaceResolvingJsonBackend } = await import("./json-backend");
         resolvedBackend = createWorkspaceResolvingJsonBackend(backendConfig);
         break;
-      }
-
-      case "github-issues": {
-        if (!backendConfig) {
-          throw new Error("Backend configuration required for github-issues backend");
-        }
-
-        // GitHub Issues task backend requires GitHub repository backend integration
-        throw new Error(
-          "GitHub Issues task backend requires GitHub repository backend integration.\n" +
-            "\n" +
-            "ARCHITECTURE ISSUE: Task backends should get repository information from repository backends,\n" +
-            "not parse git remotes directly. The GitHub Issues task backend requires a GitHub repository\n" +
-            "backend to provide owner/repo information, but repository backend configuration is not yet\n" +
-            "integrated into the configuration system.\n" +
-            "\n" +
-            "To use GitHub Issues task backend:\n" +
-            "1. First implement repository backend configuration integration (Task #014)\n" +
-            "2. Configure repository backend to use 'github' type\n" +
-            "3. GitHub repository backend will provide owner/repo to GitHub Issues task backend\n" +
-            "\n" +
-            "Current configuration only specifies task backend but not repository backend.\n" +
-            "Using GitHub Issues task backend with Local repository backend is not supported."
-        );
       }
 
       default: {
