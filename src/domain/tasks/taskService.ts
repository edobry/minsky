import { promises as fs } from "fs";
import type {
  Task,
  TaskBackend,
  TaskBackendConfig,
  TaskListOptions,
  CreateTaskOptions,
  DeleteTaskOptions,
  TaskMetadata,
} from "./types";
import type { TaskData } from "../types/tasks/taskData";
import type { TaskServiceInterface } from "../tasks";
import { createMarkdownTaskBackend } from "./markdownTaskBackend";
import { createJsonFileTaskBackend } from "./jsonFileTaskBackend";
import { createMinskyTaskBackend, type MinskyTaskBackendConfig } from "./minskyTaskBackend";
import { createTaskService, type TaskService } from "./multi-backend-service";
import { createDatabaseConnection } from "../database/connection-manager";
import { log } from "../../utils/logger";
// normalizeTaskId removed: strict qualified IDs expected upstream
import { TASK_STATUS, TASK_STATUS_VALUES, isValidTaskStatus } from "./taskConstants";
import { getErrorMessage } from "../../errors/index";
import { get } from "../configuration/index";
import { validateQualifiedTaskId } from "./task-id-utils";
import { getGitHubBackendConfig } from "./githubBackendConfig";
import { createGitHubIssuesTaskBackend } from "./githubIssuesTaskBackend";
import { detectRepositoryBackendType } from "../session/repository-backend-detection";
import { validateTaskBackendCompatibility } from "./taskBackendCompatibility";
import type { RepositoryBackend } from "../repository/index";
import { createRepositoryBackend, RepositoryBackendType } from "../repository/index";
import { filterTasksByStatus } from "./task-filters";

export interface TaskServiceOptions {
  workspacePath: string;
  backend?: string;
}

<<<<<<< HEAD
export class TaskService {
  private readonly backends: TaskBackend[] = [];
  private currentBackend!: TaskBackend;
  private readonly workspacePath: string;

  constructor(options: TaskServiceOptions & { backends?: TaskBackend[] }) {
    this.workspacePath = options.workspacePath;
    this.backends = options.backends || [
      createMarkdownTaskBackend({
        name: "markdown",
        workspacePath: options.workspacePath,
      }),
      createJsonFileTaskBackend({
        name: "json-file",
        workspacePath: options.workspacePath,
      }),
      // Minsky backend will be added by factory function with proper DB connection
    ];

    // Set current backend
    const backendName = options.backend || "markdown";
    const backend = this.backends.find((b) => b.name === backendName);
    if (!backend) {
      throw new Error(`Backend not found: ${backendName}`);
    }
    this.currentBackend = backend;
  }

  // ---- Core Task Operations ----

  async getAllTasks(): Promise<TaskData[]> {
    const tasks = await this.currentBackend.listTasks();
    return tasks.map((task) => ({
      id: task.id,
      title: task.title,
      status: task.status,
      specPath: (task as any).specPath,
      backend: task.backend,
    }));
  }

  async listTasks(options?: TaskListOptions): Promise<TaskData[]> {
    const tasks = await this.currentBackend.listTasks(options);
    return tasks.map((task) => ({
      id: task.id,
      title: task.title,
      status: task.status,
      specPath: (task as any).specPath,
      backend: task.backend,
    }));
  }

  async getTask(id: string): Promise<TaskData | null> {
    const task = await this.currentBackend.getTask(id);
    if (!task) return null;

    return {
      id: task.id,
      title: task.title,
      status: task.status,
      specPath: (task as any).specPath,
      backend: task.backend,
    };
  }

  async createTask(specPath: string, options?: CreateTaskOptions): Promise<TaskData> {
    // Legacy createTask expects a path to a spec file for markdown backend.
    const backendAny = this.currentBackend as any;
    let task: any;
    if (typeof backendAny.createTaskFromTitleAndSpec === "function") {
      const content = await fs.readFile(specPath, "utf-8");
      const titleMatch = content.match(/^#\s+(.+)$/m);
      const title = titleMatch ? titleMatch[1].trim() : "New Task";
      task = await backendAny.createTaskFromTitleAndSpec(title, content, options);
    } else if (typeof backendAny.createTask === "function") {
      task = await backendAny.createTask(specPath, options);
    } else {
      throw new Error("Current backend does not support task creation");
    }

    return {
      id: task.id,
      title: task.title,
      status: task.status,
      specPath: (task as any).specPath,
      backend: task.backend,
    };
  }

  async createTaskFromTitleAndSpec(
    title: string,
    spec: string,
    options?: CreateTaskOptions
  ): Promise<TaskData> {
    const task = await this.currentBackend.createTaskFromTitleAndSpec(title, spec, options);

    return {
      id: task.id,
      title: task.title,
      status: task.status,
      specPath: (task as any).specPath,
      backend: task.backend,
    };
  }

  async updateTask(id: string, updates: Partial<TaskData>): Promise<TaskData> {
    // Update task status if provided
    if (updates.status) {
      await this.currentBackend.setTaskStatus(id, updates.status);
    }

    // Update task metadata if backend supports it
    if (this.currentBackend.setTaskMetadata && (updates.title || (updates as any).spec)) {
      const metadata: TaskMetadata = {
        id,
        title: updates.title || "",
        spec: (updates as any).spec || "",
        status: updates.status || "TODO",
        backend: this.currentBackend.name,
      };
      await this.currentBackend.setTaskMetadata(id, metadata);
    }

    // Return updated task
    const updatedTask = await this.getTask(id);
    if (!updatedTask) {
      throw new Error(`Task ${id} not found after update`);
    }
    return updatedTask;
  }

  async deleteTask(id: string, options?: DeleteTaskOptions): Promise<boolean> {
    return await this.currentBackend.deleteTask(id, options);
  }

  async getTaskStatus(id: string): Promise<string | undefined> {
    return await this.currentBackend.getTaskStatus(id);
  }

  async setTaskStatus(id: string, status: string): Promise<void> {
    await this.currentBackend.setTaskStatus(id, status);
  }

  getWorkspacePath(): string {
    return this.workspacePath;
  }

  // ---- Spec Content Operations ----

  async getTaskSpecContent(id: string): Promise<{ content: string; specPath: string; task: any }> {
    const task = await this.currentBackend.getTask(id);
    if (!task) {
      throw new Error(`Task ${id} not found`);
    }

    if (task.specPath) {
      try {
        const content = await fs.readFile(task.specPath, "utf-8");
        return { content, specPath: task.specPath, task };
      } catch (error) {
        throw new Error(`Failed to read spec file for task ${id}: ${error}`);
      }
    } else {
      // Handle different backends without specPath
      if (this.currentBackend.name === "markdown") {
        // For markdown backend, construct the spec file path
        const { getTaskSpecFilePath } = await import("./taskIO");
        const specPath = getTaskSpecFilePath(id, task.title, this.workspacePath);

        try {
          const content = await fs.readFile(specPath, "utf-8");
          return { content, specPath, task };
        } catch (error) {
          // If the generated path doesn't work, try to find the actual file with glob pattern
          const { join } = await import("path");
          const { glob } = await import("glob");
          const tasksDir = join(this.workspacePath, "process", "tasks");
          const pattern = `${id}-*.md`;

          try {
            const matches = await glob(pattern, { cwd: tasksDir });
            if (matches.length > 0) {
              const actualPath = join(tasksDir, matches[0]);
              const content = await fs.readFile(actualPath, "utf-8");
              return { content, specPath: actualPath, task };
            }
          } catch (globError) {
            // Fall through to original error
          }

          throw new Error(
            `Failed to read spec file for task ${id}. Tried: ${specPath} and pattern ${pattern} in ${tasksDir}: ${error}`
          );
        }
      } else if (this.currentBackend.getTaskMetadata) {
        // For database backend, get spec content from metadata
        const metadata = await this.currentBackend.getTaskMetadata(id);
        return {
          content: metadata?.spec || "",
          specPath: "(database)",
          task,
        };
      } else {
        throw new Error(`Task ${id} has no spec content available`);
      }
    }
  }

  // ---- Backend Management ----

  async getBackendForTask(id: string): Promise<TaskBackend | null> {
    const task = await this.currentBackend.getTask(id);
    if (!task) return null;

    return this.currentBackend;
  }

  // ---- Metadata Operations ----
=======
// ---- Factory Functions ----
>>>>>>> 59f9de75

export async function createConfiguredTaskService(options: {
  workspacePath: string;
  backend?: string;
}): Promise<TaskServiceInterface> {
  // Create task service - automatically handles multiple backends!
  const service = createTaskService({ workspacePath: options.workspacePath });

  // Register all available backends with their prefixes
  try {
    const markdownBackend = createMarkdownTaskBackend({
      name: "markdown",
      workspacePath: options.workspacePath,
    });
    // Add prefix property for multi-backend routing
    (markdownBackend as any).prefix = "md";
    service.registerBackend(markdownBackend);

    const jsonBackend = createJsonFileTaskBackend({
      name: "json-file",
      workspacePath: options.workspacePath,
    });
    (jsonBackend as any).prefix = "json";
    service.registerBackend(jsonBackend);

    // Add minsky backend (mt# prefix) - requires database connection
    try {
      // Use configured database connection
      const { createDatabaseConnection } = await import("../database/connection-manager");
      const db = await createDatabaseConnection();

      const minskyBackend = createMinskyTaskBackend({
        name: "minsky",
        workspacePath: options.workspacePath,
        db,
      });
      (minskyBackend as any).prefix = "mt";
      service.registerBackend(minskyBackend);
      log.debug("Minsky backend registered successfully");
    } catch (error) {
      log.debug("Minsky backend not available", { error: getErrorMessage(error as any) });
    }
  } catch (error) {
    log.warn("Failed to register some backends", { error: getErrorMessage(error as any) });
  }

  return service;
}

// ---- Utility functions used by tests (GitHub URL parsing) ----
export function extractGitHubInfoFromRepoUrl(url: string): { owner: string; repo: string } | null {
  try {
    // SSH: git@github.com:owner/repo.git
    const sshMatch = url.match(/^git@github.com:([^/]+)\/(.+?)(\.git)?$/);
    if (sshMatch) {
      return { owner: sshMatch[1], repo: sshMatch[2] };
    }
    // HTTPS: https://github.com/owner/repo(.git)?
    const httpsMatch = url.match(/^https?:\/\/github.com\/([^/]+)\/(.+?)(\.git)?$/);
    if (httpsMatch) {
      return { owner: httpsMatch[1], repo: httpsMatch[2] };
    }
    return null;
  } catch {
    return null;
  }
}

export function parseGitHubRepoString(input: string): { owner: string; repo: string } | null {
  const trimmed = (input || "").trim();
  if (!trimmed) return null;
  const parts = trimmed.split("/").filter(Boolean);
  if (parts.length !== 2) return null;
  const [owner, repo] = parts;
  if (!owner || !repo) return null;
  return { owner, repo };
}

// ---- Type Exports ----

export type { TaskServiceOptions };<|MERGE_RESOLUTION|>--- conflicted
+++ resolved
@@ -1,261 +1,17 @@
-import { promises as fs } from "fs";
-import type {
-  Task,
-  TaskBackend,
-  TaskBackendConfig,
-  TaskListOptions,
-  CreateTaskOptions,
-  DeleteTaskOptions,
-  TaskMetadata,
-} from "./types";
-import type { TaskData } from "../types/tasks/taskData";
 import type { TaskServiceInterface } from "../tasks";
 import { createMarkdownTaskBackend } from "./markdownTaskBackend";
 import { createJsonFileTaskBackend } from "./jsonFileTaskBackend";
-import { createMinskyTaskBackend, type MinskyTaskBackendConfig } from "./minskyTaskBackend";
-import { createTaskService, type TaskService } from "./multi-backend-service";
-import { createDatabaseConnection } from "../database/connection-manager";
+import { createMinskyTaskBackend } from "./minskyTaskBackend";
+import { createTaskService } from "./multi-backend-service";
 import { log } from "../../utils/logger";
-// normalizeTaskId removed: strict qualified IDs expected upstream
-import { TASK_STATUS, TASK_STATUS_VALUES, isValidTaskStatus } from "./taskConstants";
 import { getErrorMessage } from "../../errors/index";
-import { get } from "../configuration/index";
-import { validateQualifiedTaskId } from "./task-id-utils";
-import { getGitHubBackendConfig } from "./githubBackendConfig";
-import { createGitHubIssuesTaskBackend } from "./githubIssuesTaskBackend";
-import { detectRepositoryBackendType } from "../session/repository-backend-detection";
-import { validateTaskBackendCompatibility } from "./taskBackendCompatibility";
-import type { RepositoryBackend } from "../repository/index";
-import { createRepositoryBackend, RepositoryBackendType } from "../repository/index";
-import { filterTasksByStatus } from "./task-filters";
 
 export interface TaskServiceOptions {
   workspacePath: string;
   backend?: string;
 }
 
-<<<<<<< HEAD
-export class TaskService {
-  private readonly backends: TaskBackend[] = [];
-  private currentBackend!: TaskBackend;
-  private readonly workspacePath: string;
-
-  constructor(options: TaskServiceOptions & { backends?: TaskBackend[] }) {
-    this.workspacePath = options.workspacePath;
-    this.backends = options.backends || [
-      createMarkdownTaskBackend({
-        name: "markdown",
-        workspacePath: options.workspacePath,
-      }),
-      createJsonFileTaskBackend({
-        name: "json-file",
-        workspacePath: options.workspacePath,
-      }),
-      // Minsky backend will be added by factory function with proper DB connection
-    ];
-
-    // Set current backend
-    const backendName = options.backend || "markdown";
-    const backend = this.backends.find((b) => b.name === backendName);
-    if (!backend) {
-      throw new Error(`Backend not found: ${backendName}`);
-    }
-    this.currentBackend = backend;
-  }
-
-  // ---- Core Task Operations ----
-
-  async getAllTasks(): Promise<TaskData[]> {
-    const tasks = await this.currentBackend.listTasks();
-    return tasks.map((task) => ({
-      id: task.id,
-      title: task.title,
-      status: task.status,
-      specPath: (task as any).specPath,
-      backend: task.backend,
-    }));
-  }
-
-  async listTasks(options?: TaskListOptions): Promise<TaskData[]> {
-    const tasks = await this.currentBackend.listTasks(options);
-    return tasks.map((task) => ({
-      id: task.id,
-      title: task.title,
-      status: task.status,
-      specPath: (task as any).specPath,
-      backend: task.backend,
-    }));
-  }
-
-  async getTask(id: string): Promise<TaskData | null> {
-    const task = await this.currentBackend.getTask(id);
-    if (!task) return null;
-
-    return {
-      id: task.id,
-      title: task.title,
-      status: task.status,
-      specPath: (task as any).specPath,
-      backend: task.backend,
-    };
-  }
-
-  async createTask(specPath: string, options?: CreateTaskOptions): Promise<TaskData> {
-    // Legacy createTask expects a path to a spec file for markdown backend.
-    const backendAny = this.currentBackend as any;
-    let task: any;
-    if (typeof backendAny.createTaskFromTitleAndSpec === "function") {
-      const content = await fs.readFile(specPath, "utf-8");
-      const titleMatch = content.match(/^#\s+(.+)$/m);
-      const title = titleMatch ? titleMatch[1].trim() : "New Task";
-      task = await backendAny.createTaskFromTitleAndSpec(title, content, options);
-    } else if (typeof backendAny.createTask === "function") {
-      task = await backendAny.createTask(specPath, options);
-    } else {
-      throw new Error("Current backend does not support task creation");
-    }
-
-    return {
-      id: task.id,
-      title: task.title,
-      status: task.status,
-      specPath: (task as any).specPath,
-      backend: task.backend,
-    };
-  }
-
-  async createTaskFromTitleAndSpec(
-    title: string,
-    spec: string,
-    options?: CreateTaskOptions
-  ): Promise<TaskData> {
-    const task = await this.currentBackend.createTaskFromTitleAndSpec(title, spec, options);
-
-    return {
-      id: task.id,
-      title: task.title,
-      status: task.status,
-      specPath: (task as any).specPath,
-      backend: task.backend,
-    };
-  }
-
-  async updateTask(id: string, updates: Partial<TaskData>): Promise<TaskData> {
-    // Update task status if provided
-    if (updates.status) {
-      await this.currentBackend.setTaskStatus(id, updates.status);
-    }
-
-    // Update task metadata if backend supports it
-    if (this.currentBackend.setTaskMetadata && (updates.title || (updates as any).spec)) {
-      const metadata: TaskMetadata = {
-        id,
-        title: updates.title || "",
-        spec: (updates as any).spec || "",
-        status: updates.status || "TODO",
-        backend: this.currentBackend.name,
-      };
-      await this.currentBackend.setTaskMetadata(id, metadata);
-    }
-
-    // Return updated task
-    const updatedTask = await this.getTask(id);
-    if (!updatedTask) {
-      throw new Error(`Task ${id} not found after update`);
-    }
-    return updatedTask;
-  }
-
-  async deleteTask(id: string, options?: DeleteTaskOptions): Promise<boolean> {
-    return await this.currentBackend.deleteTask(id, options);
-  }
-
-  async getTaskStatus(id: string): Promise<string | undefined> {
-    return await this.currentBackend.getTaskStatus(id);
-  }
-
-  async setTaskStatus(id: string, status: string): Promise<void> {
-    await this.currentBackend.setTaskStatus(id, status);
-  }
-
-  getWorkspacePath(): string {
-    return this.workspacePath;
-  }
-
-  // ---- Spec Content Operations ----
-
-  async getTaskSpecContent(id: string): Promise<{ content: string; specPath: string; task: any }> {
-    const task = await this.currentBackend.getTask(id);
-    if (!task) {
-      throw new Error(`Task ${id} not found`);
-    }
-
-    if (task.specPath) {
-      try {
-        const content = await fs.readFile(task.specPath, "utf-8");
-        return { content, specPath: task.specPath, task };
-      } catch (error) {
-        throw new Error(`Failed to read spec file for task ${id}: ${error}`);
-      }
-    } else {
-      // Handle different backends without specPath
-      if (this.currentBackend.name === "markdown") {
-        // For markdown backend, construct the spec file path
-        const { getTaskSpecFilePath } = await import("./taskIO");
-        const specPath = getTaskSpecFilePath(id, task.title, this.workspacePath);
-
-        try {
-          const content = await fs.readFile(specPath, "utf-8");
-          return { content, specPath, task };
-        } catch (error) {
-          // If the generated path doesn't work, try to find the actual file with glob pattern
-          const { join } = await import("path");
-          const { glob } = await import("glob");
-          const tasksDir = join(this.workspacePath, "process", "tasks");
-          const pattern = `${id}-*.md`;
-
-          try {
-            const matches = await glob(pattern, { cwd: tasksDir });
-            if (matches.length > 0) {
-              const actualPath = join(tasksDir, matches[0]);
-              const content = await fs.readFile(actualPath, "utf-8");
-              return { content, specPath: actualPath, task };
-            }
-          } catch (globError) {
-            // Fall through to original error
-          }
-
-          throw new Error(
-            `Failed to read spec file for task ${id}. Tried: ${specPath} and pattern ${pattern} in ${tasksDir}: ${error}`
-          );
-        }
-      } else if (this.currentBackend.getTaskMetadata) {
-        // For database backend, get spec content from metadata
-        const metadata = await this.currentBackend.getTaskMetadata(id);
-        return {
-          content: metadata?.spec || "",
-          specPath: "(database)",
-          task,
-        };
-      } else {
-        throw new Error(`Task ${id} has no spec content available`);
-      }
-    }
-  }
-
-  // ---- Backend Management ----
-
-  async getBackendForTask(id: string): Promise<TaskBackend | null> {
-    const task = await this.currentBackend.getTask(id);
-    if (!task) return null;
-
-    return this.currentBackend;
-  }
-
-  // ---- Metadata Operations ----
-=======
 // ---- Factory Functions ----
->>>>>>> 59f9de75
 
 export async function createConfiguredTaskService(options: {
   workspacePath: string;
