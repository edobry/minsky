/**
 * Refactored TaskService using functional patterns
 * Orchestrates task operations while separating pure functions from side effects
 */
import type { TaskBackend } from "../tasks";
import type { TaskData } from "../../types/tasks/taskData";
import { createMarkdownTaskBackend } from "./markdownTaskBackend";
import { createJsonFileTaskBackend } from "./jsonFileTaskBackend";
import { log } from "../../utils/logger";
import { normalizeTaskId } from "./taskFunctions";
import { TASK_STATUS_VALUES, isValidTaskStatus } from "./taskConstants";
import { getErrorMessage } from "../../errors/index";
import config from "config";

// Dynamic import for GitHub backend to avoid hard dependency

/**
 * Options for the TaskService
 */
export interface TaskServiceOptions {
  /** Path to the workspace root */
  workspacePath?: string;
  /** Name of the backend to use */
  backend?: string;
  /** Custom backends to use instead of defaults */
  customBackends?: TaskBackend[];
}

/**
 * Options for creating a task
 */
export interface CreateTaskOptions {
  /** Force creation even if it would overwrite */
  force?: boolean;
}

/**
 * Options for deleting a task
 */
export interface DeleteTaskOptions {
  /** Force deletion without confirmation */
  force?: boolean;
}

/**
 * Options for listing tasks
 */
export interface TaskListOptions {
  /** Filter by status */
  status?: string;
}

/**
 * TaskService orchestrates task operations using functional patterns
 * It delegates to backends for data operations while maintaining
 * a clear separation between pure functions and side effects
 */
export class TaskService {
  private readonly backends: TaskBackend[] = [];
  private readonly currentBackend: TaskBackend;

  constructor(options: TaskServiceOptions = {}) {
    const {
      workspacePath = (process as any).cwd(),
      backend = "markdown",
      customBackends,
    } = options;

    // Initialize with provided backends or create defaults
    if (customBackends && customBackends.length > 0) {
      this.backends = customBackends;
    } else {
      // Create default backends
      this.backends = [
        createMarkdownTaskBackend({
          name: "markdown",
          workspacePath,
        }),
        createJsonFileTaskBackend({
          name: "json-file",
          workspacePath,
        }),
      ];

      // Try to add GitHub backend if configuration is available
      try {
        const githubBackend = this.tryCreateGitHubBackend(workspacePath);
        if (githubBackend) {
          this.backends.push(githubBackend);
        }
      } catch (error) {
        // Silently ignore GitHub backend if not available
        log.debug("GitHub backend not available", { error: String(error as any) });
      }
    }

    // Set current backend
    const selectedBackend = this.backends.find((b) => b.name === backend);
    if (!selectedBackend) {
      throw new Error(
        `Backend '${backend}' not found. Available backends: ${this.backends.map((b) => b.name).join(", ")}`
      );
    }
    this.currentBackend = selectedBackend;
  }

  /**
   * Get all tasks
   * @returns Promise resolving to an array of tasks
   */
  async getAllTasks(): Promise<TaskData[]> {
    const result = await this.currentBackend.getTasksData();
    if (!result.success) {
      throw new Error(`Failed to get tasks: ${result.error?.message}`);
    }

    let tasks = this.currentBackend.parseTasks(result.content);

    // Ensure all tasks have required properties
    tasks = tasks.map((task) => ({
      id: task.id,
      title: task.title || "",
      description: task.description || "",
      status: task.status || "TODO",
      specPath: task.specPath || "",
    }));

    return tasks;
  }

  /**
   * Get a specific task by ID
   * @param id Task ID
   * @returns Promise resolving to the task or null if not found
   */
  async getTask(id: string): Promise<TaskData | null> {
    const tasks = await this.getAllTasks();
    return tasks.find((task) => task.id === id) || null;
  }

  /**
   * Update a task
   * @param id Task ID
   * @param updates Task updates
   * @returns Promise resolving to the updated task
   */
  async updateTask(id: string, updates: Partial<TaskData>): Promise<TaskData> {
    const tasks = await this.getAllTasks();
    const taskIndex = tasks.findIndex((task) => task.id === id);

    if (taskIndex === -1) {
      throw new Error(`Task with ID ${id} not found`);
    }

    // Apply updates
    const updatedTask = { ...tasks[taskIndex], ...updates };
    tasks[taskIndex] = updatedTask;

    // Save the updated tasks
    const updatedContent = this.currentBackend.formatTasks(tasks);
    const saveResult = await this.currentBackend.saveTasksData(updatedContent);

    if (!saveResult.success) {
      throw new Error(`Failed to save tasks: ${saveResult.error?.message}`);
    }

    return updatedTask;
  }

  /**
   * List tasks with optional filtering
   * @param options List options
   * @returns Promise resolving to an array of tasks
   */
  async listTasks(options?: TaskListOptions): Promise<TaskData[]> {
    const result = await this.currentBackend.getTasksData();
    if (!result.success) {
      throw new Error(`Failed to get tasks: ${result.error?.message}`);
    }

    const tasks = this.currentBackend.parseTasks(result.content);

    if (options?.status) {
      return tasks.filter((task) => task.status === options.status);
    }

    return tasks;
  }

  /**
   * Update task status
   * @param id Task ID
   * @param status New status
   * @returns Promise resolving to the updated task
   */
  async updateTaskStatus(id: string, status: string): Promise<TaskData> {
    const tasks = await this.getAllTasks();
    const taskIndex = tasks.findIndex((task) => task.id === id);

    if (taskIndex === -1) {
      throw new Error(`Task with ID ${id} not found`);
    }

    // Update the task status
    tasks[taskIndex].status = status;

    // Save the updated tasks
    const updatedContent = this.currentBackend.formatTasks(tasks);
    const saveResult = await this.currentBackend.saveTasksData(updatedContent);

    if (!saveResult.success) {
      throw new Error(`Failed to save tasks: ${saveResult.error?.message}`);
    }

    return tasks[taskIndex];
  }

  /**
   * Get task status
   * @param id Task ID
<<<<<<< HEAD
   * @returns Promise resolving to task status or undefined if not found
   */
  async getTaskStatus(id: string): Promise<string | undefined> {
    const task = await this.getTask(id);
    return task?.status;
=======
   * @returns Promise resolving to the task status or null if not found
   */
  async getTaskStatus(id: string): Promise<string | null> {
    const task = await this.getTask(id);
    return task ? task.status : null;
  }

  /**
   * Set task status (alias for updateTaskStatus for backward compatibility)
   * @param id Task ID
   * @param status New status
   * @returns Promise resolving to void
   */
  async setTaskStatus(id: string, status: string): Promise<void> {
    // Validate status first
    if (!isValidTaskStatus(status)) {
      throw new Error(`Status must be one of: ${TASK_STATUS_VALUES.join(", ")}`);
    }

    await this.updateTaskStatus(id, status);
>>>>>>> 067b2f65
  }

  /**
   * Get the workspace path
   * @returns Workspace path
   */
  getWorkspacePath(): string {
    return this.currentBackend.getWorkspacePath();
  }

  /**
   * Get task specification data
   * @param specPath Task specification path
   * @returns Promise resolving to task specification data
   */
  async getTaskSpecData(specPath: string): Promise<any> { // Assuming TaskSpecData is a type defined elsewhere or not needed here
    const specResult = await this.currentBackend.getTaskSpecData(specPath);
    if (!specResult.success) {
      throw new Error(`Failed to get task spec: ${specResult.error?.message}`);
    }

    const spec = this.currentBackend.parseTaskSpec(specResult.content);
    return spec;
  }

  /**
   * Create a new task
   * @param specPath Task specification path
   * @param options Create options
   * @returns Promise resolving to the created task
   */
  async createTask(specPath: string, options?: CreateTaskOptions): Promise<TaskData> {
    return this.currentBackend.createTask(specPath, options);
  }

  /**
   * Get the backend for a specific task
   * @param id Task ID
   * @returns Promise resolving to the appropriate backend or null if not found
   */
  async getBackendForTask(id: string): Promise<TaskBackend | null> {
    // Normalize the task ID
    const normalizedId = normalizeTaskId(id);
    if (!normalizedId) {
      return null;
    }

    // Try to find the task in each backend
    for (const backend of this.backends) {
      // Get raw data
      const result = await backend.getTasksData();
      if (!result.success || !result.content) {
        continue;
      }

      // Parse tasks
      const tasks = backend.parseTasks(result.content);

      // Check if task exists in this backend
      const taskExists = tasks.some((task) => task.id === normalizedId);
      if (taskExists) {
        return backend;
      }
    }

    return null;
  }

  /**
   * Update task metadata stored in the task specification file
   * @param id Task ID
   * @param metadata Metadata to update
   * @returns Promise resolving when metadata is updated
   */
  async setTaskMetadata(id: string, metadata: any): Promise<void> {
    // First verify the task exists
    const task = await this.getTask(id);
    if (!task) {
      throw new Error(`Task "${id}" not found`);
    }

    // Find the specification file path
    if (!task.specPath) {
      log.warn("No specification file found for task", { id });
      return;
    }

    // Read the spec file
    const specResult = await this.currentBackend.getTaskSpecData(task.specPath);
    if (!specResult.success || !specResult.content) {
      throw new Error(`Failed to read spec file: ${specResult.error.message}`);
    }

    // Parse the spec
    const spec = this.currentBackend.parseTaskSpec(specResult.content);

    // Update the metadata
    spec.metadata = {
      ...spec.metadata,
      ...metadata,
    };

    // Format and save the updated spec
    const updatedSpecContent = this.currentBackend.formatTaskSpec(spec);
    const saveSpecResult = await this.currentBackend.saveTaskSpecData(
      task.specPath,
      updatedSpecContent
    );
    if (!saveSpecResult.success) {
      throw new Error(`Failed to save updated spec file: ${saveSpecResult.error.message}`);
    }
  }

  /**
   * Delete a task
   * @param id Task ID
   * @param options Delete options
   * @returns Promise resolving to true if deleted, false otherwise
   */
  async deleteTask(id: string, options: DeleteTaskOptions = {}): Promise<boolean> {
    // Delegate to the current backend
    return await this.currentBackend.deleteTask(id, options);
  }

  /**
   * Get the content of a task specification file
   * @param id Task ID
   * @returns Promise resolving to object with spec content and path
   */
  async getTaskSpecContent(
    id: string
  ): Promise<{ content: string; specPath: string; task: TaskData }> {
    // First verify the task exists
    const task = await this.getTask(id);
    if (!task) {
      throw new Error(`Task "${id}" not found`);
    }

    // Find the specification file path
    if (!task.specPath) {
      throw new Error(`No specification file path found for task "${id}"`);
    }

    // Read the spec file
    const specResult = await this.currentBackend.getTaskSpecData(task.specPath);
    if (!specResult.success || !specResult.content) {
      throw new Error(`Failed to read spec file: ${specResult.error.message}`);
    }

    return {
      content: specResult.content,
      specPath: task.specPath,
      task,
    };
  }

  /**
   * Get the path to a task specification file
   * @param id Task ID
   * @returns Promise resolving to the specification file path
   */
  async getTaskSpecPath(id: string): Promise<string> {
    // First verify the task exists
    const task = await this.getTask(id);
    if (!task) {
      throw new Error(`Task "${id}" not found`);
    }

    // If the task already has a specPath, return it
    if (task.specPath) {
      return task.specPath;
    }

    // Otherwise, generate the path using the backend
    return this.currentBackend.getTaskSpecPath(id, task.title);
  }

  /**
   * Try to create GitHub backend using dynamic imports
   * @param workspacePath Workspace path
   * @returns GitHub TaskBackend instance or null if not available
   */
  private async tryCreateGitHubBackend(workspacePath: string): Promise<TaskBackend | null> {
    try {
      // Dynamic import to avoid hard dependency on GitHub modules
      const [{ getGitHubBackendConfig }, { createGitHubIssuesTaskBackend }] = await Promise.all([import("./githubBackendConfig"), import("./githubIssuesTaskBackend")]);

      const config = getGitHubBackendConfig(workspacePath);
      if (!config) {
        return null;
      }

      return createGitHubIssuesTaskBackend({
        name: "github-issues",
        workspacePath,
        ...config,
      });
    } catch (error) {
      // Return null if GitHub modules are not available
      return null;
    }
  }

  /**
   * Create a new task from title and description
   * @param title Title of the task
   * @param description Description of the task
   * @param options Options for creating the task
   * @returns Promise resolving to the created task
   */
  async createTaskFromTitleAndDescription(
    title: string,
    description: string,
    options: CreateTaskOptions = {}
  ): Promise<TaskData> {
    // Generate a task specification file content
    const taskSpecContent = this.generateTaskSpecification(title, description);

    // Create a temporary file path for the spec
    const fs = await import("fs/promises");
    const path = await import("path");
    const os = await import("os");

    const tempDir = os.tmpdir();
    const normalizedTitle = title.toLowerCase().replace(/[^a-z0-9]+/g, "-");
    const tempSpecPath = path.join(
      tempDir,
      `temp-task-${normalizedTitle}-${Date.now()}.md`
    );

    try {
      // Write the spec content to the temporary file
      await fs.writeFile(tempSpecPath, taskSpecContent, "utf-8");

      // Use the existing createTask method
      const task = await this.createTask(tempSpecPath, options);

      // Clean up the temporary file
      try {
        await fs.unlink(tempSpecPath);
      } catch (error) {
        // Ignore cleanup errors
      }

      return task;
    } catch (error) {
      // Clean up the temporary file on error
      try {
        await fs.unlink(tempSpecPath);
      } catch (cleanupError) {
        // Ignore cleanup errors
      }
      throw error;
    }
  }

  /**
   * Generate a task specification file content from title and description
   * @param title Title of the task
   * @param description Description of the task
   * @returns The generated task specification content
   */
  private generateTaskSpecification(title: string, description: string): string {
    return `# ${title}

## Status

BACKLOG

## Priority

MEDIUM

## Description

${description}

## Requirements

[To be filled in]

## Success Criteria

[To be filled in]
`;
  }
}

/**
 * Create a TaskService instance with default options
 * @param options Options for creating the TaskService
 * @returns TaskService instance
 */
export function createTaskService(options: TaskServiceOptions = {}): TaskService {
  return new TaskService(options as unknown);
}

/**
 * Create a TaskService instance with configuration resolution
 * This function uses the configuration system to automatically resolve
 * the backend from repository and user configuration files
 * @param options Options for creating the TaskService
 * @returns Promise resolving to TaskService instance
 */
export async function createConfiguredTaskService(
  options: TaskServiceOptions = {}
): Promise<TaskService> {
  const { workspacePath = (process as any).cwd(), backend, ...otherOptions } = options;

  // If backend is explicitly provided, use the original function
  if (backend) {
    return createTaskService(options);
  }

  try {
    // Use node-config to get the resolved backend
    const resolvedBackend = (config.has("backend") ? config.get("backend") : "json-file") as string;

    log.debug("Resolved backend from configuration", {
      workspacePath,
      backend: resolvedBackend,
      configSource: "node-config",
    });

    return createTaskService({
      ...otherOptions,
      workspacePath,
      backend: resolvedBackend,
    });
  } catch (error) {
    // If configuration resolution fails, fall back to default backend
    log.warn("Failed to resolve configuration, using default backend", {
      workspacePath,
      error: getErrorMessage(error as any),
    });

    return createTaskService({
      ...otherOptions,
      workspacePath,
      backend: "json-file", // safe fallback
    });
  }
}<|MERGE_RESOLUTION|>--- conflicted
+++ resolved
@@ -218,13 +218,6 @@
   /**
    * Get task status
    * @param id Task ID
-<<<<<<< HEAD
-   * @returns Promise resolving to task status or undefined if not found
-   */
-  async getTaskStatus(id: string): Promise<string | undefined> {
-    const task = await this.getTask(id);
-    return task?.status;
-=======
    * @returns Promise resolving to the task status or null if not found
    */
   async getTaskStatus(id: string): Promise<string | null> {
@@ -245,7 +238,6 @@
     }
 
     await this.updateTaskStatus(id, status);
->>>>>>> 067b2f65
   }
 
   /**
