import { promises as fs } from "fs";
import { HTTP_OK } from "../utils/constants";
import { join } from "path";
import * as grayMatterNamespace from "gray-matter";
import { existsSync } from "fs";
import { log } from "../utils/logger";
import { getErrorMessage } from "../errors/index";const COMMIT_HASH_SHORT_LENGTH = 7;

// Added logger import
import * as jsYaml from "js-yaml";

const matter = (grayMatterNamespace as any).default || grayMatterNamespace;

// Create a custom stringify function that doesn't add unnecessary quotes
function customMatterStringify(__content: string, _data: any): string {
  // Use js-yaml's dump function directly with options to control quoting behavior
  const yamlStr = jsYaml.dump(_data, {
    lineWidth: -1, // Don't wrap lines
    noCompatMode: true, // Use YAML 1.2
    quotingType: "\"", // Use double quotes when necessary
    forceQuotes: false, // Don't force quotes on all strings
  });

  return `---\n${yamlStr}---\n${__content}`;
}

export interface Rule {
  id: string; // Filename without extension
  name?: string; // From frontmatter
  description?: string; // From frontmatter
  globs?: string[]; // From frontmatter, file patterns that this rule applies to
  alwaysApply?: boolean; // From frontmatter, whether this rule is always applied
  tags?: string[]; // From frontmatter, optional tags for categorization
  content: string; // The rule content (without frontmatter)
  format: RuleFormat; // cursor or generic
  path: string; // Full path to the rule file
  formatNote?: string; // Optional format conversion notice
}

export interface RuleMeta {
  name?: string;
  description?: string;
  globs?: string[];
  alwaysApply?: boolean;
  tags?: string[];
  [key: string]: unknown; // Allow for additional custom fields
}

export type RuleFormat = "cursor" | "generic";

export interface RuleOptions {
  format?: RuleFormat;
  tag?: string;
  debug?: boolean; // Add debug option
}

export interface CreateRuleOptions {
  format?: RuleFormat;
  overwrite?: boolean;
}

export interface UpdateRuleOptions {
  content?: string;
  meta?: Partial<RuleMeta>;
}

export interface SearchRuleOptions {
  format?: RuleFormat;
  tag?: string;
  query?: string;
}

export class RuleService {
  private workspacePath: string;

  constructor(workspacePath: string) {
    this.workspacePath = workspacePath;
    // Log workspace path on initialization for debugging
    log.debug("RuleService initialized", { workspacePath });
  }

  private getRuleDirPath(format: RuleFormat): string {
    const dirPath = join(this.workspacePath, format === "cursor" ? ".cursor/rules" : ".ai/rules");
    return dirPath;
  }

  /**
   * List all rules in the workspace
   */
  async listRules(options: RuleOptions = {}): Promise<Rule[]> {
    const rules: Rule[] = [];
    const formats: RuleFormat[] = options.format ? [options.format] : ["cursor", "generic"];

    for (const format of formats) {
      const dirPath = this.getRuleDirPath(format);

      if (options.debug) {
        log.debug("Listing rules", { directory: dirPath, format });
      }

      try {
        const files = await fs.readdir(dirPath);

        for (const file of files) {
          if (!file.endsWith(".mdc")) continue;

          try {
            const rule = await this.getRule(file.replace(/\.mdc$/, ""), {
              format,
              debug: options.debug,
            });

            // Filter by tag if specified
            if (options.tag && (!rule.tags || !rule.tags.includes(options.tag))) {
              continue;
            }

            if (rule) rules.push(rule);
          } catch (error) {
            log.error("Error processing rule file", {
              file,
              originalError: getErrorMessage(error),
              stack: error instanceof Error ? error.stack : undefined,
            });
          }
        }
      } catch (error) {
        // Directory might not exist, which is fine
        if ((error as NodeJS.ErrnoException).code !== "ENOENT") {
          log.error("Error reading rules directory", {
            format,
            originalError: getErrorMessage(error),
            stack: error instanceof Error ? error.stack : undefined,
          });
        }
      }
    }

    return rules;
  }

  /**
   * Get a specific rule by id
   */
  async getRule(id: string, options: RuleOptions = {}): Promise<Rule> {
    // Remove extension if it was included
    const bareId = id.replace(/\.mdc$/, "");

    if (options.debug) {
      log.debug("Getting rule", { _id: bareId, requestedFormat: options.format });
    }

    // If a specific format is requested, try that first
    if (options.format) {
      const requestedFormat = options.format;
      const dirPath = this.getRuleDirPath(requestedFormat);
      const filePath = join(dirPath, `${bareId}.mdc`);

      if (options.debug) {
        log.debug("Checking requested format", { format: requestedFormat, filePath });
      }

      try {
        // Check if file exists in the requested format
        await fs.access(filePath);

        if (options.debug) {
          log.debug("File exists in requested format", { filePath });
        }

        // File exists in requested format, read and parse it
        const content = await fs.readFile(filePath, "utf-8") as string;

        try {
          // FIXED: Added try/catch block around matter parsing to handle YAML parsing errors
          // Some rule files may have formatting issues in their frontmatter that cause gray-matter to throw
          const { data, content: ruleContent } = matter(content);

          if (options.debug) {
            log.debug("Successfully parsed frontmatter", {
              filePath,
              dataKeys: Object.keys(data),
              contentLength: ruleContent.length,
            });
          }

          return {
            id: bareId,
            name: data.name,
            description: data.description,
            globs: data.globs,
            alwaysApply: data.alwaysApply,
            tags: data.tags,
            content: ruleContent.trim(),
            format: requestedFormat,
            path: filePath,
          };
        } catch (error) {
          // FIXED: Gracefully handle errors in frontmatter parsing
          // This allows rules with invalid YAML frontmatter to still be loaded and used
          if (options.debug) {
            log.error("Error parsing frontmatter", {
              filePath,
<<<<<<< HEAD
              error: getErrorMessage(matterError),
=======
              error: error instanceof Error ? error.message : String(error),
>>>>>>> f039790d
              content: content.substring(0, HTTP_OK), // Log the first HTTP_OK chars for debugging
            });
          }

          // If there's an issue with the frontmatter, try to handle it gracefully
          // Just extract content after the second '---' or use the whole content if no frontmatter markers
          let extractedContent = content;
          const frontmatterEndIndex = content.indexOf("---", 3);
          if (content.startsWith("---") && frontmatterEndIndex > 0) {
            extractedContent = content.substring(frontmatterEndIndex + 3).trim();
          }

          // Return a basic rule object with just the content, missing the metadata from frontmatter
          // This is better than failing completely as we still provide the rule content
          return {
            id: bareId,
            content: extractedContent,
            format: requestedFormat,
            path: filePath,
          };
        }
      } catch (error) {
        // Rule not found in the requested format
        if (options.debug) {
          log.debug("File not found in requested format", {
            filePath,
            error: getErrorMessage(error),
          });
        }
        // Instead of failing immediately, try other formats below
      }
    }

    // Try to find in all formats if not found in the requested format or if no format was specified
    const formatsToSearch: RuleFormat[] = ["cursor", "generic"];

    for (const format of formatsToSearch) {
      // Skip if we already checked this format above
      if (options.format === format) continue;

      const dirPath = this.getRuleDirPath(format);
      const filePath = join(dirPath, `${bareId}.mdc`);

      if (options.debug) {
        log.debug("Checking alternative format", { format, filePath });
      }

      try {
        // Check if file exists
        await fs.access(filePath);

        if (options.debug) {
          log.debug("File exists in alternative format", { filePath });
        }

        // File exists, read and parse it
        const content = await fs.readFile(filePath, "utf-8") as string;

        try {
          // FIXED: Same try/catch pattern for frontmatter parsing in alternative formats
          const { data, content: ruleContent } = matter(content);

          if (options.debug) {
            log.debug("Successfully parsed frontmatter in alternative format", {
              filePath,
              dataKeys: Object.keys(data),
              contentLength: ruleContent.length,
            });
          }

          // If we found the rule in a different format than requested, return with appropriate notice
          if (options.format && format !== options.format) {
            const originalFormat = format;
            const requestedFormat = options.format;

            // Return the rule in its original format, but with a notice that format conversion was requested
            // Future enhancement: We could implement actual format conversion here
            return {
              id: bareId,
              name: data.name,
              description: data.description,
              globs: data.globs,
              alwaysApply: data.alwaysApply,
              tags: data.tags,
              content: ruleContent.trim(),
              format: originalFormat, // Return actual format, not requested format
              path: filePath,
              formatNote: `Rule found in '${originalFormat}' format but '${requestedFormat}' was requested. Format conversion is not supported yet.`,
            };
          }

          // Otherwise just return the rule as found
          return {
            id: bareId,
            name: data.name,
            description: data.description,
            globs: data.globs,
            alwaysApply: data.alwaysApply,
            tags: data.tags,
            content: ruleContent.trim(),
            format,
            path: filePath,
          };
        } catch (error) {
          // FIXED: Gracefully handle errors in frontmatter parsing for alternative formats
          if (options.debug) {
            log.error("Error parsing frontmatter in alternative format", {
              filePath,
<<<<<<< HEAD
              error: getErrorMessage(matterError),
=======
              error: error instanceof Error ? error.message : String(error),
>>>>>>> f039790d
              content: content.substring(0, HTTP_OK), // Log the first HTTP_OK chars for debugging
            });
          }

          // Same frontmatter error handling as above for consistency
          let extractedContent = content;
          const frontmatterEndIndex = content.indexOf("---", 3);
          if (content.startsWith("---") && frontmatterEndIndex > 0) {
            extractedContent = content.substring(frontmatterEndIndex + 3).trim();
          }

          return {
            id: bareId,
            content: extractedContent,
            format,
            path: filePath,
          };
        }
      } catch (error) {
        // File doesn't exist in this format, try the next one
        if (options.debug) {
          log.debug("File not found in alternative format", {
            filePath,
            error: getErrorMessage(error),
          });
        }
        continue;
      }
    }

    // If we reach here, the rule was not found in any format
    if (options.debug) {
      log.error("Rule not found in any format", { id: bareId, requestedFormat: options.format });
    }

    if (options.format) {
      throw new Error(
        `Rule '${id}' not found in '${options.format}' format or any other available format`
      );
    } else {
      throw new Error(`Rule not found: ${id}`);
    }
  }

  /**
   * Create a new rule
   */
  async createRule(id: string,
    content: string,
    meta: RuleMeta,
    options: CreateRuleOptions = {}
  ): Promise<Rule> {
    const format = options.format || "cursor";
    const dirPath = this.getRuleDirPath(format);
    const filePath = join(dirPath, `${id}.mdc`);

    // Ensure directory exists
    await fs.mkdir(dirPath, { recursive: true });

    // Check if rule already exists
    if (existsSync(filePath) && !options.overwrite) {
      throw new Error(`Rule already exists: ${id}. Use --overwrite to replace it.`);
    }

    // Clean up meta to remove undefined values that YAML can't handle
    const cleanMeta: RuleMeta = {};
    Object.entries(meta).forEach(([key, value]) => {
      if (value !== undefined) {
        cleanMeta[key] = value;
      }
    });

    // Use custom stringify function instead of matterStringify
    const fileContent = customMatterStringify(content, cleanMeta);

    // Write the file
    await fs.writeFile(filePath, fileContent, "utf-8");

    log.debug("Rule created/updated", {
      _path: filePath,
      id,
      format,
      globs: cleanMeta.globs,
    });

    // Return the created rule
    return {
      id,
      ...cleanMeta,
      content,
      format,
      path: filePath,
    };
  }

  /**
   * Update an existing rule
   */
  async updateRule(id: string,
    options: UpdateRuleOptions,
    ruleOptions: RuleOptions = {}
  ): Promise<Rule> {
    const rule = await this.getRule(id, ruleOptions);

    // No changes needed
    if (!options.content && !options.meta) {
      return rule;
    }

    // Prepare updated meta
    const metaForFrontmatter: RuleMeta = {};
    const currentRuleMeta: Partial<RuleMeta> = {
      name: rule.name,
      description: rule.description,
      globs: rule.globs,
      alwaysApply: rule.alwaysApply,
      tags: rule.tags,
    };

    // Merge current rule meta with updates from options.meta
    const mergedMeta = { ...currentRuleMeta, ...options.meta };

    // Populate metaForFrontmatter with defined values from mergedMeta
    for (const key in mergedMeta) {
      if (
        Object.prototype.hasOwnProperty.call(mergedMeta, key) &&
        mergedMeta[key as keyof RuleMeta] !== undefined
      ) {
        metaForFrontmatter[key as keyof RuleMeta] = mergedMeta[key as keyof RuleMeta];
      }
    }

    // Content to use
    const updatedContent = options.content || rule.content;

    // Use custom stringify function instead of matterStringify
    const fileContent = customMatterStringify(updatedContent, metaForFrontmatter);

    // Write the file
    await fs.writeFile(rule.path, fileContent, "utf-8");

    log.debug("Rule updated", {
      _path: rule.path,
      id,
      format: rule.format,
      contentChanged: !!options.content,
      metaChanged: !!options.meta,
    });

    return this.getRule(id, { format: rule.format, debug: ruleOptions.debug }); // Re-fetch to get updated rule
  }

  /**
   * Search for rules by content or metadata
   */
  async searchRules(options: SearchRuleOptions = {}): Promise<Rule[]> {
    // Get all rules first (with format filtering if specified)
    const rules = await this.listRules({
      format: options.format,
      tag: options.tag,
    });

    // No search query, just return the filtered rules
    if (!options.query) {
      return rules;
    }

    const searchTerm = options.query.toLowerCase();

    // Filter by search term
    return rules.filter((rule) => {
      // Search in content
      if (rule.content.toLowerCase().includes(searchTerm)) {
        return true;
      }

      // Search in name
      if (rule.name && rule.name.toLowerCase().includes(searchTerm)) {
        return true;
      }

      // Search in description
      if (rule.description && rule.description.toLowerCase().includes(searchTerm)) {
        return true;
      }

      // Search in tags
      if (rule.tags && rule.tags.some((tag) => tag.toLowerCase().includes(searchTerm))) {
        return true;
      }

      return false;
    });
  }
}<|MERGE_RESOLUTION|>--- conflicted
+++ resolved
@@ -201,11 +201,7 @@
           if (options.debug) {
             log.error("Error parsing frontmatter", {
               filePath,
-<<<<<<< HEAD
-              error: getErrorMessage(matterError),
-=======
-              error: error instanceof Error ? error.message : String(error),
->>>>>>> f039790d
+              error: getErrorMessage(error),
               content: content.substring(0, HTTP_OK), // Log the first HTTP_OK chars for debugging
             });
           }
@@ -314,11 +310,7 @@
           if (options.debug) {
             log.error("Error parsing frontmatter in alternative format", {
               filePath,
-<<<<<<< HEAD
-              error: getErrorMessage(matterError),
-=======
-              error: error instanceof Error ? error.message : String(error),
->>>>>>> f039790d
+              error: getErrorMessage(error),
               content: content.substring(0, HTTP_OK), // Log the first HTTP_OK chars for debugging
             });
           }
