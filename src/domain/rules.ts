--- conflicted
+++ resolved
@@ -1,42 +1,3 @@
-<<<<<<< HEAD
-/**
- * Rules Domain (Legacy Compatibility Wrapper)
- *
- * This module provides backward compatibility for the original RuleService interface
- * while delegating to the new modular architecture underneath.
- *
- * MIGRATION COMPLETE: 518 lines reduced to ~50 lines (90.3% reduction)
- * All functionality preserved through modular delegation pattern.
- */
-
-// Re-export types for backward compatibility
-export type {
-  Rule,
-  RuleMeta,
-  RuleFormat,
-  RuleOptions,
-  CreateRuleOptions,
-  UpdateRuleOptions,
-  SearchRuleOptions,
-} from "./rules/types";
-
-// Import modular rules service components
-import {
-  ModularRulesService,
-  createModularRulesService,
-  type RuleOperationDependencies,
-} from "./rules/rules-service-modular";
-
-/**
- * RuleService (Legacy Compatibility Wrapper)
- *
- * ⚠️ DEPRECATED: This class is maintained for backward compatibility only.
- * New code should use ModularRulesService directly.
- *
- * This wrapper delegates all functionality to the new modular architecture
- * while preserving the original API surface.
- */
-=======
 import { promises as fs } from "fs";
 import { HTTP_OK } from "../utils/constants";
 import { join } from "path";
@@ -120,21 +81,23 @@
   query?: string;
 }
 
->>>>>>> 5ffcdb2d
 export class RuleService {
-  private modularService: ModularRulesService;
+  private workspacePath: string;
 
   constructor(workspacePath: string) {
-    this.modularService = createModularRulesService(workspacePath);
+    this.workspacePath = workspacePath;
+    // Log workspace path on initialization for debugging
+    log.debug("RuleService initialized", { workspacePath });
+  }
+
+  private getRuleDirPath(format: RuleFormat): string {
+    const dirPath = join(this.workspacePath, format === "cursor" ? ".cursor/rules" : ".ai/rules");
+    return dirPath;
   }
 
   /**
    * List all rules in the workspace
    */
-<<<<<<< HEAD
-  async listRules(options: any = {}): Promise<any[]> {
-    return await this.modularService.listRules(options);
-=======
   async listRules(options: RuleOptions = {}): Promise<Rule[]> {
     const rules: Rule[] = [];
     const formats: RuleFormat[] = options.format ? [options.format] : ["cursor", "generic"];
@@ -185,16 +148,11 @@
     }
 
     return rules;
->>>>>>> 5ffcdb2d
   }
 
   /**
    * Get a specific rule by id
    */
-<<<<<<< HEAD
-  async getRule(id: string, options: any = {}): Promise<any> {
-    return await this.modularService.getRule(id, options);
-=======
   async getRule(id: string, options: RuleOptions = {}): Promise<Rule> {
     // Remove extension if it was included
     const bareId = id.replace(/\.mdc$/, "");
@@ -414,16 +372,11 @@
     } else {
       throw new Error(`Rule not found: ${id}`);
     }
->>>>>>> 5ffcdb2d
   }
 
   /**
    * Create a new rule
    */
-<<<<<<< HEAD
-  async createRule(id: string, content: string, meta: any, options: any = {}): Promise<any> {
-    return await this.modularService.createRule(id, content, meta, options);
-=======
   async createRule(
     id: string,
     content: string,
@@ -471,16 +424,11 @@
       format,
       path: filePath,
     };
->>>>>>> 5ffcdb2d
   }
 
   /**
    * Update an existing rule
    */
-<<<<<<< HEAD
-  async updateRule(id: string, options: any, ruleOptions: any = {}): Promise<any> {
-    return await this.modularService.updateRule(id, options, ruleOptions);
-=======
   async updateRule(
     id: string,
     options: UpdateRuleOptions,
@@ -534,27 +482,48 @@
     });
 
     return this.getRule(id, { format: rule.format, debug: ruleOptions.debug }); // Re-fetch to get updated rule
->>>>>>> 5ffcdb2d
   }
 
   /**
    * Search for rules by content or metadata
    */
-  async searchRules(options: any = {}): Promise<any[]> {
-    return await this.modularService.searchRules(options);
-  }
-}
-
-// Export modular components for migration path
-export {
-  ModularRulesService,
-  createModularRulesService,
-} from "./rules/rules-service-modular";
-
-// Export all modular rule operation components for full access
-export * from "./rules/operations";
-export * from "./rules/types";
-
-// Export for backward compatibility
-export { ModularRulesService as RulesServiceModular };
-export { createModularRulesService as createRulesService };+  async searchRules(options: SearchRuleOptions = {}): Promise<Rule[]> {
+    // Get all rules first (with format filtering if specified)
+    const rules = await this.listRules({
+      format: options.format,
+      tag: options.tag,
+    });
+
+    // No search query, just return the filtered rules
+    if (!options.query) {
+      return rules;
+    }
+
+    const searchTerm = options.query.toLowerCase();
+
+    // Filter by search term
+    return rules.filter((rule) => {
+      // Search in content
+      if (rule.content.toLowerCase().toString().includes(searchTerm)) {
+        return true;
+      }
+
+      // Search in name
+      if (rule.name && rule.name.toLowerCase().includes(searchTerm)) {
+        return true;
+      }
+
+      // Search in description
+      if (rule.description && rule.description.toLowerCase().includes(searchTerm)) {
+        return true;
+      }
+
+      // Search in tags
+      if (rule.tags && rule.tags.some((tag) => tag.toLowerCase().includes(searchTerm))) {
+        return true;
+      }
+
+      return false;
+    });
+  }
+}