<<<<<<< HEAD
import { describe, test, expect, beforeEach, afterEach } from "bun:test";
import { MarkdownTaskBackend, TaskService } from "./tasks";
import { mkdtempSync, rmSync, writeFileSync, readFileSync, mkdirSync } from "fs";
import { join } from "path";
import { resolveRepoPath } from "./repo-utils";
import type { RepoResolutionOptions } from "./repo-utils";
=======
import { describe, it, expect, beforeEach, afterEach, spyOn, mock } from 'bun:test';
import { MarkdownTaskBackend, TaskService, TASK_STATUS } from './tasks';
import { mkdtempSync, rmSync, writeFileSync, readFileSync } from 'fs';
import { join } from 'path';
import { resolveRepoPath } from './repo-utils';
import type { RepoResolutionOptions } from './repo-utils';
import path from 'path';
>>>>>>> a36f4e8d

const SAMPLE_TASKS_MD = `
# Tasks

## Example

\`\`\`markdown
- [ ] Example Task [#999](tasks/999-example.md)
\`\`\`

- [ ] First Task [#001](tasks/001-first.md)
  - This is the first task description
- [x] Second Task [#002](tasks/002-second.md)
- [ ] Third Task [#003](tasks/003-third.md)

- [ ] Malformed Task #004 (no link)
- [ ] Not a real task
`;

describe("MarkdownTaskBackend", () => {
  let tmpDir: string;
  let tasksPath: string;
  let backend: MarkdownTaskBackend;

  beforeEach(() => {
    tmpDir = mkdtempSync("/tmp/minsky-tasks-test-");
    const processDir = join(tmpDir, "process");
    mkdirSync(processDir);
    tasksPath = join(processDir, "tasks.md");
    writeFileSync(tasksPath, SAMPLE_TASKS_MD);
    backend = new MarkdownTaskBackend(tmpDir);
  });

  afterEach(() => {
    rmSync(tmpDir, { recursive: true, force: true });
  });

  test("lists all real tasks, ignoring code blocks and malformed lines", async () => {
    const tasks = await backend.listTasks();
    expect(tasks.length).toBe(3);
    expect(tasks.map(t => t.id)).toEqual(["#001", "#002", "#003"]);
    expect(tasks.map(t => t.title)).toContain("First Task");
    expect(tasks.map(t => t.title)).toContain("Second Task");
    expect(tasks.map(t => t.title)).toContain("Third Task");
  });

  test("filters tasks by status", async () => {
    const done = await backend.listTasks({ status: "DONE" });
    expect(done.length).toBe(1);
    expect(done[0]?.id).toBe("#002");
    const todo = await backend.listTasks({ status: "TODO" });
    expect(todo.length).toBe(2);
    expect(todo.map(t => t.id)).toEqual(["#001", "#003"]);
  });

  test("gets a task by id", async () => {
    const task = await backend.getTask("#001");
    expect(task).toBeTruthy();
    expect(task?.title).toBe("First Task");
    expect(task?.description).toContain("first task description");
  });

  test("gets a task status", async () => {
    expect(await backend.getTaskStatus("#002")).toBe("DONE");
    expect(await backend.getTaskStatus("#003")).toBe("TODO");
  });

  test("sets a task status and persists the change", async () => {
    await backend.setTaskStatus("#003", "DONE");
    let task = await backend.getTask("#003");
    expect(task?.status).toBe("DONE");
    // Check file content
    const file = readFileSync(tasksPath, "utf-8");
    expect(file).toMatch(/- \[x\] Third Task \[#003\]/);
    // Set back to TODO
    await backend.setTaskStatus("#003", "TODO");
    task = await backend.getTask("#003");
    expect(task?.status).toBe("TODO");
    const file2 = readFileSync(tasksPath, "utf-8");
    expect(file2).toMatch(/- \[ \] Third Task \[#003\]/);
  });

  test("sets a task status to IN-PROGRESS and persists the change", async () => {
    await backend.setTaskStatus("#003", "IN-PROGRESS");
    let task = await backend.getTask("#003");
    expect(task?.status).toBe("IN-PROGRESS");
    // Check file content
    const file = readFileSync(tasksPath, "utf-8");
    expect(file).toMatch(/- \[-\] Third Task \[#003\]/);
    // Set back to TODO
    await backend.setTaskStatus("#003", "TODO");
    task = await backend.getTask("#003");
    expect(task?.status).toBe("TODO");
    const file2 = readFileSync(tasksPath, "utf-8");
    expect(file2).toMatch(/- \[ \] Third Task \[#003\]/);
  });

  test("sets a task status to IN-REVIEW and persists the change", async () => {
    await backend.setTaskStatus("#003", "IN-REVIEW");
    let task = await backend.getTask("#003");
    expect(task?.status).toBe("IN-REVIEW");
    // Check file content
    const file = readFileSync(tasksPath, "utf-8");
    expect(file).toMatch(/- \[\+\] Third Task \[#003\]/);
    // Set back to TODO
    await backend.setTaskStatus("#003", "TODO");
    task = await backend.getTask("#003");
    expect(task?.status).toBe("TODO");
    const file2 = readFileSync(tasksPath, "utf-8");
    expect(file2).toMatch(/- \[ \] Third Task \[#003\]/);
  });

  test("ignores tasks in code blocks", async () => {
    const tasks = await backend.listTasks();
    expect(tasks.find(t => t.id === "#999")).toBeUndefined();
  });

  test("ignores malformed lines", async () => {
    const tasks = await backend.listTasks();
    expect(tasks.find(t => t.title && t.title.includes("Malformed"))).toBeUndefined();
    expect(tasks.find(t => t.title && t.title.includes("Not a real task"))).toBeUndefined();
  });

  test("throws on invalid status for setTaskStatus", async () => {
    await expect(backend.setTaskStatus("#001", "INVALID")).rejects.toThrow();
  });

  test("does nothing if task id does not exist for setTaskStatus", async () => {
    // Should not throw, should not change file
    const before = readFileSync(tasksPath, "utf-8");
    await backend.setTaskStatus("#999", "DONE");
    const after = readFileSync(tasksPath, "utf-8");
    expect(after).toBe(before);
  });

  test("returns null for getTask/getTaskStatus on missing id", async () => {
    expect(await backend.getTask("#999")).toBeNull();
    expect(await backend.getTaskStatus("#999")).toBeNull();
  });

  test("handles multiple code blocks and tasks in between", async () => {
    const md = `
# Tasks
\n\`\`\`markdown\n- [ ] In code block [#100](tasks/100.md)\n\`\`\`\n- [ ] Real Task [#101](tasks/101.md)\n\`\`\`\n- [ ] Also in code block [#102](tasks/102.md)\n\`\`\`\n- [x] Real Done [#103](tasks/103.md)\n`;
    writeFileSync(tasksPath, md);
    const tasks = await backend.listTasks();
    expect(tasks.length).toBe(2);
    expect(tasks.map(t => t.id)).toEqual(["#101", "#103"]);
  });
});

describe("TaskService", () => {
  let tmpDir: string;
  let tasksPath: string;
  let service: TaskService;

  beforeEach(() => {
    tmpDir = mkdtempSync("/tmp/minsky-tasks-test-");
    const processDir = join(tmpDir, "process");
    mkdirSync(processDir);
    tasksPath = join(processDir, "tasks.md");
    writeFileSync(tasksPath, SAMPLE_TASKS_MD);
    service = new TaskService({ workspacePath: tmpDir });
  });

  afterEach(() => {
    rmSync(tmpDir, { recursive: true, force: true });
  });

  test("lists tasks via TaskService", async () => {
    const tasks = await service.listTasks();
    expect(tasks.length).toBe(3);
  });

  test("gets and sets task status via TaskService", async () => {
    expect(await service.getTaskStatus("#001")).toBe("TODO");
    await service.setTaskStatus("#001", "DONE");
    expect(await service.getTaskStatus("#001")).toBe("DONE");
  });

  test("throws if backend is not found", () => {
    expect(() => new TaskService({ workspacePath: tmpDir, backend: "notreal" })).toThrow();
  });
});

// Mock fs
mock.module('fs', () => ({
  promises: {
    readFile: async (path: string) => {
      if (path.endsWith('tasks.md')) {
        return `# Tasks\n\n- [ ] Task 1 [#001](process/tasks/001-task-1.md)\n`;
      }
      if (path.endsWith('spec.md')) {
        return `# Task #999: Test Task\n\n## Context\n\nThis is a test task context.\n\n## Requirements\n\n- Do something\n`;
      }
      return '';
    },
    writeFile: async () => {},
    mkdir: async () => {},
    access: async () => {}
  }
}));

// Add createTask tests
describe('createTask', () => {
  const workspacePath = '/test/workspace';
  let taskBackend: MarkdownTaskBackend;
  let taskService: TaskService;

  beforeEach(() => {
    taskBackend = new MarkdownTaskBackend(workspacePath);
    taskService = new TaskService({ workspacePath });
  });

  it('should parse spec file and create a new task', async () => {
    const specPath = path.join(workspacePath, 'process/tasks/spec.md');
    
    // Mock parseTasks to return tasks with ID 001
    spyOn(taskBackend, 'parseTasks').mockImplementation(async () => [
      { id: '#001', title: 'Task 1', description: '', status: TASK_STATUS.TODO, specPath: 'process/tasks/001-task-1.md' }
    ]);

    // Temporarily access private method for testing
    // @ts-ignore - accessing private method for testing
    spyOn(taskBackend, 'createTask').mockRestore();
    
    const task = await taskBackend.createTask(specPath);
    
    expect(task).toBeDefined();
    expect(task.id).toBe('#002');
    expect(task.title).toBe('Test Task');
    expect(task.status).toBe(TASK_STATUS.TODO);
    expect(task.description).toBeTruthy();
    expect(task.specPath).toBe(specPath);
  });

  it('should throw error if spec file does not exist', async () => {
    const invalidPath = '/invalid/path.md';
    
    // Mock fs.access to throw an error
    mock.module('fs', () => ({
      promises: {
        access: async () => { throw new Error('File not found'); }
      }
    }));
    
    await expect(taskBackend.createTask(invalidPath)).rejects.toThrow('Spec file not found');
  });

  it('should throw error if spec file has invalid format', async () => {
    const specPath = path.join(workspacePath, 'process/tasks/invalid-spec.md');
    
    // Mock fs.readFile to return invalid content
    mock.module('fs', () => ({
      promises: {
        readFile: async () => 'Invalid spec content',
        access: async () => {}
      }
    }));
    
    await expect(taskBackend.createTask(specPath)).rejects.toThrow('Invalid spec file');
  });
}); <|MERGE_RESOLUTION|>--- conflicted
+++ resolved
@@ -1,11 +1,3 @@
-<<<<<<< HEAD
-import { describe, test, expect, beforeEach, afterEach } from "bun:test";
-import { MarkdownTaskBackend, TaskService } from "./tasks";
-import { mkdtempSync, rmSync, writeFileSync, readFileSync, mkdirSync } from "fs";
-import { join } from "path";
-import { resolveRepoPath } from "./repo-utils";
-import type { RepoResolutionOptions } from "./repo-utils";
-=======
 import { describe, it, expect, beforeEach, afterEach, spyOn, mock } from 'bun:test';
 import { MarkdownTaskBackend, TaskService, TASK_STATUS } from './tasks';
 import { mkdtempSync, rmSync, writeFileSync, readFileSync } from 'fs';
@@ -13,7 +5,6 @@
 import { resolveRepoPath } from './repo-utils';
 import type { RepoResolutionOptions } from './repo-utils';
 import path from 'path';
->>>>>>> a36f4e8d
 
 const SAMPLE_TASKS_MD = `
 # Tasks
@@ -33,16 +24,16 @@
 - [ ] Not a real task
 `;
 
-describe("MarkdownTaskBackend", () => {
+describe('MarkdownTaskBackend', () => {
   let tmpDir: string;
   let tasksPath: string;
   let backend: MarkdownTaskBackend;
 
   beforeEach(() => {
-    tmpDir = mkdtempSync("/tmp/minsky-tasks-test-");
-    const processDir = join(tmpDir, "process");
-    mkdirSync(processDir);
-    tasksPath = join(processDir, "tasks.md");
+    tmpDir = mkdtempSync('/tmp/minsky-tasks-test-');
+    const processDir = join(tmpDir, 'process');
+    require('fs').mkdirSync(processDir);
+    tasksPath = join(processDir, 'tasks.md');
     writeFileSync(tasksPath, SAMPLE_TASKS_MD);
     backend = new MarkdownTaskBackend(tmpDir);
   });
@@ -51,130 +42,130 @@
     rmSync(tmpDir, { recursive: true, force: true });
   });
 
-  test("lists all real tasks, ignoring code blocks and malformed lines", async () => {
+  it('lists all real tasks, ignoring code blocks and malformed lines', async () => {
     const tasks = await backend.listTasks();
     expect(tasks.length).toBe(3);
-    expect(tasks.map(t => t.id)).toEqual(["#001", "#002", "#003"]);
-    expect(tasks.map(t => t.title)).toContain("First Task");
-    expect(tasks.map(t => t.title)).toContain("Second Task");
-    expect(tasks.map(t => t.title)).toContain("Third Task");
-  });
-
-  test("filters tasks by status", async () => {
-    const done = await backend.listTasks({ status: "DONE" });
+    expect(tasks.map(t => t.id)).toEqual(['#001', '#002', '#003']);
+    expect(tasks.map(t => t.title)).toContain('First Task');
+    expect(tasks.map(t => t.title)).toContain('Second Task');
+    expect(tasks.map(t => t.title)).toContain('Third Task');
+  });
+
+  it('filters tasks by status', async () => {
+    const done = await backend.listTasks({ status: 'DONE' });
     expect(done.length).toBe(1);
-    expect(done[0]?.id).toBe("#002");
-    const todo = await backend.listTasks({ status: "TODO" });
+    expect(done[0]?.id).toBe('#002');
+    const todo = await backend.listTasks({ status: 'TODO' });
     expect(todo.length).toBe(2);
-    expect(todo.map(t => t.id)).toEqual(["#001", "#003"]);
-  });
-
-  test("gets a task by id", async () => {
-    const task = await backend.getTask("#001");
+    expect(todo.map(t => t.id)).toEqual(['#001', '#003']);
+  });
+
+  it('gets a task by id', async () => {
+    const task = await backend.getTask('#001');
     expect(task).toBeTruthy();
-    expect(task?.title).toBe("First Task");
-    expect(task?.description).toContain("first task description");
-  });
-
-  test("gets a task status", async () => {
-    expect(await backend.getTaskStatus("#002")).toBe("DONE");
-    expect(await backend.getTaskStatus("#003")).toBe("TODO");
-  });
-
-  test("sets a task status and persists the change", async () => {
-    await backend.setTaskStatus("#003", "DONE");
-    let task = await backend.getTask("#003");
-    expect(task?.status).toBe("DONE");
+    expect(task?.title).toBe('First Task');
+    expect(task?.description).toContain('first task description');
+  });
+
+  it('gets a task status', async () => {
+    expect(await backend.getTaskStatus('#002')).toBe('DONE');
+    expect(await backend.getTaskStatus('#003')).toBe('TODO');
+  });
+
+  it('sets a task status and persists the change', async () => {
+    await backend.setTaskStatus('#003', 'DONE');
+    let task = await backend.getTask('#003');
+    expect(task?.status).toBe('DONE');
     // Check file content
-    const file = readFileSync(tasksPath, "utf-8");
+    const file = readFileSync(tasksPath, 'utf-8');
     expect(file).toMatch(/- \[x\] Third Task \[#003\]/);
     // Set back to TODO
-    await backend.setTaskStatus("#003", "TODO");
-    task = await backend.getTask("#003");
-    expect(task?.status).toBe("TODO");
-    const file2 = readFileSync(tasksPath, "utf-8");
+    await backend.setTaskStatus('#003', 'TODO');
+    task = await backend.getTask('#003');
+    expect(task?.status).toBe('TODO');
+    const file2 = readFileSync(tasksPath, 'utf-8');
     expect(file2).toMatch(/- \[ \] Third Task \[#003\]/);
   });
 
-  test("sets a task status to IN-PROGRESS and persists the change", async () => {
-    await backend.setTaskStatus("#003", "IN-PROGRESS");
-    let task = await backend.getTask("#003");
-    expect(task?.status).toBe("IN-PROGRESS");
+  it('sets a task status to IN-PROGRESS and persists the change', async () => {
+    await backend.setTaskStatus('#003', 'IN-PROGRESS');
+    let task = await backend.getTask('#003');
+    expect(task?.status).toBe('IN-PROGRESS');
     // Check file content
-    const file = readFileSync(tasksPath, "utf-8");
+    const file = readFileSync(tasksPath, 'utf-8');
     expect(file).toMatch(/- \[-\] Third Task \[#003\]/);
     // Set back to TODO
-    await backend.setTaskStatus("#003", "TODO");
-    task = await backend.getTask("#003");
-    expect(task?.status).toBe("TODO");
-    const file2 = readFileSync(tasksPath, "utf-8");
+    await backend.setTaskStatus('#003', 'TODO');
+    task = await backend.getTask('#003');
+    expect(task?.status).toBe('TODO');
+    const file2 = readFileSync(tasksPath, 'utf-8');
     expect(file2).toMatch(/- \[ \] Third Task \[#003\]/);
   });
 
-  test("sets a task status to IN-REVIEW and persists the change", async () => {
-    await backend.setTaskStatus("#003", "IN-REVIEW");
-    let task = await backend.getTask("#003");
-    expect(task?.status).toBe("IN-REVIEW");
+  it('sets a task status to IN-REVIEW and persists the change', async () => {
+    await backend.setTaskStatus('#003', 'IN-REVIEW');
+    let task = await backend.getTask('#003');
+    expect(task?.status).toBe('IN-REVIEW');
     // Check file content
-    const file = readFileSync(tasksPath, "utf-8");
+    const file = readFileSync(tasksPath, 'utf-8');
     expect(file).toMatch(/- \[\+\] Third Task \[#003\]/);
     // Set back to TODO
-    await backend.setTaskStatus("#003", "TODO");
-    task = await backend.getTask("#003");
-    expect(task?.status).toBe("TODO");
-    const file2 = readFileSync(tasksPath, "utf-8");
+    await backend.setTaskStatus('#003', 'TODO');
+    task = await backend.getTask('#003');
+    expect(task?.status).toBe('TODO');
+    const file2 = readFileSync(tasksPath, 'utf-8');
     expect(file2).toMatch(/- \[ \] Third Task \[#003\]/);
   });
 
-  test("ignores tasks in code blocks", async () => {
-    const tasks = await backend.listTasks();
-    expect(tasks.find(t => t.id === "#999")).toBeUndefined();
-  });
-
-  test("ignores malformed lines", async () => {
-    const tasks = await backend.listTasks();
-    expect(tasks.find(t => t.title && t.title.includes("Malformed"))).toBeUndefined();
-    expect(tasks.find(t => t.title && t.title.includes("Not a real task"))).toBeUndefined();
-  });
-
-  test("throws on invalid status for setTaskStatus", async () => {
-    await expect(backend.setTaskStatus("#001", "INVALID")).rejects.toThrow();
-  });
-
-  test("does nothing if task id does not exist for setTaskStatus", async () => {
+  it('ignores tasks in code blocks', async () => {
+    const tasks = await backend.listTasks();
+    expect(tasks.find(t => t.id === '#999')).toBeUndefined();
+  });
+
+  it('ignores malformed lines', async () => {
+    const tasks = await backend.listTasks();
+    expect(tasks.find(t => t.title && t.title.includes('Malformed'))).toBeUndefined();
+    expect(tasks.find(t => t.title && t.title.includes('Not a real task'))).toBeUndefined();
+  });
+
+  it('throws on invalid status for setTaskStatus', async () => {
+    await expect(backend.setTaskStatus('#001', 'INVALID')).rejects.toThrow();
+  });
+
+  it('does nothing if task id does not exist for setTaskStatus', async () => {
     // Should not throw, should not change file
-    const before = readFileSync(tasksPath, "utf-8");
-    await backend.setTaskStatus("#999", "DONE");
-    const after = readFileSync(tasksPath, "utf-8");
+    const before = readFileSync(tasksPath, 'utf-8');
+    await backend.setTaskStatus('#999', 'DONE');
+    const after = readFileSync(tasksPath, 'utf-8');
     expect(after).toBe(before);
   });
 
-  test("returns null for getTask/getTaskStatus on missing id", async () => {
-    expect(await backend.getTask("#999")).toBeNull();
-    expect(await backend.getTaskStatus("#999")).toBeNull();
-  });
-
-  test("handles multiple code blocks and tasks in between", async () => {
+  it('returns null for getTask/getTaskStatus on missing id', async () => {
+    expect(await backend.getTask('#999')).toBeNull();
+    expect(await backend.getTaskStatus('#999')).toBeNull();
+  });
+
+  it('handles multiple code blocks and tasks in between', async () => {
     const md = `
 # Tasks
 \n\`\`\`markdown\n- [ ] In code block [#100](tasks/100.md)\n\`\`\`\n- [ ] Real Task [#101](tasks/101.md)\n\`\`\`\n- [ ] Also in code block [#102](tasks/102.md)\n\`\`\`\n- [x] Real Done [#103](tasks/103.md)\n`;
     writeFileSync(tasksPath, md);
     const tasks = await backend.listTasks();
     expect(tasks.length).toBe(2);
-    expect(tasks.map(t => t.id)).toEqual(["#101", "#103"]);
+    expect(tasks.map(t => t.id)).toEqual(['#101', '#103']);
   });
 });
 
-describe("TaskService", () => {
+describe('TaskService', () => {
   let tmpDir: string;
   let tasksPath: string;
   let service: TaskService;
 
   beforeEach(() => {
-    tmpDir = mkdtempSync("/tmp/minsky-tasks-test-");
-    const processDir = join(tmpDir, "process");
-    mkdirSync(processDir);
-    tasksPath = join(processDir, "tasks.md");
+    tmpDir = mkdtempSync('/tmp/minsky-tasks-test-');
+    const processDir = join(tmpDir, 'process');
+    require('fs').mkdirSync(processDir);
+    tasksPath = join(processDir, 'tasks.md');
     writeFileSync(tasksPath, SAMPLE_TASKS_MD);
     service = new TaskService({ workspacePath: tmpDir });
   });
@@ -183,19 +174,19 @@
     rmSync(tmpDir, { recursive: true, force: true });
   });
 
-  test("lists tasks via TaskService", async () => {
+  it('lists tasks via TaskService', async () => {
     const tasks = await service.listTasks();
     expect(tasks.length).toBe(3);
   });
 
-  test("gets and sets task status via TaskService", async () => {
-    expect(await service.getTaskStatus("#001")).toBe("TODO");
-    await service.setTaskStatus("#001", "DONE");
-    expect(await service.getTaskStatus("#001")).toBe("DONE");
-  });
-
-  test("throws if backend is not found", () => {
-    expect(() => new TaskService({ workspacePath: tmpDir, backend: "notreal" })).toThrow();
+  it('gets and sets task status via TaskService', async () => {
+    expect(await service.getTaskStatus('#001')).toBe('TODO');
+    await service.setTaskStatus('#001', 'DONE');
+    expect(await service.getTaskStatus('#001')).toBe('DONE');
+  });
+
+  it('throws if backend is not found', () => {
+    expect(() => new TaskService({ workspacePath: tmpDir, backend: 'notreal' })).toThrow();
   });
 });
 
