--- conflicted
+++ resolved
@@ -6,11 +6,7 @@
  * This test suite will be reimplemented after improving the test utilities.
  */
 import { describe, test, expect } from "bun:test";
-<<<<<<< HEAD
-import { GitHubBackend } from "./repository/github";
-=======
 import { GitHubBackend } from "../repository/github";
->>>>>>> 2809c254
 describe("GitHub Basic Functionality", () => {
   test("initializes with correct repository URL", () => {
     const repoUrl = "https://github.com/username/repo.git";
