<<<<<<< HEAD
import { describe, expect, test } from "bun:test";
=======
import { describe, expect, test } from "bun:test";
import type { ProjectContext } from "./project.js";
import {
  validateRepositoryPath,
  createProjectContext,
  createProjectContextFromCwd,
} from "./project.js";

describe("ProjectContext", () => {
  describe("validateRepositoryPath", () => {
    test("returns false for clearly invalid paths", () => {
      // Test paths that should definitely be invalid
      expect(validateRepositoryPath("")).toBe(false);
      expect(validateRepositoryPath("/definitely/does/not/exist/path/12345")).toBe(false);
      expect(validateRepositoryPath("not-an-absolute-path")).toBe(false);
    });

    test("returns true for current working directory", () => {
      // The current working directory should always be valid
      const result = validateRepositoryPath(process.cwd());
      expect(result).toBe(true);
    });
  });

  describe("createProjectContext", () => {
    test("creates a ProjectContext for current working directory", () => {
      // Test with a path we know exists - the current working directory
      const context = createProjectContext(process.cwd());

      expect(context).toBeDefined();
      expect(context.repositoryPath).toBeDefined();
      expect(typeof context.repositoryPath).toBe("string");
    });

    test("throws an error for clearly invalid path", () => {
      let threwError = false;
      let errorMessage = "";

      try {
        createProjectContext("/definitely/does/not/exist/path/12345");
      } catch (error) {
        threwError = true;
        errorMessage = error instanceof Error ? error.message : String(error);
      }

      expect(threwError).toBe(true);
      expect(errorMessage).toContain("Invalid repository path");
    });
  });

  describe("createProjectContextFromCwd", () => {
    test("creates a ProjectContext from current working directory", () => {
      const context = createProjectContextFromCwd();

      expect(context).toBeDefined();
      expect(context.repositoryPath).toBeDefined();
      expect(typeof context.repositoryPath).toBe("string");

      // The path should be an absolute path to the current directory
      expect(context.repositoryPath).toContain(process.cwd());
    });
  });
});
>>>>>>> 3575bf1a
<|MERGE_RESOLUTION|>--- conflicted
+++ resolved
@@ -1,6 +1,3 @@
-<<<<<<< HEAD
-import { describe, expect, test } from "bun:test";
-=======
 import { describe, expect, test } from "bun:test";
 import type { ProjectContext } from "./project.js";
 import {
@@ -63,5 +60,4 @@
       expect(context.repositoryPath).toContain(process.cwd());
     });
   });
-});
->>>>>>> 3575bf1a
+});