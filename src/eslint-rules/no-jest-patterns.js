/**
 * @fileoverview ESLint rule to prevent Jest patterns and enforce Bun test patterns
 * @author Task #300
 */

//------------------------------------------------------------------------------
// Rule Definition
//------------------------------------------------------------------------------

export default {
  meta: {
    type: "problem",
    docs: {
      description: "prevent Jest patterns and enforce Bun test patterns",
      category: "Best Practices",
      recommended: true,
    },
    fixable: "code",
    schema: [],
    messages: {
      jestImport: "Use Bun test imports instead of Jest imports. Import from 'bun:test' instead.",
      jestFn: "Use Bun test patterns: import { mock } from 'bun:test'; const mockFn = mock();",
      jestMock: "Use centralized mockModule() from test-utils/mocking.ts instead of jest.mock()",
      jestSpyOn: "Use Bun test patterns: import { spyOn } from 'bun:test'; spyOn(obj, 'method');",
      mockImplementation: "Use Bun mock patterns: mock(() => returnValue) or mock().mockImplementation(() => returnValue)",
      mockReturnValue: "Use Bun mock patterns: mock(() => returnValue) instead of .mockReturnValue()",
      mockResolvedValue: "Use Bun mock patterns: mock(() => Promise.resolve(value)) instead of .mockResolvedValue()",
      mockRejectedValue: "Use Bun mock patterns: mock(() => Promise.reject(error)) instead of .mockRejectedValue()",
    },
  },

  create(context) {
    return {
      // Check import statements
      ImportDeclaration(node) {
        if (node.source.value === "jest" ||
            node.source.value.includes("@jest/") ||
            node.source.value === "@testing-library/jest-dom") {
          context.report({
            node,
            messageId: "jestImport",
            fix(fixer) {
              // Simple auto-fix for basic jest imports
              if (node.source.value === "jest") {
                const importText = context.getSourceCode().getText(node);

                // Convert jest imports to bun:test imports
                if (importText.includes("import jest")) {
                  const bunImport = importText.replace(
                    /import\s+.*?\s+from\s+['"']jest['"']/,
                    "import { mock, spyOn } from 'bun:test'"
                  );
                  return fixer.replaceText(node, bunImport);
                }
              }
              return null;
            },
          });
        }
      },

      // Check for jest.fn() calls
      CallExpression(node) {
        if (
          node.callee.type === "MemberExpression" &&
          node.callee.object.name === "jest" &&
          node.callee.property.name === "fn"
        ) {
          context.report({
            node,
            messageId: "jestFn",
            fix(fixer) {
              return fixer.replaceText(node, "mock()");
            },
          });
        }

        // Check for jest.mock() calls
        if (
          node.callee.type === "MemberExpression" &&
          node.callee.object.name === "jest" &&
          node.callee.property.name === "mock"
        ) {
          context.report({
            node,
            messageId: "jestMock",
            fix(fixer) {
              // For simple cases, suggest using mockModule
              const args = node.arguments.map(arg => context.getSourceCode().getText(arg)).join(", ");
              return fixer.replaceText(node, `mockModule(${args})`);
            },
          });
        }

        // Check for jest.spyOn() calls
        if (
          node.callee.type === "MemberExpression" &&
          node.callee.object.name === "jest" &&
          node.callee.property.name === "spyOn"
        ) {
          context.report({
            node,
            messageId: "jestSpyOn",
            fix(fixer) {
              const args = node.arguments.map(arg => context.getSourceCode().getText(arg)).join(", ");
              return fixer.replaceText(node, `spyOn(${args})`);
            },
          });
        }

        // Check for .mockImplementation() calls
        if (
          node.callee.type === "MemberExpression" &&
          node.callee.property.name === "mockImplementation"
        ) {
          const object = context.getSourceCode().getText(node.callee.object);
<<<<<<< HEAD
          
          // ALLOW: spyOn().mockImplementation() - this is valid Bun pattern
          if (object.includes("spyOn")) {
            return; // Skip - this is a valid pattern
=======

          // Skip spyOn().mockImplementation() - it works in Bun
          if (object.includes("spyOn")) {
            return;
>>>>>>> 553c4560
          }

          context.report({
            node,
            messageId: "mockImplementation",
            fix(fixer) {
              const arg = node.arguments[0] ? context.getSourceCode().getText(node.arguments[0]) : "() => {}";

<<<<<<< HEAD
=======
              // Handle spyOn().mockImplementation() pattern
              if (object.includes("spyOn")) {
                return fixer.replaceText(node, `${object} = mock(${arg})`);
              }

>>>>>>> 553c4560
              // Handle createMock().mockImplementation() pattern
              if (object.includes("createMock()")) {
                return fixer.replaceText(node, `mock(${arg})`);
              }

              return fixer.replaceText(node, `${object} = mock(${arg})`);
            },
          });
        }

        // Check for .mockReturnValue() calls
        if (
          node.callee.type === "MemberExpression" &&
          node.callee.property.name === "mockReturnValue"
        ) {
          context.report({
            node,
            messageId: "mockReturnValue",
            fix(fixer) {
              const object = context.getSourceCode().getText(node.callee.object);
              const arg = node.arguments[0] ? context.getSourceCode().getText(node.arguments[0]) : "undefined";

              // Handle createMock().mockReturnValue() pattern
              if (object.includes("createMock()")) {
                return fixer.replaceText(node, `mock(() => ${arg})`);
              }

              return fixer.replaceText(node, `${object} = mock(() => ${arg})`);
            },
          });
        }

        // Check for .mockResolvedValue() calls
        if (
          node.callee.type === "MemberExpression" &&
          node.callee.property.name === "mockResolvedValue"
        ) {
          context.report({
            node,
            messageId: "mockResolvedValue",
            fix(fixer) {
              const object = context.getSourceCode().getText(node.callee.object);
              const arg = node.arguments[0] ? context.getSourceCode().getText(node.arguments[0]) : "undefined";

              // Handle createMock().mockResolvedValue() pattern
              if (object.includes("createMock()")) {
                return fixer.replaceText(node, `mock(() => Promise.resolve(${arg}))`);
              }

              return fixer.replaceText(node, `${object} = mock(() => Promise.resolve(${arg}))`);
            },
          });
        }

        // Check for .mockRejectedValue() calls
        if (
          node.callee.type === "MemberExpression" &&
          node.callee.property.name === "mockRejectedValue"
        ) {
          context.report({
            node,
            messageId: "mockRejectedValue",
            fix(fixer) {
              const object = context.getSourceCode().getText(node.callee.object);
              const arg = node.arguments[0] ? context.getSourceCode().getText(node.arguments[0]) : "new Error()";

              // Handle createMock().mockRejectedValue() pattern
              if (object.includes("createMock()")) {
                return fixer.replaceText(node, `mock(() => Promise.reject(${arg}))`);
              }

              return fixer.replaceText(node, `${object} = mock(() => Promise.reject(${arg}))`);
            },
          });
        }

        // Check for .mockResolvedValueOnce() calls (common in tests)
        if (
          node.callee.type === "MemberExpression" &&
          node.callee.property.name === "mockResolvedValueOnce"
        ) {
          context.report({
            node,
            messageId: "mockResolvedValue",
            fix(fixer) {
              const object = context.getSourceCode().getText(node.callee.object);
              const arg = node.arguments[0] ? context.getSourceCode().getText(node.arguments[0]) : "undefined";
              return fixer.replaceText(node, `${object}.mockImplementationOnce(() => Promise.resolve(${arg}))`);
            },
          });
        }

        // Check for .mockRejectedValueOnce() calls (common in tests)
        if (
          node.callee.type === "MemberExpression" &&
          node.callee.property.name === "mockRejectedValueOnce"
        ) {
          context.report({
            node,
            messageId: "mockRejectedValue",
            fix(fixer) {
              const object = context.getSourceCode().getText(node.callee.object);
              const arg = node.arguments[0] ? context.getSourceCode().getText(node.arguments[0]) : "new Error()";
              return fixer.replaceText(node, `${object}.mockImplementationOnce(() => Promise.reject(${arg}))`);
            },
          });
        }
      },

      // Check variable declarations that might be Jest mocks
      VariableDeclarator(node) {
        if (
          node.init &&
          node.init.type === "CallExpression" &&
          node.init.callee.type === "MemberExpression" &&
          node.init.callee.object.name === "jest" &&
          (node.init.callee.property.name === "fn" || node.init.callee.property.name === "mock")
        ) {
          context.report({
            node: node.init,
            messageId: node.init.callee.property.name === "fn" ? "jestFn" : "jestMock",
            fix(fixer) {
              if (node.init.callee.property.name === "fn") {
                return fixer.replaceText(node.init, "mock()");
              }
              return null; // Let the CallExpression handler deal with jest.mock
            },
          });
        }
      },
    };
  },
};<|MERGE_RESOLUTION|>--- conflicted
+++ resolved
@@ -114,17 +114,10 @@
           node.callee.property.name === "mockImplementation"
         ) {
           const object = context.getSourceCode().getText(node.callee.object);
-<<<<<<< HEAD
           
           // ALLOW: spyOn().mockImplementation() - this is valid Bun pattern
           if (object.includes("spyOn")) {
             return; // Skip - this is a valid pattern
-=======
-
-          // Skip spyOn().mockImplementation() - it works in Bun
-          if (object.includes("spyOn")) {
-            return;
->>>>>>> 553c4560
           }
 
           context.report({
@@ -133,14 +126,7 @@
             fix(fixer) {
               const arg = node.arguments[0] ? context.getSourceCode().getText(node.arguments[0]) : "() => {}";
 
-<<<<<<< HEAD
-=======
-              // Handle spyOn().mockImplementation() pattern
-              if (object.includes("spyOn")) {
-                return fixer.replaceText(node, `${object} = mock(${arg})`);
-              }
-
->>>>>>> 553c4560
+
               // Handle createMock().mockImplementation() pattern
               if (object.includes("createMock()")) {
                 return fixer.replaceText(node, `mock(${arg})`);
