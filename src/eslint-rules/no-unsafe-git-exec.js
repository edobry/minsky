/**
 * ESLint rule to prevent unsafe git command execution without timeout handling
 *
 * This rule detects git commands executed through basic execAsync/exec calls that can hang
 * indefinitely without timeout protection. Based on the analysis from the session PR hanging
 * issue, it identifies patterns that should use timeout-aware git utilities instead.
 *
 * The rule categorizes git operations by hang risk:
 * - ERROR: Network operations (push, pull, fetch, clone) that commonly hang
 * - WARN: Remote queries (ls-remote) that can hang on network issues
 * - INFO: Local operations that are generally safe but should use consistent patterns
 */

export default {
  meta: {
    type: "problem",
    docs: {
      description: "Prevent git commands that can hang indefinitely without timeout handling",
      category: "Performance",
      recommended: true,
    },
    fixable: "code",
    schema: [
      {
        type: "object",
        properties: {
          allowInTests: {
            type: "boolean",
            default: false,
          },
          allowedLocalOperations: {
            type: "array",
            items: {
              type: "string",
            },
            default: [],
          },
        },
        additionalProperties: false,
      },
    ],
    messages: {
      networkGitOperation:
        "Critical: Git {{operation}} can hang indefinitely. Use {{suggestion}} instead.",
      remoteGitOperation:
        "Warning: Git {{operation}} may hang on network issues. Use {{suggestion}} instead.",
      unsafeGitExec: "Git command should use timeout-aware utilities. Consider {{suggestion}}.",
    },
  },

  create(context) {
    const options = context.options[0] || {};
    const allowInTests = options.allowInTests || false;
<<<<<<< HEAD
    const allowedLocalOperations = options.allowedLocalOperations || [];
=======
    const allowedLocalOperations = options.allowedLocalOperations || [
      "status",
      "branch",
      "log",
      "diff",
      "show",
    ];
>>>>>>> 61ec8a3e

    // Check if we're in a test file
    const filename = context.getFilename();
    const isTestFile =
      filename.includes(".test.") || filename.includes(".spec.") || filename.includes("/test/");

    if (allowInTests && isTestFile) {
      return {};
    }

    // High-risk network operations that commonly hang
    const networkOperations = ["push", "pull", "fetch", "clone"];

    // Medium-risk remote operations that can hang
    const remoteOperations = ["ls-remote", "remote"];

    function getGitOperation(commandString) {
      // Extract git operation from command string
      const gitMatch = commandString.match(/git\s+(?:-C\s+\S+\s+)?([a-z-]+)/);
      return gitMatch ? gitMatch[1] : null;
    }

    function getSuggestion(operation) {
      const suggestions = {
<<<<<<< HEAD
        // Network operations (high priority)
        "push": "gitPushWithTimeout() or execGitWithTimeout('push', ...)",
        "pull": "gitPullWithTimeout() or execGitWithTimeout('pull', ...)",
        "fetch": "gitFetchWithTimeout() or execGitWithTimeout('fetch', ...)",
        "clone": "gitCloneWithTimeout() or execGitWithTimeout('clone', ...)",
        "ls-remote": "execGitWithTimeout('ls-remote', ...)",
        
        // Local operations that can hang (identified in audit)
        "status": "execGitWithTimeout('status', ...)",
        "diff": "execGitWithTimeout('diff', ...)",
        "ls-files": "execGitWithTimeout('ls-files', ...)",
        "add": "execGitWithTimeout('add', ...)",
        "commit": "execGitWithTimeout('commit', ...)",
        "stash": "execGitWithTimeout('stash', ...)",
        "rev-parse": "execGitWithTimeout('rev-parse', ...)",
        "remote": "execGitWithTimeout('remote', ...)",
        "checkout": "execGitWithTimeout('checkout', ...)",
        "rebase": "execGitWithTimeout('rebase', ...)",
        "branch": "execGitWithTimeout('branch', ...)",
        "log": "execGitWithTimeout('log', ...)",
        "show": "execGitWithTimeout('show', ...)",
        "rm": "execGitWithTimeout('rm', ...)",
=======
        push: "gitPushWithTimeout() or execGitWithTimeout('push', ...)",
        pull: "gitPullWithTimeout() or execGitWithTimeout('pull', ...)",
        fetch: "gitFetchWithTimeout() or execGitWithTimeout('fetch', ...)",
        clone: "gitCloneWithTimeout() or execGitWithTimeout('clone', ...)",
        "ls-remote": "execGitWithTimeout('ls-remote', ...)",
        remote: "execGitWithTimeout('remote', ...)",
>>>>>>> 61ec8a3e
      };
      return suggestions[operation] || "execGitWithTimeout() with appropriate timeout";
    }

    function checkGitCommand(node, commandString) {
      const operation = getGitOperation(commandString);
      if (!operation) return;

      // Skip allowed local operations unless they're in a risky pattern
      if (allowedLocalOperations.includes(operation)) {
        return;
      }

      if (networkOperations.includes(operation)) {
        context.report({
          node,
          messageId: "networkGitOperation",
          data: {
            operation,
            suggestion: getSuggestion(operation),
          },
        });
      } else if (remoteOperations.includes(operation)) {
        context.report({
          node,
          messageId: "remoteGitOperation",
          data: {
            operation,
            suggestion: getSuggestion(operation),
          },
        });
      } else {
        // Any other git operation through basic exec
        context.report({
          node,
          messageId: "unsafeGitExec",
          data: {
            suggestion: getSuggestion(operation),
          },
        });
      }
    }

    return {
      CallExpression(node) {
        // Check for execAsync calls
        if (
          node.callee.name === "execAsync" ||
          (node.callee.type === "MemberExpression" && node.callee.property.name === "execAsync")
        ) {
          const firstArg = node.arguments[0];
          if (firstArg && firstArg.type === "Literal" && typeof firstArg.value === "string") {
            const command = firstArg.value;
            if (command.includes("git")) {
              checkGitCommand(node, command);
            }
          } else if (firstArg && firstArg.type === "TemplateLiteral") {
            // Check template literals for git commands
            const hasGit = firstArg.quasis.some((quasi) => quasi.value.raw.includes("git"));
            if (hasGit) {
              checkGitCommand(node, "git <dynamic>");
            }
          }
        }

        // Check for exec calls with git
        if (node.callee.name === "exec") {
          const firstArg = node.arguments[0];
          if (firstArg && firstArg.type === "Literal" && typeof firstArg.value === "string") {
            const command = firstArg.value;
            if (command.includes("git")) {
              checkGitCommand(node, command);
            }
          }
        }
      },
    };
  },
};<|MERGE_RESOLUTION|>--- conflicted
+++ resolved
@@ -51,18 +51,7 @@
   create(context) {
     const options = context.options[0] || {};
     const allowInTests = options.allowInTests || false;
-<<<<<<< HEAD
     const allowedLocalOperations = options.allowedLocalOperations || [];
-=======
-    const allowedLocalOperations = options.allowedLocalOperations || [
-      "status",
-      "branch",
-      "log",
-      "diff",
-      "show",
-    ];
->>>>>>> 61ec8a3e
-
     // Check if we're in a test file
     const filename = context.getFilename();
     const isTestFile =
@@ -86,38 +75,7 @@
 
     function getSuggestion(operation) {
       const suggestions = {
-<<<<<<< HEAD
-        // Network operations (high priority)
-        "push": "gitPushWithTimeout() or execGitWithTimeout('push', ...)",
-        "pull": "gitPullWithTimeout() or execGitWithTimeout('pull', ...)",
-        "fetch": "gitFetchWithTimeout() or execGitWithTimeout('fetch', ...)",
-        "clone": "gitCloneWithTimeout() or execGitWithTimeout('clone', ...)",
-        "ls-remote": "execGitWithTimeout('ls-remote', ...)",
-        
-        // Local operations that can hang (identified in audit)
-        "status": "execGitWithTimeout('status', ...)",
-        "diff": "execGitWithTimeout('diff', ...)",
-        "ls-files": "execGitWithTimeout('ls-files', ...)",
-        "add": "execGitWithTimeout('add', ...)",
-        "commit": "execGitWithTimeout('commit', ...)",
-        "stash": "execGitWithTimeout('stash', ...)",
-        "rev-parse": "execGitWithTimeout('rev-parse', ...)",
-        "remote": "execGitWithTimeout('remote', ...)",
-        "checkout": "execGitWithTimeout('checkout', ...)",
-        "rebase": "execGitWithTimeout('rebase', ...)",
-        "branch": "execGitWithTimeout('branch', ...)",
-        "log": "execGitWithTimeout('log', ...)",
-        "show": "execGitWithTimeout('show', ...)",
-        "rm": "execGitWithTimeout('rm', ...)",
-=======
-        push: "gitPushWithTimeout() or execGitWithTimeout('push', ...)",
-        pull: "gitPullWithTimeout() or execGitWithTimeout('pull', ...)",
-        fetch: "gitFetchWithTimeout() or execGitWithTimeout('fetch', ...)",
-        clone: "gitCloneWithTimeout() or execGitWithTimeout('clone', ...)",
-        "ls-remote": "execGitWithTimeout('ls-remote', ...)",
-        remote: "execGitWithTimeout('remote', ...)",
->>>>>>> 61ec8a3e
-      };
+    const allowedLocalOperations = options.allowedLocalOperations || [];      };
       return suggestions[operation] || "execGitWithTimeout() with appropriate timeout";
     }
 
