/**
 * ESLint rule to prevent unsafe git command execution without timeout handling
 *
 * This rule detects git commands executed through basic execAsync/exec calls that can hang
 * indefinitely without timeout protection. Based on the analysis from the session PR hanging
 * issue, it identifies patterns that should use timeout-aware git utilities instead.
 *
 * The rule categorizes git operations by hang risk:
 * - ERROR: Network operations (push, pull, fetch, clone) that commonly hang
 * - WARN: Remote queries (ls-remote) that can hang on network issues
 * - INFO: Local operations that are generally safe but should use consistent patterns
 */

export default {
  meta: {
    type: "problem",
    docs: {
      description: "Prevent git commands that can hang indefinitely without timeout handling",
      category: "Performance",
      recommended: true,
    },
    fixable: "code",
    schema: [
      {
        type: "object",
        properties: {
          allowInTests: {
            type: "boolean",
            default: false,
          },
          allowedLocalOperations: {
            type: "array",
            items: {
              type: "string",
            },
            default: [],
          },
        },
        additionalProperties: false,
      },
    ],
    messages: {
      networkGitOperation:
        "Critical: Git {{operation}} can hang indefinitely. Use {{suggestion}} instead.",
      remoteGitOperation:
        "Warning: Git {{operation}} may hang on network issues. Use {{suggestion}} instead.",
      unsafeGitExec: "Git command should use timeout-aware utilities. Consider {{suggestion}}.",
    },
  },

  create(context) {
    const options = context.options[0] || {};
    const allowInTests = options.allowInTests || false;
    const allowedLocalOperations = options.allowedLocalOperations || [];
    // Check if we're in a test file
    const filename = context.getFilename();
    const isTestFile =
      filename.includes(".test.") || filename.includes(".spec.") || filename.includes("/test/");

    if (allowInTests && isTestFile) {
      return {};
    }

    // High-risk network operations that commonly hang
    const networkOperations = ["push", "pull", "fetch", "clone"];

    // Medium-risk remote operations that can hang
    const remoteOperations = ["ls-remote", "remote"];

    function getGitOperation(commandString) {
      // Extract git operation from command string
      const gitMatch = commandString.match(/git\s+(?:-C\s+\S+\s+)?([a-z-]+)/);
      return gitMatch ? gitMatch[1] : null;
    }

    function getSuggestion(operation) {
      const suggestions = {
<<<<<<< HEAD
        push: "execGitWithTimeout() for push operations",
        pull: "execGitWithTimeout() for pull operations",
        fetch: "execGitWithTimeout() for fetch operations",
        clone: "execGitWithTimeout() for clone operations",
        "ls-remote": "execGitWithTimeout() for remote queries",
=======
        // Network operations (high priority)
        push: "gitPushWithTimeout() or execGitWithTimeout('push', ...)",
        pull: "gitPullWithTimeout() or execGitWithTimeout('pull', ...)",
        fetch: "gitFetchWithTimeout() or execGitWithTimeout('fetch', ...)",
        clone: "gitCloneWithTimeout() or execGitWithTimeout('clone', ...)",
        "ls-remote": "execGitWithTimeout('ls-remote', ...)",

        // Local operations that can hang (identified in audit)
        status: "execGitWithTimeout('status', ...)",
        diff: "execGitWithTimeout('diff', ...)",
        "ls-files": "execGitWithTimeout('ls-files', ...)",
        add: "execGitWithTimeout('add', ...)",
        commit: "execGitWithTimeout('commit', ...)",
        stash: "execGitWithTimeout('stash', ...)",
        "rev-parse": "execGitWithTimeout('rev-parse', ...)",
        remote: "execGitWithTimeout('remote', ...)",
        checkout: "execGitWithTimeout('checkout', ...)",
        rebase: "execGitWithTimeout('rebase', ...)",
        branch: "execGitWithTimeout('branch', ...)",
        log: "execGitWithTimeout('log', ...)",
        show: "execGitWithTimeout('show', ...)",
        rm: "execGitWithTimeout('rm', ...)",
>>>>>>> 834c8a0b
      };
      return suggestions[operation] || "execGitWithTimeout() with appropriate timeout";
    }

    function checkGitCommand(node, commandString) {
      const operation = getGitOperation(commandString);
      if (!operation) return;

      // Skip allowed local operations unless they're in a risky pattern
      if (allowedLocalOperations.includes(operation)) {
        return;
      }

      if (networkOperations.includes(operation)) {
        context.report({
          node,
          messageId: "networkGitOperation",
          data: {
            operation,
            suggestion: getSuggestion(operation),
          },
        });
      } else if (remoteOperations.includes(operation)) {
        context.report({
          node,
          messageId: "remoteGitOperation",
          data: {
            operation,
            suggestion: getSuggestion(operation),
          },
        });
      } else {
        // Any other git operation through basic exec
        context.report({
          node,
          messageId: "unsafeGitExec",
          data: {
            suggestion: getSuggestion(operation),
          },
        });
      }
    }

    return {
      CallExpression(node) {
        // Check for execAsync calls
        if (
          node.callee.name === "execAsync" ||
          (node.callee.type === "MemberExpression" && node.callee.property.name === "execAsync")
        ) {
          const firstArg = node.arguments[0];
          if (firstArg && firstArg.type === "Literal" && typeof firstArg.value === "string") {
            const command = firstArg.value;
            if (command.includes("git")) {
              checkGitCommand(node, command);
            }
          } else if (firstArg && firstArg.type === "TemplateLiteral") {
            // Check template literals for git commands
            const hasGit = firstArg.quasis.some((quasi) => quasi.value.raw.includes("git"));
            if (hasGit) {
              checkGitCommand(node, "git <dynamic>");
            }
          }
        }

        // Check for exec calls with git
        if (node.callee.name === "exec") {
          const firstArg = node.arguments[0];
          if (firstArg && firstArg.type === "Literal" && typeof firstArg.value === "string") {
            const command = firstArg.value;
            if (command.includes("git")) {
              checkGitCommand(node, command);
            }
          }
        }
      },
    };
  },
};<|MERGE_RESOLUTION|>--- conflicted
+++ resolved
@@ -75,13 +75,6 @@
 
     function getSuggestion(operation) {
       const suggestions = {
-<<<<<<< HEAD
-        push: "execGitWithTimeout() for push operations",
-        pull: "execGitWithTimeout() for pull operations",
-        fetch: "execGitWithTimeout() for fetch operations",
-        clone: "execGitWithTimeout() for clone operations",
-        "ls-remote": "execGitWithTimeout() for remote queries",
-=======
         // Network operations (high priority)
         push: "gitPushWithTimeout() or execGitWithTimeout('push', ...)",
         pull: "gitPullWithTimeout() or execGitWithTimeout('pull', ...)",
@@ -104,7 +97,6 @@
         log: "execGitWithTimeout('log', ...)",
         show: "execGitWithTimeout('show', ...)",
         rm: "execGitWithTimeout('rm', ...)",
->>>>>>> 834c8a0b
       };
       return suggestions[operation] || "execGitWithTimeout() with appropriate timeout";
     }
