const DEFAULT_HTTP_PORT = 8080;

/**
 * Tests for network error handling
 */
import { describe, expect, test } from "bun:test";
import {
  NetworkError,
  PortInUseError,
  NetworkPermissionError,
  isNetworkError,
  createNetworkError,
  formatNetworkErrorMessage,
} from "./network-errors";

// Test constants
const TEST_PORT = DEFAULT_HTTP_PORT;
const PRIVILEGED_PORT = 80;

describe("Network Error handling", () => {
  describe("NetworkError class", () => {
    test("should create a NetworkError with the correct properties", () => {
      const error = new NetworkError("Network test error", "TEST_CODE", TEST_PORT, "localhost");

      expect(error.message).toBe("Network test error");
      expect(error.code).toBe("TEST_CODE");
      expect(error.port).toBe(DEFAULT_HTTP_PORT);
      expect(error.host).toBe("localhost");
      expect(error instanceof Error).toBe(true);
      expect(error.name).toBe("NetworkError");
    });
  });

  describe("PortInUseError class", () => {
    test("should create a PortInUseError with the correct message", () => {
      const error = new PortInUseError(TEST_PORT);

      expect(error.message).toBe(`Port ${TEST_PORT} is already in use.`);
      expect(error.code).toBe("EADDRINUSE");
      expect(error.port).toBe(TEST_PORT);
      expect(error.host).toBe("localhost");
    });

    test("should provide helpful suggestions", () => {
      const error = new PortInUseError(TEST_PORT);
      const suggestions = error.getSuggestions();

      expect(suggestions.length).toBeGreaterThan(0);
      expect(suggestions[0]).toContain("Use a different port");
      expect(suggestions[1]).toContain(`Check what process is using port ${TEST_PORT}`);
    });
  });

  describe("NetworkPermissionError class", () => {
    test("should create a NetworkPermissionError with the correct message", () => {
      const error = new NetworkPermissionError(PRIVILEGED_PORT);

      expect(error.message).toContain("Permission denied");
      expect(error.code).toBe("EACCES");
      expect(error.port).toBe(PRIVILEGED_PORT);
    });

    test("should provide helpful suggestions", () => {
      const error = new NetworkPermissionError(PRIVILEGED_PORT);
      const suggestions = error.getSuggestions();

      expect(suggestions.length).toBeGreaterThan(0);
      expect(suggestions[0]).toContain("Use a port number above 1024");
    });
  });

  describe("isNetworkError function", () => {
    test("should identify common network errors", () => {
      const eaddrinuseError = new Error("Address in use");
<<<<<<< HEAD
      eaddrinuseError?.code = "EADDRINUSE";

      const eaccessError = new Error("Permission denied");
      eaccessError?.code = "EACCES";
=======
      (eaddrinuseError as any).code = "EADDRINUSE";

      const eaccessError = new Error("Permission denied");
      (eaccessError as any).code = "EACCES";
>>>>>>> 12560160

      const regularError = new Error("Regular error");

      expect(isNetworkError(eaddrinuseError)).toBe(true);
      expect(isNetworkError(eaccessError)).toBe(true);
      expect(isNetworkError(regularError)).toBe(false);
      expect(isNetworkError("not an error")).toBe(false);
    });
  });

  describe("createNetworkError function", () => {
    test("should create a PortInUseError for EADDRINUSE errors", () => {
      const originalError = new Error("Address in use");
<<<<<<< HEAD
      originalError?.code = "EADDRINUSE";
=======
      (originalError as any).code = "EADDRINUSE";
>>>>>>> 12560160

      const networkError = createNetworkError(originalError, TEST_PORT);

      expect(networkError instanceof PortInUseError).toBe(true);
      expect(networkError.message).toBe(`Port ${TEST_PORT} is already in use.`);
    });

    test("should create a NetworkPermissionError for EACCES errors", () => {
      const originalError = new Error("Permission denied");
<<<<<<< HEAD
      originalError?.code = "EACCES";
=======
      (originalError as any).code = "EACCES";
>>>>>>> 12560160

      const networkError = createNetworkError(originalError, PRIVILEGED_PORT);

      expect(networkError instanceof NetworkPermissionError).toBe(true);
      expect(networkError.message).toContain("Permission denied");
    });

    test("should create a generic NetworkError for other errors", () => {
      const originalError = new Error("Some other error");
<<<<<<< HEAD
      originalError?.code = "SOMETHING_ELSE";
=======
      (originalError as any).code = "SOMETHING_ELSE";
>>>>>>> 12560160

      const networkError = createNetworkError(originalError, TEST_PORT);

      expect(networkError instanceof NetworkError).toBe(true);
      expect(networkError.message).toContain("Network error");
    });
  });

  describe("formatNetworkErrorMessage function", () => {
    test("should format a PortInUseError with suggestions", () => {
      const error = new PortInUseError(TEST_PORT);
      const message = formatNetworkErrorMessage(error as Error);

      expect(message).toContain(`Port ${TEST_PORT} is already in use`);
      expect(message).toContain("Suggestions:");
      expect(message).toContain("Use a different port");
      expect(message).toContain("For detailed error information");
    });

    test("should not include the debug hint when debug is true", () => {
      const error = new PortInUseError(TEST_PORT);
      const message = formatNetworkErrorMessage(error as Error, true);

      // Check that it doesn't contain the debug hint
      const hasDebugHint = message.includes("For detailed error information");
      expect(hasDebugHint).toBe(false);
    });
  });
});<|MERGE_RESOLUTION|>--- conflicted
+++ resolved
@@ -72,17 +72,10 @@
   describe("isNetworkError function", () => {
     test("should identify common network errors", () => {
       const eaddrinuseError = new Error("Address in use");
-<<<<<<< HEAD
-      eaddrinuseError?.code = "EADDRINUSE";
-
-      const eaccessError = new Error("Permission denied");
-      eaccessError?.code = "EACCES";
-=======
       (eaddrinuseError as any).code = "EADDRINUSE";
 
       const eaccessError = new Error("Permission denied");
       (eaccessError as any).code = "EACCES";
->>>>>>> 12560160
 
       const regularError = new Error("Regular error");
 
@@ -96,11 +89,7 @@
   describe("createNetworkError function", () => {
     test("should create a PortInUseError for EADDRINUSE errors", () => {
       const originalError = new Error("Address in use");
-<<<<<<< HEAD
-      originalError?.code = "EADDRINUSE";
-=======
       (originalError as any).code = "EADDRINUSE";
->>>>>>> 12560160
 
       const networkError = createNetworkError(originalError, TEST_PORT);
 
@@ -110,11 +99,7 @@
 
     test("should create a NetworkPermissionError for EACCES errors", () => {
       const originalError = new Error("Permission denied");
-<<<<<<< HEAD
-      originalError?.code = "EACCES";
-=======
       (originalError as any).code = "EACCES";
->>>>>>> 12560160
 
       const networkError = createNetworkError(originalError, PRIVILEGED_PORT);
 
@@ -124,11 +109,7 @@
 
     test("should create a generic NetworkError for other errors", () => {
       const originalError = new Error("Some other error");
-<<<<<<< HEAD
-      originalError?.code = "SOMETHING_ELSE";
-=======
       (originalError as any).code = "SOMETHING_ELSE";
->>>>>>> 12560160
 
       const networkError = createNetworkError(originalError, TEST_PORT);
 
