--- conflicted
+++ resolved
@@ -1,29 +1,11 @@
-import { Command } from "commander";
-import { GitService } from "../../domain/git";
-import path from "path";
-import fs from "fs";
+import { Command } from 'commander';
+import { GitService } from '../../domain/git';
+import path from 'path';
+import fs from 'fs';
 
 export function createPrCommand(): Command {
   const gitService = new GitService();
 
-<<<<<<< HEAD
-  return new Command("pr")
-    .description("Output a markdown document containing the git history for the current or specified branch")
-    .option("-s, --session <session>", "Session identifier for the repo")
-    .option("-p, --path <path>", "Path to a git repository (instead of using a session)")
-    .option("-b, --branch <branch>", "Branch to use (defaults to current branch)")
-    .option("--debug", "Enable debug logging to stderr")
-    .action(async (options: { session?: string; path?: string; branch?: string; debug?: boolean }) => {
-      // We need either a session or a path
-      if (!options.session && !options.path) {
-        console.error("Error: Either --session or --path must be provided");
-        process.exit(1);
-      }
-      
-      // If both are provided, prefer session
-      if (options.session && options.path) {
-        if (options.debug) console.error("Warning: Both session and path provided. Using session.");
-=======
   return new Command('pr')
     .description('Output a markdown document containing the git history for the current or specified branch')
     .option('-s, --session <session>', 'Session identifier for the repo')
@@ -49,7 +31,6 @@
             console.error('Warning: Both path and task provided. Using path.');
           }
         }
->>>>>>> a36f4e8d
       }
       
       try {
@@ -58,7 +39,7 @@
         if (options.path && !options.session && !options.task) {
           repoPath = path.resolve(options.path);
           // Check if it's a git repository
-          if (!fs.existsSync(path.join(repoPath, ".git"))) {
+          if (!fs.existsSync(path.join(repoPath, '.git'))) {
             console.error(`Error: ${repoPath} is not a git repository`);
             process.exit(1);
           }
@@ -73,7 +54,7 @@
         });
         console.log(result.markdown);
       } catch (error) {
-        console.error("Error generating PR markdown:", error);
+        console.error('Error generating PR markdown:', error);
         process.exit(1);
       }
     });
