import { describe, test, expect, mock } from "bun:test";
import { startSession, type StartSessionOptions } from "./startSession";
import type { SessionDB, SessionRecord } from "../../domain/session";
import type { GitService } from "../../domain/git";
import type { TaskService, Task } from "../../domain/tasks";
import * as fs from "node:fs";
import * as path from "node:path";

<<<<<<< HEAD
// Mock implementations for instances
const mockGitServiceInstance = {
  clone: mock.fn(() => Promise.resolve({ workdir: "/test/repo/task#123" })),
  branch: mock.fn(() => Promise.resolve({ branch: "task#123" })),
};
const mockSessionDBInstance = {
  getSession: mock.fn(() => Promise.resolve(null)),
  addSession: mock.fn(() => Promise.resolve()),
  listSessions: mock.fn(() => Promise.resolve([])),
};
const mockTaskServiceInstance = {
  getTask: mock.fn((taskId: string): Promise<Task | null> => {
    if (taskId === "1" || taskId === "001") {
      return Promise.resolve({
        id: "#001", title: "Test Task 1", status: "TODO",
        specPath: "process/tasks/001-test-task.md", description: "Mock description"
      } as Task);
    }
    return Promise.resolve(null);
  }),
  getTaskStatus: mock.fn(() => Promise.resolve("TODO")),
  setTaskStatus: mock.fn(() => Promise.resolve()),
};

// Mock modules to return constructors that yield our mock instances
mock.module("../../domain/git.js", () => ({
  GitService: class { constructor() { return mockGitServiceInstance; } }
}));
mock.module("../../domain/session.js", () => ({
  SessionDB: class { constructor() { return mockSessionDBInstance; } }
}));
mock.module("../../domain/tasks.js", () => ({
  TaskService: class { constructor() { return mockTaskServiceInstance; } },
  TASK_STATUS: { TODO: "TODO", IN_PROGRESS: "IN-PROGRESS" },
}));
mock.module("../../domain/repo-utils.js", () => ({
  resolveRepoPath: mock.fn(() => Promise.resolve("/test/repo")),
  normalizeRepoName: mock.fn((name: string) => name.split('/').pop() || name),
}));


describe("startSession - Task ID Normalization", () => {
  const baseOptions: Partial<StartSessionOptions> = {
    repo: "/test/repo",
    noStatusUpdate: true,
  };

  beforeEach(() => {
    // Clear mocks before each test
    mockGitServiceInstance.clone.mockClear();
    mockGitServiceInstance.branch.mockClear();
    mockSessionDBInstance.getSession.mockClear();
    mockSessionDBInstance.addSession.mockClear();
    mockSessionDBInstance.listSessions.mockClear();
    mockTaskServiceInstance.getTask.mockClear();
    mockTaskServiceInstance.getTaskStatus.mockClear();
    mockTaskServiceInstance.setTaskStatus.mockClear();
    // Also clear the repo-utils mocks if they are to be checked per test
    const repoUtilsMocks = require("../../domain/repo-utils.js");
    repoUtilsMocks.resolveRepoPath.mockClear();
    repoUtilsMocks.normalizeRepoName.mockClear();
  });
=======
describe("startSession", () => {
  // TODO: Implement proper tests for startSession. Original test was a placeholder.
  // test("should mock the tests for now", () => {
  //   // Mock test that always passes
  //   expect(true).toBe(true);
  // });
});
>>>>>>> bfa79c62

  const idFormatsToTest = [
    { inputId: "1", expectedSessionName: "task#1", expectedTaskIdInRecord: "1" },
    { inputId: "001", expectedSessionName: "task#001", expectedTaskIdInRecord: "001" },
    { inputId: "#1", expectedSessionName: "task#1", expectedTaskIdInRecord: "1" },
    { inputId: "#001", expectedSessionName: "task#001", expectedTaskIdInRecord: "001" },
    { inputId: "task#1", expectedSessionName: "task#1", expectedTaskIdInRecord: "1" },
    { inputId: "task#001", expectedSessionName: "task#001", expectedTaskIdInRecord: "001" },
  ];

  for (const { inputId, expectedSessionName, expectedTaskIdInRecord } of idFormatsToTest) {
    test(`should correctly start session for taskId format: "${inputId}"`, async () => {
      const options: StartSessionOptions = {
        ...baseOptions,
        taskId: inputId,
      } as StartSessionOptions;

      const result = await startSession(options);

      expect(result.sessionRecord.session).toBe(expectedSessionName);
      expect(result.sessionRecord.taskId).toBe(expectedTaskIdInRecord);
      expect(result.branchResult.branch).toBe(expectedSessionName);

      expect(mockTaskServiceInstance.getTask).toHaveBeenCalledWith(expectedTaskIdInRecord);
      expect(mockSessionDBInstance.addSession).toHaveBeenCalledWith(
        expect.objectContaining({
          session: expectedSessionName,
          taskId: expectedTaskIdInRecord,
        })
      );
    });
  }

  test("should throw error for invalid task ID format", async () => {
    const options: StartSessionOptions = {
      ...baseOptions,
      taskId: "invalid-id",
    } as StartSessionOptions;
    await expect(startSession(options)).rejects.toThrow(
      'Invalid Task ID format provided: "invalid-id"'
    );
  });

  test("should throw error if task not found after normalization", async () => {
    const options: StartSessionOptions = {
      ...baseOptions,
      taskId: "#999", 
    } as StartSessionOptions;
    await expect(startSession(options)).rejects.toThrow(
      'Task with ID originating from "#999" (normalized to "999") not found'
    );
  });
});

// Remove or update the old placeholder tests
// describe("startSession", () => { ... });
// describe("Local Path to URL Conversion", () => { ... });<|MERGE_RESOLUTION|>--- conflicted
+++ resolved
@@ -6,7 +6,6 @@
 import * as fs from "node:fs";
 import * as path from "node:path";
 
-<<<<<<< HEAD
 // Mock implementations for instances
 const mockGitServiceInstance = {
   clone: mock.fn(() => Promise.resolve({ workdir: "/test/repo/task#123" })),
@@ -55,7 +54,6 @@
   };
 
   beforeEach(() => {
-    // Clear mocks before each test
     mockGitServiceInstance.clone.mockClear();
     mockGitServiceInstance.branch.mockClear();
     mockSessionDBInstance.getSession.mockClear();
@@ -64,20 +62,10 @@
     mockTaskServiceInstance.getTask.mockClear();
     mockTaskServiceInstance.getTaskStatus.mockClear();
     mockTaskServiceInstance.setTaskStatus.mockClear();
-    // Also clear the repo-utils mocks if they are to be checked per test
     const repoUtilsMocks = require("../../domain/repo-utils.js");
     repoUtilsMocks.resolveRepoPath.mockClear();
     repoUtilsMocks.normalizeRepoName.mockClear();
   });
-=======
-describe("startSession", () => {
-  // TODO: Implement proper tests for startSession. Original test was a placeholder.
-  // test("should mock the tests for now", () => {
-  //   // Mock test that always passes
-  //   expect(true).toBe(true);
-  // });
-});
->>>>>>> bfa79c62
 
   const idFormatsToTest = [
     { inputId: "1", expectedSessionName: "task#1", expectedTaskIdInRecord: "1" },
@@ -132,6 +120,4 @@
   });
 });
 
-// Remove or update the old placeholder tests
-// describe("startSession", () => { ... });
-// describe("Local Path to URL Conversion", () => { ... });+// Comments for old placeholders can be removed entirely as we have new tests now.