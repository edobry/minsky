--- conflicted
+++ resolved
@@ -1,29 +1,5 @@
 import { describe, it, expect, beforeEach, afterEach, mock } from "bun:test";
 import { createStartCommand } from "./start";
-<<<<<<< HEAD
-import * as startSessionModule from "./startSession";
-import * as repoUtils from "../../domain/repo-utils";
-
-// Create mock module exports
-const mockStartSession = mock(() => ({
-  sessionRecord: { session: 'test-session' },
-  cloneResult: { workdir: '/path/to/test-workdir' },
-  branchResult: { branch: 'test-branch' }
-}));
-
-const mockResolveRepoPath = mock(() => Promise.resolve('/path/to/repo'));
-
-// Mock modules
-mock.module('./startSession', () => ({
-  startSession: mockStartSession
-}));
-
-mock.module('../../domain/repo-utils', () => ({
-  resolveRepoPath: mockResolveRepoPath,
-  normalizeRepoName: (name: string) => name
-}));
-=======
->>>>>>> ddbf4c12
 
 // Mock the startSession module
 const mockStartSession = mock(() => ({
@@ -133,10 +109,6 @@
     
     // Mock startSession to throw an error
     mockStartSession.mockImplementationOnce(() => {
-<<<<<<< HEAD
-      throw new Error('Test error message');
-    });
-=======
       throw new Error("Test error message");
     });
     
@@ -155,21 +127,8 @@
     expect(errorCalls.length).toBe(1);
     expect(errorCalls[0]).toContain("Error starting session:");
     expect(errorCalls[0]).toContain("Test error message");
->>>>>>> ddbf4c12
     
-    // Act & Assert
-    try {
-      await command.parseAsync(['node', 'test', 'test-session', '--repo', '/path/to/repo', '--quiet']);
-      // Should not reach here
-      expect(false).toBe(true);
-    } catch (error: any) {
-      // Should log the error
-      expect(errorCalls.length).toBe(1);
-      expect(errorCalls[0]).toContain('Error starting session:');
-      expect(errorCalls[0]).toContain('Test error message');
-      
-      // Should attempt to exit with a non-zero status code
-      expect(error.message).toBe('Exit with code: 1');
-    }
+    // Should exit with a non-zero status code
+    expect(exitCode).toBe(1);
   });
 }); 