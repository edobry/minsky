--- conflicted
+++ resolved
@@ -240,33 +240,28 @@
     
     // The command should return an error
     expect(status).not.toBe(0);
-<<<<<<< HEAD
-    expect(stderr).toContain('Not in a session workspace');
-    expect(stdout).toBe('');
-  });
-  
-  it('returns an error when not in a session workspace and using --ignore-workspace', () => {
+    expect(stderr).toContain("Not in a session workspace");
+    expect(stdout).toBe("");
+  });
+  
+  it("returns an error when not in a session workspace and using --ignore-workspace", () => {
     // Run the command with --ignore-workspace
-    const { stdout, stderr, status } = spawnSync('bun', ['run', CLI, 'session', 'dir', '--ignore-workspace'], { 
-      encoding: 'utf-8', 
-      env: { 
-        ...process.env, 
-        XDG_STATE_HOME: TEST_DIR 
-      } 
-    });
-    
-    // The command should return an error
-    expect(status).not.toBe(0);
-    expect(stderr).toContain('You must provide either a session name or --task');
-    expect(stdout).toBe('');
-=======
+    const { stdout, stderr, status } = spawnSync("bun", ["run", CLI, "session", "dir", "--ignore-workspace"], { 
+      encoding: "utf-8", 
+      env: { 
+        ...process.env, 
+        XDG_STATE_HOME: TEST_DIR 
+      } 
+    });
+    
+    // The command should return an error
+    expect(status).not.toBe(0);
     expect(stderr).toContain("You must provide either a session name or --task");
     expect(stdout).toBe("");
->>>>>>> e83cfcc8
   });
 
   // The following test would require complex mocking of the getCurrentSession function
   // This is a placeholder test description for what should be tested
   // A more complete integration test would simulate a real session workspace environment
-  it.todo('auto-detects the current session when in a session workspace');
+  it.todo("auto-detects the current session when in a session workspace");
 }); 