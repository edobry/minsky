--- conflicted
+++ resolved
@@ -1,9 +1,5 @@
 import { describe, it, expect, beforeEach, afterEach } from "bun:test";
-<<<<<<< HEAD
-import { spawnSync, execSync } from "child_process";
-=======
 import { spawnSync } from "child_process";
->>>>>>> e83cfcc8
 import { join } from "path";
 import { mkdirSync, writeFileSync, rmSync, existsSync } from "fs";
 import { SessionDB } from "../../domain/session";
@@ -30,10 +26,6 @@
   // Create session repo directories
   for (const session of sessions) {
     const repoName = session.repoName || session.repoUrl.replace(/[^\w-]/g, "_");
-<<<<<<< HEAD
-    const sessionPath = join(GIT_DIR, repoName, "sessions", session.session);
-    mkdirSync(sessionPath, { recursive: true });
-=======
     // Create both legacy path and new path with sessions subdirectory
     const legacyPath = join(GIT_DIR, repoName, session.session);
     const newPath = join(GIT_DIR, repoName, "sessions", session.session);
@@ -44,7 +36,6 @@
     } else {
       mkdirSync(legacyPath, { recursive: true });
     }
->>>>>>> e83cfcc8
   }
 }
 
@@ -59,13 +50,8 @@
     rmSync(TEST_DIR, { recursive: true, force: true });
   });
   
-<<<<<<< HEAD
-  it("returns the correct path for a session with repo name", () => {
-    // Setup a session with repoName field
-=======
   it("returns the correct path for a session with legacy path structure", () => {
     // Setup a session with repoName field in legacy structure
->>>>>>> e83cfcc8
     setupSessionDb([
       { 
         session: "test-session", 
@@ -76,13 +62,6 @@
       }
     ]);
     
-<<<<<<< HEAD
-    // The expected correct path should include the repo name and sessions subdirectory
-    const expectedPath = join(GIT_DIR, "test/repo", "sessions", "test-session");
-    
-    // Run the command
-    const { stdout, stderr } = spawnSync("bun", ["run", CLI, "session", "dir", "test-session"], { 
-=======
     // The expected correct path should include the repo name in the structure
     const expectedPath = join(GIT_DIR, "test/repo", "test-session");
     
@@ -120,18 +99,14 @@
     
     // Run the command
     const { stdout, stderr } = spawnSync("bun", ["run", CLI, "session", "dir", "test-session-new"], { 
->>>>>>> e83cfcc8
-      encoding: "utf-8", 
-      env: { 
-        ...process.env, 
-        XDG_STATE_HOME: TEST_DIR 
-      } 
-    });
-    
-<<<<<<< HEAD
-=======
-    // The command should return the correct path
->>>>>>> e83cfcc8
+      encoding: "utf-8", 
+      env: { 
+        ...process.env, 
+        XDG_STATE_HOME: TEST_DIR 
+      } 
+    });
+    
+    // The command should return the correct path
     expect(stdout.trim()).toBe(expectedPath);
     expect(stderr).toBe("");
     
@@ -152,19 +127,12 @@
       }
     ]);
     
-<<<<<<< HEAD
-    // The expected correct path should include the repo name and sessions subdirectory
-    const expectedPath = join(GIT_DIR, "repo", "sessions", "task#008");
-=======
     // The expected correct path should include the repo name in the structure
     const expectedPath = join(GIT_DIR, "repo", "task#008");
->>>>>>> e83cfcc8
     
     // Run the command
     const { stdout, stderr } = spawnSync("bun", ["run", CLI, "session", "dir", "task#008"], { 
       encoding: "utf-8", 
-<<<<<<< HEAD
-=======
       env: { 
         ...process.env, 
         XDG_STATE_HOME: TEST_DIR 
@@ -198,17 +166,13 @@
     // Run the command with --task option
     const { stdout, stderr } = spawnSync("bun", ["run", CLI, "session", "dir", "--task", "009"], { 
       encoding: "utf-8", 
->>>>>>> e83cfcc8
-      env: { 
-        ...process.env, 
-        XDG_STATE_HOME: TEST_DIR 
-      } 
-    });
-    
-<<<<<<< HEAD
-=======
-    // The command should return the correct path
->>>>>>> e83cfcc8
+      env: { 
+        ...process.env, 
+        XDG_STATE_HOME: TEST_DIR 
+      } 
+    });
+    
+    // The command should return the correct path
     expect(stdout.trim()).toBe(expectedPath);
     expect(stderr).toBe("");
     
