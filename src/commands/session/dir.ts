--- conflicted
+++ resolved
@@ -17,51 +17,6 @@
     .argument("[session]", "Session identifier")
     .option("--task <taskId>", "Find session directory by associated task ID")
     .option("--ignore-workspace", "Bypass workspace auto-detection")
-<<<<<<< HEAD
-    .action(async (sessionName: string | undefined, options: { task?: string; ignoreWorkspace?: boolean }) => {
-      try {
-        // Initialize the session DB and Git service for getting session workspace path
-        const db = new SessionDB();
-        let session;
-        
-        // Error if both session and --task are provided
-        if (sessionName && options.task) {
-          console.error("Provide either a session name or --task, not both.");
-          process.exit(1);
-          return;
-        }
-        
-        // If task ID is provided, find the session by task ID
-        if (options.task) {
-          // Normalize the task ID format
-          const normalizedTaskId = normalizeTaskId(options.task);
-          if (!normalizedTaskId) {
-            console.error(`Error: Invalid Task ID format provided: "${options.task}"`);
-            process.exit(1);
-            return;
-          }
-          
-          session = await db.getSessionByTaskId(normalizedTaskId);
-          if (!session) {
-            console.error(`No session found for task ID originating from "${options.task}" (normalized to "${normalizedTaskId}").`);
-            process.exit(1);
-            return;
-          }
-        } else if (sessionName) {
-          // Otherwise look up by session name
-          session = await db.getSession(sessionName);
-          if (!session) {
-            console.error(`Session "${sessionName}" not found.`);
-            process.exit(1);
-            return;
-          }
-        } else if (!options.ignoreWorkspace) {
-          // Auto-detect current session if in a session workspace
-          const currentSessionName = await getCurrentSession();
-          if (!currentSessionName) {
-            // Match the exact error message expected by tests
-            console.error("Not in a session workspace. You must provide either a session name or --task.");
-=======
     .action(
       async (
         sessionName: string | undefined,
@@ -71,23 +26,27 @@
           // Initialize the session DB and Git service for getting session workspace path
           const db = new SessionDB();
           let session;
-
+          
           // Error if both session and --task are provided
           if (sessionName && options.task) {
             console.error("Provide either a session name or --task, not both.");
->>>>>>> bfa79c62
             process.exit(1);
             return;
           }
-
+          
           // If task ID is provided, find the session by task ID
           if (options.task) {
             // Normalize the task ID format
-            const normalizedTaskId = normalizeTaskId(options.task);
-
-            session = await db.getSessionByTaskId(normalizedTaskId);
+            const internalTaskId = normalizeTaskId(options.task);
+            if (!internalTaskId) {
+              console.error(`Error: Invalid Task ID format provided: "${options.task}"`);
+              process.exit(1);
+              return;
+            }
+            
+            session = await db.getSessionByTaskId(internalTaskId);
             if (!session) {
-              console.error(`No session found for task ID "${normalizedTaskId}".`);
+              console.error(`No session found for task ID originating from "${options.task}" (normalized to "${internalTaskId}").`);
               process.exit(1);
               return;
             }
