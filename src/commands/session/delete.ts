import { Command } from "commander";
import { SessionDB } from "../../domain/session.js";
import { normalizeTaskId } from "../../utils/task-utils.js";

export function createDeleteCommand(db: SessionDB): Command {
  const command = new Command("delete")
    .description("Delete a Minsky session")
    .argument("[session]", "Session name to delete")
    .option("-t, --task <taskId>", "Task ID associated with the session")
    .option("-f, --force", "Force deletion without confirmation", false)
    .option("--json", "Output in JSON format")
    .action(async (sessionName, options) => {
      try {
        let sessionToDelete: string | undefined = sessionName;

        if (options.task && sessionName) {
          const internalTaskId = normalizeTaskId(options.task);
          const taskSession = await db.getSessionByTaskId(internalTaskId);
          if (taskSession) {
            sessionToDelete = taskSession.session;
            if (options.json) {
              console.log(JSON.stringify({ session: sessionToDelete, status: "resolved by task ID" }));
            }
          } else {
            if (!sessionName) {
              throw new Error(`No session found for task ID "${internalTaskId}", and no session name provided.`);
            }
<<<<<<< HEAD
=======
          }

          // Determine the repository path - use stored path or fallback to getRepoPath if available
          let repoPath: string;
          
          // If session has repoPath property, use it directly
          if (session.repoPath) {
            repoPath = session.repoPath;
          } else if (typeof db.getRepoPath === "function") {
            // If db.getRepoPath exists, use it (newer versions)
            repoPath = await db.getRepoPath(session);
          } else {
            // Legacy fallback - construct path manually
            const xdgStateHome = Bun.env.XDG_STATE_HOME || join(Bun.env.HOME || "", ".local/state");
            repoPath = join(xdgStateHome, "minsky", "git", session.repoName, session.session);
          }

          // Try to delete the session repository
          let repoDeleted = false;
          try {
            await fs.rm(repoPath, { recursive: true, force: true });
            repoDeleted = true;
          } catch (error) {
            const errorMessage = `Error deleting repository: ${error instanceof Error ? error.message : String(error)}`;

>>>>>>> 23dde3fd
            if (options.json) {
              console.log(JSON.stringify({ error: `No session found for task ${internalTaskId}, attempting to delete by name: ${sessionName}` }));
            }
          }
<<<<<<< HEAD
        } else if (options.task) {
          const internalTaskId = normalizeTaskId(options.task);
          const taskSession = await db.getSessionByTaskId(internalTaskId);
          if (!taskSession) {
            throw new Error(`No session found for task ID "${internalTaskId}"`);
=======

          // Try to delete session from database
          let recordDeleted = false;
          try {
            recordDeleted = await db.deleteSession(sessionToDeleteName);

            if (!recordDeleted) {
              throw new Error(`Failed to delete session record from database for '${sessionToDeleteName}'.`);
            }
          } catch (error) {
            const errorMessage = `Error removing session record: ${error instanceof Error ? error.message : String(error)}`;
            const finalMessage = repoDeleted 
              ? `${errorMessage}\nWARNING: Repository was deleted but session record remains. Database might be in an inconsistent state.`
              : errorMessage;

            if (options.json) {
              console.log(
                JSON.stringify({
                  success: false,
                  error: finalMessage,
                  repoDeleted,
                  recordDeleted: false,
                })
              );
            } else {
              console.error(finalMessage);
            }
            exit(1); // Always exit if record deletion fails
>>>>>>> 23dde3fd
          }
          sessionToDelete = taskSession.session;
        }

        if (!sessionToDelete) {
          throw new Error(
            "Session name or task ID must be provided, or run from within a session workspace."
          );
        }

        const success = await db.deleteSession(sessionToDelete);
        if (success) {
          if (options.json) {
            console.log(JSON.stringify({ session: sessionToDelete, deleted: true, message: `Session "${sessionToDelete}" deleted successfully.` }));
          } else {
            console.log(`Session "${sessionToDelete}" deleted successfully.`);
          }
        } else {
          throw new Error(`Session "${sessionToDelete}" not found or could not be deleted.`);
        }
      } catch (error) {
        if (options.json) {
          console.error(JSON.stringify({ error: (error instanceof Error ? error.message : String(error))}));
        } else {
          console.error(error instanceof Error ? error.message : String(error));
        }
        process.exit(1);
      }
<<<<<<< HEAD
    });

  return command;
=======
    );
}

// Helper function to prompt for confirmation
async function promptConfirmation(prompt: string): Promise<boolean> {
  const result = await p.confirm({ message: prompt, initialValue: false });
  return !!result;
>>>>>>> 23dde3fd
}<|MERGE_RESOLUTION|>--- conflicted
+++ resolved
@@ -1,32 +1,108 @@
 import { Command } from "commander";
 import { SessionDB } from "../../domain/session.js";
-import { normalizeTaskId } from "../../utils/task-utils.js";
-
-export function createDeleteCommand(db: SessionDB): Command {
-  const command = new Command("delete")
-    .description("Delete a Minsky session")
-    .argument("[session]", "Session name to delete")
-    .option("-t, --task <taskId>", "Task ID associated with the session")
-    .option("-f, --force", "Force deletion without confirmation", false)
-    .option("--json", "Output in JSON format")
-    .action(async (sessionName, options) => {
-      try {
-        let sessionToDelete: string | undefined = sessionName;
-
-        if (options.task && sessionName) {
-          const internalTaskId = normalizeTaskId(options.task);
-          const taskSession = await db.getSessionByTaskId(internalTaskId);
-          if (taskSession) {
-            sessionToDelete = taskSession.session;
-            if (options.json) {
-              console.log(JSON.stringify({ session: sessionToDelete, status: "resolved by task ID" }));
-            }
-          } else {
-            if (!sessionName) {
-              throw new Error(`No session found for task ID "${internalTaskId}", and no session name provided.`);
-            }
-<<<<<<< HEAD
-=======
+import { normalizeTaskId } from "../../domain/tasks.js";
+import { join } from "path";
+import { promises as fs } from "fs";
+import { exit } from "../../utils/process.js";
+import * as p from "@clack/prompts";
+
+export function createDeleteCommand(): Command {
+  return new Command("delete")
+    .description("Delete a session and its repository")
+    .argument("[session-name]", "Name of the session to delete")
+    .option("--task <taskId>", "Task ID associated with the session to delete")
+    .option("--force", "Skip confirmation prompt")
+    .option("--json", "Output result as JSON")
+    .action(
+      async (
+        sessionNameInput: string | undefined,
+        options: { task?: string; force?: boolean; json?: boolean }
+      ) => {
+        try {
+          const db = new SessionDB();
+          let sessionToDeleteName: string | null = null;
+          let sessionToQuery: string | null = null;
+
+          if (options.task) {
+            const internalTaskId = normalizeTaskId(options.task);
+            if (!internalTaskId) {
+              const errorMessage = `Error: Invalid Task ID format provided: "${options.task}"`;
+              if (options.json) {
+                console.log(JSON.stringify({ success: false, error: errorMessage }));
+              } else {
+                console.error(errorMessage);
+              }
+              exit(1);
+            }
+            
+            const sessionByTask = await db.getSessionByTaskId(internalTaskId);
+            if (sessionByTask) {
+              sessionToDeleteName = sessionByTask.session;
+              sessionToQuery = sessionToDeleteName; // Use the found session name for querying
+            } else {
+              const errorMessage = `No session found for task ID originating from "${options.task}" (normalized to "${internalTaskId}").`;
+              if (options.json) {
+                console.log(JSON.stringify({ success: false, error: errorMessage }));
+              } else {
+                console.error(errorMessage);
+              }
+              exit(1);
+            }
+          } else if (sessionNameInput) {
+            sessionToDeleteName = sessionNameInput;
+            sessionToQuery = sessionToDeleteName;
+          } else {
+            // This case should ideally be caught by Commander if argument is truly required
+            // and no task ID is provided. However, making argument optional to handle --task properly.
+            const errorMessage = "Session name or task ID must be provided.";
+            if (options.json) {
+              console.log(JSON.stringify({ success: false, error: errorMessage }));
+            } else {
+              console.error(errorMessage);
+            }
+            exit(1);
+          }
+
+          if (!sessionToDeleteName || !sessionToQuery) {
+            // Should not happen if logic above is correct, but as a safeguard.
+            const errorMessage = "Could not determine session to delete.";
+            if (options.json) {
+              console.log(JSON.stringify({ success: false, error: errorMessage }));
+            } else {
+              console.error(errorMessage);
+            }
+            exit(1);
+          }
+
+          // First, check if the session exists using the determined sessionToQuery
+          const session = await db.getSession(sessionToQuery);
+
+          if (!session) {
+            // Use sessionToDeleteName for the error message as it's what the user effectively tried to delete
+            const errorMessage = `Session '${sessionToDeleteName}' not found.`;
+            if (options.json) {
+              console.log(JSON.stringify({ success: false, error: errorMessage }));
+            } else {
+              console.error(errorMessage);
+            }
+            exit(1);
+          }
+
+          // Confirm before deletion unless --force is used
+          if (!options.force) {
+            const answer = await promptConfirmation(
+              `Are you sure you want to delete session '${sessionToDeleteName}' and its repository? This action cannot be undone. (y/n): `
+            );
+
+            if (!answer) {
+              const message = "Deletion cancelled.";
+              if (options.json) {
+                console.log(JSON.stringify({ success: false, message }));
+              } else {
+                console.log(message);
+              }
+              return;
+            }
           }
 
           // Determine the repository path - use stored path or fallback to getRepoPath if available
@@ -52,18 +128,20 @@
           } catch (error) {
             const errorMessage = `Error deleting repository: ${error instanceof Error ? error.message : String(error)}`;
 
->>>>>>> 23dde3fd
-            if (options.json) {
-              console.log(JSON.stringify({ error: `No session found for task ${internalTaskId}, attempting to delete by name: ${sessionName}` }));
-            }
-          }
-<<<<<<< HEAD
-        } else if (options.task) {
-          const internalTaskId = normalizeTaskId(options.task);
-          const taskSession = await db.getSessionByTaskId(internalTaskId);
-          if (!taskSession) {
-            throw new Error(`No session found for task ID "${internalTaskId}"`);
-=======
+            if (options.json) {
+              console.log(
+                JSON.stringify({
+                  success: false,
+                  error: errorMessage,
+                  repoDeleted: false,
+                  recordDeleted: false,
+                })
+              );
+            } else {
+              console.error(errorMessage);
+            }
+            exit(1);
+          }
 
           // Try to delete session from database
           let recordDeleted = false;
@@ -92,40 +170,33 @@
               console.error(finalMessage);
             }
             exit(1); // Always exit if record deletion fails
->>>>>>> 23dde3fd
-          }
-          sessionToDelete = taskSession.session;
+          }
+
+          // Success case
+          const successMessage = `Session '${sessionToDeleteName}' successfully deleted.`;
+          if (options.json) {
+            console.log(
+              JSON.stringify({
+                success: true,
+                message: successMessage,
+                repoDeleted,
+                recordDeleted,
+              })
+            );
+          } else {
+            console.log(successMessage);
+          }
+        } catch (error) {
+          const errorMessage = `Unexpected error: ${error instanceof Error ? error.message : String(error)}`;
+
+          if (options.json) {
+            console.log(JSON.stringify({ success: false, error: errorMessage }));
+          } else {
+            console.error(errorMessage);
+          }
+          exit(1);
         }
-
-        if (!sessionToDelete) {
-          throw new Error(
-            "Session name or task ID must be provided, or run from within a session workspace."
-          );
-        }
-
-        const success = await db.deleteSession(sessionToDelete);
-        if (success) {
-          if (options.json) {
-            console.log(JSON.stringify({ session: sessionToDelete, deleted: true, message: `Session "${sessionToDelete}" deleted successfully.` }));
-          } else {
-            console.log(`Session "${sessionToDelete}" deleted successfully.`);
-          }
-        } else {
-          throw new Error(`Session "${sessionToDelete}" not found or could not be deleted.`);
-        }
-      } catch (error) {
-        if (options.json) {
-          console.error(JSON.stringify({ error: (error instanceof Error ? error.message : String(error))}));
-        } else {
-          console.error(error instanceof Error ? error.message : String(error));
-        }
-        process.exit(1);
       }
-<<<<<<< HEAD
-    });
-
-  return command;
-=======
     );
 }
 
@@ -133,5 +204,4 @@
 async function promptConfirmation(prompt: string): Promise<boolean> {
   const result = await p.confirm({ message: prompt, initialValue: false });
   return !!result;
->>>>>>> 23dde3fd
 }