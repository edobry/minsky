import { describe, it, expect, afterEach } from "bun:test";
import { writeFileSync, rmSync, mkdirSync } from "fs";
import { join } from "path";
import { spawnSync } from "child_process";

const CLI = "src/cli.ts";
const SESSION_DB_PATH = join(process.env.XDG_STATE_HOME || "/tmp", "minsky", "session-db.json");

function setupSessionDb(sessions: Array<{ session: string; repoUrl: string; branch: string; createdAt: string; taskId?: string }>) {
  mkdirSync(join(process.env.XDG_STATE_HOME || "/tmp", "minsky"), { recursive: true });
  writeFileSync(SESSION_DB_PATH, JSON.stringify(sessions, null, 2));
}

describe("minsky session get CLI", () => {
  afterEach(() => {
    rmSync(SESSION_DB_PATH, { force: true });
  });

  it("prints human output when session exists", () => {
    setupSessionDb([
      { session: "foo", repoUrl: "https://repo", branch: "main", createdAt: "2024-01-01", taskId: "123" }
    ]);
    const { stdout } = spawnSync("bun", ["run", CLI, "session", "get", "foo"], { encoding: "utf-8", env: { ...process.env, XDG_STATE_HOME: "/tmp" } });
    expect(stdout).toContain("Session: foo");
    expect(stdout).toContain("Repo: https://repo");
    expect(stdout).toContain("Branch: main");
    expect(stdout).toContain("Created: 2024-01-01");
    expect(stdout).toContain("Task ID: 123");
  });

  it("prints JSON output with --json", () => {
    setupSessionDb([
      { session: "foo", repoUrl: "https://repo", branch: "main", createdAt: "2024-01-01", taskId: "123" }
    ]);
    const { stdout } = spawnSync("bun", ["run", CLI, "session", "get", "foo", "--json"], { encoding: "utf-8", env: { ...process.env, XDG_STATE_HOME: "/tmp" } });
    const parsed = JSON.parse(stdout);
    expect(parsed.session).toBe("foo");
    expect(parsed.repoUrl).toBe("https://repo");
    expect(parsed.branch).toBe("main");
    expect(parsed.createdAt).toBe("2024-01-01");
    expect(parsed.taskId).toBe("123");
  });

  it("prints null for --json when session not found", () => {
    setupSessionDb([]);
    const { stdout } = spawnSync("bun", ["run", CLI, "session", "get", "notfound", "--json"], { encoding: "utf-8", env: { ...process.env, XDG_STATE_HOME: "/tmp" } });
    expect(stdout.trim()).toBe("null");
  });

  it("prints human error when session not found", () => {
    setupSessionDb([]);
<<<<<<< HEAD
    const { stdout, stderr } = spawnSync('bun', ['run', CLI, 'session', 'get', 'notfound'], { encoding: 'utf-8', env: { ...process.env, XDG_STATE_HOME: '/tmp' } });
    expect(stdout).toBe('');
    expect(stderr || '').toContain('Session "notfound" not found.');
=======
    const { stdout, stderr } = spawnSync("bun", ["run", CLI, "session", "get", "notfound"], { encoding: "utf-8", env: { ...process.env, XDG_STATE_HOME: "/tmp" } });
    expect(stdout).toBe("");
    expect(stderr || "").toContain("Session 'notfound' not found.");
>>>>>>> e83cfcc8
  });

  it("can look up a session by task ID", () => {
    setupSessionDb([
<<<<<<< HEAD
      { session: 'foo', repoUrl: 'https://repo', branch: 'main', createdAt: '2024-01-01', taskId: '#T123' }
    ]);
    const { stdout } = spawnSync('bun', ['run', CLI, 'session', 'get', '--task', 'T123'], { encoding: 'utf-8', env: { ...process.env, XDG_STATE_HOME: '/tmp' } });
    expect(stdout).toContain('Session: foo');
=======
      { session: "foo", repoUrl: "https://repo", branch: "main", createdAt: "2024-01-01", taskId: "#T123" }
    ]);
    const { stdout } = spawnSync("bun", ["run", CLI, "session", "get", "--task", "T123"], { encoding: "utf-8", env: { ...process.env, XDG_STATE_HOME: "/tmp" } });
    expect(stdout).toContain("Session: foo");
>>>>>>> e83cfcc8
  });

  it("prints JSON output for --task", () => {
    setupSessionDb([
<<<<<<< HEAD
      { session: 'foo', repoUrl: 'https://repo', branch: 'main', createdAt: '2024-01-01', taskId: '#T123' }
=======
      { session: "foo", repoUrl: "https://repo", branch: "main", createdAt: "2024-01-01", taskId: "#T123" }
>>>>>>> e83cfcc8
    ]);
    const { stdout } = spawnSync("bun", ["run", CLI, "session", "get", "--task", "T123", "--json"], { encoding: "utf-8", env: { ...process.env, XDG_STATE_HOME: "/tmp" } });
    const parsed = JSON.parse(stdout);
<<<<<<< HEAD
    expect(parsed.session).toBe('foo');
=======
    expect(parsed.session).toBe("foo");
>>>>>>> e83cfcc8
  });

  it("prints error if no session for task ID", () => {
    setupSessionDb([
<<<<<<< HEAD
      { session: 'foo', repoUrl: 'https://repo', branch: 'main', createdAt: '2024-01-01', taskId: '#T123' }
    ]);
    const { stdout, stderr } = spawnSync('bun', ['run', CLI, 'session', 'get', '--task', 'T999'], { encoding: 'utf-8', env: { ...process.env, XDG_STATE_HOME: '/tmp' } });
    expect(stdout).toBe('');
    expect(stderr || '').toContain('No session found for task ID "#T999"');
=======
      { session: "foo", repoUrl: "https://repo", branch: "main", createdAt: "2024-01-01", taskId: "#T123" }
    ]);
    const { stdout, stderr } = spawnSync("bun", ["run", CLI, "session", "get", "--task", "T999"], { encoding: "utf-8", env: { ...process.env, XDG_STATE_HOME: "/tmp" } });
    expect(stdout).toBe("");
    expect(stderr || "").toContain("No session found for task ID '#T999'.");
>>>>>>> e83cfcc8
  });

  it("prints null for --json if no session for task ID", () => {
    setupSessionDb([
<<<<<<< HEAD
      { session: 'foo', repoUrl: 'https://repo', branch: 'main', createdAt: '2024-01-01', taskId: '#T123' }
=======
      { session: "foo", repoUrl: "https://repo", branch: "main", createdAt: "2024-01-01", taskId: "#T123" }
>>>>>>> e83cfcc8
    ]);
    const { stdout } = spawnSync("bun", ["run", CLI, "session", "get", "--task", "T999", "--json"], { encoding: "utf-8", env: { ...process.env, XDG_STATE_HOME: "/tmp" } });
    expect(stdout.trim()).toBe("null");
  });

  it("errors if both session and --task are provided", () => {
    setupSessionDb([
<<<<<<< HEAD
      { session: 'foo', repoUrl: 'https://repo', branch: 'main', createdAt: '2024-01-01', taskId: '#T123' }
=======
      { session: "foo", repoUrl: "https://repo", branch: "main", createdAt: "2024-01-01", taskId: "#T123" }
>>>>>>> e83cfcc8
    ]);
    const { stdout, stderr } = spawnSync("bun", ["run", CLI, "session", "get", "foo", "--task", "T123"], { encoding: "utf-8", env: { ...process.env, XDG_STATE_HOME: "/tmp" } });
    expect(stdout).toBe("");
    expect(stderr || "").toContain("Provide either a session name or --task, not both.");
  });

  it("errors if neither session nor --task is provided", () => {
    setupSessionDb([
<<<<<<< HEAD
      { session: 'foo', repoUrl: 'https://repo', branch: 'main', createdAt: '2024-01-01', taskId: '#T123' }
    ]);
    const { stdout, stderr } = spawnSync('bun', ['run', CLI, 'session', 'get'], { encoding: 'utf-8', env: { ...process.env, XDG_STATE_HOME: '/tmp' } });
    expect(stdout).toBe('');
    expect(stderr || '').toContain('Not in a session workspace');
=======
      { session: "foo", repoUrl: "https://repo", branch: "main", createdAt: "2024-01-01", taskId: "#T123" }
    ]);
    const { stdout, stderr } = spawnSync("bun", ["run", CLI, "session", "get"], { encoding: "utf-8", env: { ...process.env, XDG_STATE_HOME: "/tmp" } });
    expect(stdout).toBe("");
    expect(stderr || "").toContain("You must provide either a session name or --task.");
>>>>>>> e83cfcc8
  });

  it('returns an error when neither session nor --task are provided', () => {
    // Run the command with neither a session name nor --task
    const { stdout, stderr, status } = spawnSync('bun', ['run', CLI, 'session', 'get'], {
      encoding: 'utf-8',
      env: {
        ...process.env,
        XDG_STATE_HOME: '/tmp'
      }
    });
    
    expect(status).not.toBe(0);
    expect(stderr).toContain('Not in a session workspace');
  });
  
  it('returns an error when not in a session workspace and using --ignore-workspace', () => {
    // Run the command with --ignore-workspace
    const { stdout, stderr, status } = spawnSync('bun', ['run', CLI, 'session', 'get', '--ignore-workspace'], {
      encoding: 'utf-8',
      env: {
        ...process.env,
        XDG_STATE_HOME: '/tmp'
      }
    });
    
    expect(status).not.toBe(0);
    expect(stderr).toContain('You must provide either a session name or --task');
  });

  // The following test would require complex mocking of the getCurrentSession function
  // This is a placeholder test description for what should be tested
  // A more complete integration test would simulate a real session workspace environment
  it.todo('auto-detects the current session when in a session workspace');
  
  // The following test would check the JSON output format for the auto-detected session
  it.todo('correctly formats JSON output for auto-detected session');
}); <|MERGE_RESOLUTION|>--- conflicted
+++ resolved
@@ -49,73 +49,40 @@
 
   it("prints human error when session not found", () => {
     setupSessionDb([]);
-<<<<<<< HEAD
-    const { stdout, stderr } = spawnSync('bun', ['run', CLI, 'session', 'get', 'notfound'], { encoding: 'utf-8', env: { ...process.env, XDG_STATE_HOME: '/tmp' } });
-    expect(stdout).toBe('');
-    expect(stderr || '').toContain('Session "notfound" not found.');
-=======
     const { stdout, stderr } = spawnSync("bun", ["run", CLI, "session", "get", "notfound"], { encoding: "utf-8", env: { ...process.env, XDG_STATE_HOME: "/tmp" } });
     expect(stdout).toBe("");
-    expect(stderr || "").toContain("Session 'notfound' not found.");
->>>>>>> e83cfcc8
+    expect(stderr || "").toContain("Session \"notfound\" not found.");
   });
 
   it("can look up a session by task ID", () => {
     setupSessionDb([
-<<<<<<< HEAD
-      { session: 'foo', repoUrl: 'https://repo', branch: 'main', createdAt: '2024-01-01', taskId: '#T123' }
-    ]);
-    const { stdout } = spawnSync('bun', ['run', CLI, 'session', 'get', '--task', 'T123'], { encoding: 'utf-8', env: { ...process.env, XDG_STATE_HOME: '/tmp' } });
-    expect(stdout).toContain('Session: foo');
-=======
       { session: "foo", repoUrl: "https://repo", branch: "main", createdAt: "2024-01-01", taskId: "#T123" }
     ]);
     const { stdout } = spawnSync("bun", ["run", CLI, "session", "get", "--task", "T123"], { encoding: "utf-8", env: { ...process.env, XDG_STATE_HOME: "/tmp" } });
     expect(stdout).toContain("Session: foo");
->>>>>>> e83cfcc8
   });
 
   it("prints JSON output for --task", () => {
     setupSessionDb([
-<<<<<<< HEAD
-      { session: 'foo', repoUrl: 'https://repo', branch: 'main', createdAt: '2024-01-01', taskId: '#T123' }
-=======
       { session: "foo", repoUrl: "https://repo", branch: "main", createdAt: "2024-01-01", taskId: "#T123" }
->>>>>>> e83cfcc8
     ]);
     const { stdout } = spawnSync("bun", ["run", CLI, "session", "get", "--task", "T123", "--json"], { encoding: "utf-8", env: { ...process.env, XDG_STATE_HOME: "/tmp" } });
     const parsed = JSON.parse(stdout);
-<<<<<<< HEAD
-    expect(parsed.session).toBe('foo');
-=======
     expect(parsed.session).toBe("foo");
->>>>>>> e83cfcc8
   });
 
   it("prints error if no session for task ID", () => {
     setupSessionDb([
-<<<<<<< HEAD
-      { session: 'foo', repoUrl: 'https://repo', branch: 'main', createdAt: '2024-01-01', taskId: '#T123' }
-    ]);
-    const { stdout, stderr } = spawnSync('bun', ['run', CLI, 'session', 'get', '--task', 'T999'], { encoding: 'utf-8', env: { ...process.env, XDG_STATE_HOME: '/tmp' } });
-    expect(stdout).toBe('');
-    expect(stderr || '').toContain('No session found for task ID "#T999"');
-=======
       { session: "foo", repoUrl: "https://repo", branch: "main", createdAt: "2024-01-01", taskId: "#T123" }
     ]);
     const { stdout, stderr } = spawnSync("bun", ["run", CLI, "session", "get", "--task", "T999"], { encoding: "utf-8", env: { ...process.env, XDG_STATE_HOME: "/tmp" } });
     expect(stdout).toBe("");
-    expect(stderr || "").toContain("No session found for task ID '#T999'.");
->>>>>>> e83cfcc8
+    expect(stderr || "").toContain("No session found for task ID \"#T999\"");
   });
 
   it("prints null for --json if no session for task ID", () => {
     setupSessionDb([
-<<<<<<< HEAD
-      { session: 'foo', repoUrl: 'https://repo', branch: 'main', createdAt: '2024-01-01', taskId: '#T123' }
-=======
       { session: "foo", repoUrl: "https://repo", branch: "main", createdAt: "2024-01-01", taskId: "#T123" }
->>>>>>> e83cfcc8
     ]);
     const { stdout } = spawnSync("bun", ["run", CLI, "session", "get", "--task", "T999", "--json"], { encoding: "utf-8", env: { ...process.env, XDG_STATE_HOME: "/tmp" } });
     expect(stdout.trim()).toBe("null");
@@ -123,11 +90,7 @@
 
   it("errors if both session and --task are provided", () => {
     setupSessionDb([
-<<<<<<< HEAD
-      { session: 'foo', repoUrl: 'https://repo', branch: 'main', createdAt: '2024-01-01', taskId: '#T123' }
-=======
       { session: "foo", repoUrl: "https://repo", branch: "main", createdAt: "2024-01-01", taskId: "#T123" }
->>>>>>> e83cfcc8
     ]);
     const { stdout, stderr } = spawnSync("bun", ["run", CLI, "session", "get", "foo", "--task", "T123"], { encoding: "utf-8", env: { ...process.env, XDG_STATE_HOME: "/tmp" } });
     expect(stdout).toBe("");
@@ -136,54 +99,46 @@
 
   it("errors if neither session nor --task is provided", () => {
     setupSessionDb([
-<<<<<<< HEAD
-      { session: 'foo', repoUrl: 'https://repo', branch: 'main', createdAt: '2024-01-01', taskId: '#T123' }
-    ]);
-    const { stdout, stderr } = spawnSync('bun', ['run', CLI, 'session', 'get'], { encoding: 'utf-8', env: { ...process.env, XDG_STATE_HOME: '/tmp' } });
-    expect(stdout).toBe('');
-    expect(stderr || '').toContain('Not in a session workspace');
-=======
       { session: "foo", repoUrl: "https://repo", branch: "main", createdAt: "2024-01-01", taskId: "#T123" }
     ]);
     const { stdout, stderr } = spawnSync("bun", ["run", CLI, "session", "get"], { encoding: "utf-8", env: { ...process.env, XDG_STATE_HOME: "/tmp" } });
     expect(stdout).toBe("");
-    expect(stderr || "").toContain("You must provide either a session name or --task.");
->>>>>>> e83cfcc8
+    expect(stderr || "").toContain("Not in a session workspace");
   });
 
-  it('returns an error when neither session nor --task are provided', () => {
+  it("returns an error when neither session nor --task are provided", () => {
     // Run the command with neither a session name nor --task
-    const { stdout, stderr, status } = spawnSync('bun', ['run', CLI, 'session', 'get'], {
-      encoding: 'utf-8',
+    const { stdout, stderr, status } = spawnSync("bun", ["run", CLI, "session", "get"], {
+      encoding: "utf-8",
       env: {
         ...process.env,
-        XDG_STATE_HOME: '/tmp'
+        XDG_STATE_HOME: "/tmp"
       }
     });
     
     expect(status).not.toBe(0);
-    expect(stderr).toContain('Not in a session workspace');
+    expect(stderr).toContain("Not in a session workspace");
   });
   
-  it('returns an error when not in a session workspace and using --ignore-workspace', () => {
+  it("returns an error when not in a session workspace and using --ignore-workspace", () => {
     // Run the command with --ignore-workspace
-    const { stdout, stderr, status } = spawnSync('bun', ['run', CLI, 'session', 'get', '--ignore-workspace'], {
-      encoding: 'utf-8',
+    const { stdout, stderr, status } = spawnSync("bun", ["run", CLI, "session", "get", "--ignore-workspace"], {
+      encoding: "utf-8",
       env: {
         ...process.env,
-        XDG_STATE_HOME: '/tmp'
+        XDG_STATE_HOME: "/tmp"
       }
     });
     
     expect(status).not.toBe(0);
-    expect(stderr).toContain('You must provide either a session name or --task');
+    expect(stderr).toContain("You must provide either a session name or --task");
   });
 
   // The following test would require complex mocking of the getCurrentSession function
   // This is a placeholder test description for what should be tested
   // A more complete integration test would simulate a real session workspace environment
-  it.todo('auto-detects the current session when in a session workspace');
+  it.todo("auto-detects the current session when in a session workspace");
   
   // The following test would check the JSON output format for the auto-detected session
-  it.todo('correctly formats JSON output for auto-detected session');
+  it.todo("correctly formats JSON output for auto-detected session");
 }); 