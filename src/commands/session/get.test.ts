--- conflicted
+++ resolved
@@ -8,20 +8,7 @@
 
 function setupSessionDb(sessions: Array<{ session: string; repoUrl: string; branch: string; createdAt: string; taskId?: string }>) {
   mkdirSync(join(process.env.XDG_STATE_HOME || "/tmp", "minsky"), { recursive: true });
-<<<<<<< HEAD
-  
-  // Normalize task IDs to include # prefix if missing
-  const normalizedSessions = sessions.map(session => {
-    if (session.taskId && !session.taskId.startsWith("#")) {
-      return { ...session, taskId: `#${session.taskId}` };
-    }
-    return session;
-  });
-  
-  writeFileSync(SESSION_DB_PATH, JSON.stringify(normalizedSessions, null, 2));
-=======
   writeFileSync(SESSION_DB_PATH, JSON.stringify(sessions, null, 2));
->>>>>>> e83cfcc8
 }
 
 describe("minsky session get CLI", () => {
@@ -38,11 +25,7 @@
     expect(stdout).toContain("Repo: https://repo");
     expect(stdout).toContain("Branch: main");
     expect(stdout).toContain("Created: 2024-01-01");
-<<<<<<< HEAD
-    expect(stdout).toContain("Task ID: #123");
-=======
     expect(stdout).toContain("Task ID: 123");
->>>>>>> e83cfcc8
   });
 
   it("prints JSON output with --json", () => {
@@ -55,11 +38,7 @@
     expect(parsed.repoUrl).toBe("https://repo");
     expect(parsed.branch).toBe("main");
     expect(parsed.createdAt).toBe("2024-01-01");
-<<<<<<< HEAD
-    expect(parsed.taskId).toBe("#123");
-=======
     expect(parsed.taskId).toBe("123");
->>>>>>> e83cfcc8
   });
 
   it("prints null for --json when session not found", () => {
@@ -72,70 +51,38 @@
     setupSessionDb([]);
     const { stdout, stderr } = spawnSync("bun", ["run", CLI, "session", "get", "notfound"], { encoding: "utf-8", env: { ...process.env, XDG_STATE_HOME: "/tmp" } });
     expect(stdout).toBe("");
-<<<<<<< HEAD
-    expect(stderr || "").toContain("Session \"notfound\" not found.");
-=======
     expect(stderr || "").toContain("Session 'notfound' not found.");
->>>>>>> e83cfcc8
   });
 
   it("can look up a session by task ID", () => {
     setupSessionDb([
-<<<<<<< HEAD
-      { session: "foo", repoUrl: "https://repo", branch: "main", createdAt: "2024-01-01", taskId: "T123" }
-    ]);
-    const { stdout } = spawnSync("bun", ["run", CLI, "session", "get", "--task", "T123"], { encoding: "utf-8", env: { ...process.env, XDG_STATE_HOME: "/tmp" } });
-    expect(stdout).toContain("Session: foo");
-    expect(stdout).toContain("Task ID: #T123");
-=======
       { session: "foo", repoUrl: "https://repo", branch: "main", createdAt: "2024-01-01", taskId: "#T123" }
     ]);
     const { stdout } = spawnSync("bun", ["run", CLI, "session", "get", "--task", "T123"], { encoding: "utf-8", env: { ...process.env, XDG_STATE_HOME: "/tmp" } });
     expect(stdout).toContain("Session: foo");
->>>>>>> e83cfcc8
   });
 
   it("prints JSON output for --task", () => {
     setupSessionDb([
-<<<<<<< HEAD
-      { session: "foo", repoUrl: "https://repo", branch: "main", createdAt: "2024-01-01", taskId: "T123" }
-=======
       { session: "foo", repoUrl: "https://repo", branch: "main", createdAt: "2024-01-01", taskId: "#T123" }
->>>>>>> e83cfcc8
     ]);
     const { stdout } = spawnSync("bun", ["run", CLI, "session", "get", "--task", "T123", "--json"], { encoding: "utf-8", env: { ...process.env, XDG_STATE_HOME: "/tmp" } });
     const parsed = JSON.parse(stdout);
     expect(parsed.session).toBe("foo");
-<<<<<<< HEAD
-    expect(parsed.taskId).toBe("#T123");
-=======
->>>>>>> e83cfcc8
   });
 
   it("prints error if no session for task ID", () => {
     setupSessionDb([
-<<<<<<< HEAD
-      { session: "foo", repoUrl: "https://repo", branch: "main", createdAt: "2024-01-01", taskId: "T123" }
-    ]);
-    const { stdout, stderr } = spawnSync("bun", ["run", CLI, "session", "get", "--task", "T999"], { encoding: "utf-8", env: { ...process.env, XDG_STATE_HOME: "/tmp" } });
-    expect(stdout).toBe("");
-    expect(stderr || "").toContain("No session found for task ID \"#T999\".");
-=======
       { session: "foo", repoUrl: "https://repo", branch: "main", createdAt: "2024-01-01", taskId: "#T123" }
     ]);
     const { stdout, stderr } = spawnSync("bun", ["run", CLI, "session", "get", "--task", "T999"], { encoding: "utf-8", env: { ...process.env, XDG_STATE_HOME: "/tmp" } });
     expect(stdout).toBe("");
     expect(stderr || "").toContain("No session found for task ID '#T999'.");
->>>>>>> e83cfcc8
   });
 
   it("prints null for --json if no session for task ID", () => {
     setupSessionDb([
-<<<<<<< HEAD
-      { session: "foo", repoUrl: "https://repo", branch: "main", createdAt: "2024-01-01", taskId: "T123" }
-=======
       { session: "foo", repoUrl: "https://repo", branch: "main", createdAt: "2024-01-01", taskId: "#T123" }
->>>>>>> e83cfcc8
     ]);
     const { stdout } = spawnSync("bun", ["run", CLI, "session", "get", "--task", "T999", "--json"], { encoding: "utf-8", env: { ...process.env, XDG_STATE_HOME: "/tmp" } });
     expect(stdout.trim()).toBe("null");
@@ -143,11 +90,7 @@
 
   it("errors if both session and --task are provided", () => {
     setupSessionDb([
-<<<<<<< HEAD
-      { session: "foo", repoUrl: "https://repo", branch: "main", createdAt: "2024-01-01", taskId: "T123" }
-=======
       { session: "foo", repoUrl: "https://repo", branch: "main", createdAt: "2024-01-01", taskId: "#T123" }
->>>>>>> e83cfcc8
     ]);
     const { stdout, stderr } = spawnSync("bun", ["run", CLI, "session", "get", "foo", "--task", "T123"], { encoding: "utf-8", env: { ...process.env, XDG_STATE_HOME: "/tmp" } });
     expect(stdout).toBe("");
@@ -156,11 +99,7 @@
 
   it("errors if neither session nor --task is provided", () => {
     setupSessionDb([
-<<<<<<< HEAD
-      { session: "foo", repoUrl: "https://repo", branch: "main", createdAt: "2024-01-01", taskId: "T123" }
-=======
       { session: "foo", repoUrl: "https://repo", branch: "main", createdAt: "2024-01-01", taskId: "#T123" }
->>>>>>> e83cfcc8
     ]);
     const { stdout, stderr } = spawnSync("bun", ["run", CLI, "session", "get"], { encoding: "utf-8", env: { ...process.env, XDG_STATE_HOME: "/tmp" } });
     expect(stdout).toBe("");
