<<<<<<< HEAD
import { describe, test, expect, afterEach } from "bun:test";
=======
import { describe, it, expect, mock, beforeEach, afterEach } from "bun:test";
>>>>>>> 041e5b30
import { writeFileSync, rmSync, mkdirSync } from "fs";
import { join } from "path";
import { spawnSync } from "child_process";
import { SessionDB } from "../../domain/session";
import { get } from "./get";

const CLI = "src/cli.ts";
const SESSION_DB_PATH = join(process.env.XDG_STATE_HOME || "/tmp", "minsky", "session-db.json");

function setupSessionDb(sessions: Array<{ session: string; repoUrl: string; branch: string; createdAt: string; taskId?: string }>) {
  mkdirSync(join(process.env.XDG_STATE_HOME || "/tmp", "minsky"), { recursive: true });
  writeFileSync(SESSION_DB_PATH, JSON.stringify(sessions, null, 2));
}

describe("minsky session get CLI", () => {
  let mockSessionDB: any;
  let originalSessionDB: any;
  let mockConsoleLog: any;
  let originalConsoleLog: any;

  beforeEach(() => {
    // Save original console.log
    originalConsoleLog = console.log;
    mockConsoleLog = mock(() => {});
    console.log = mockConsoleLog;

    // Save original SessionDB
    originalSessionDB = global.SessionDB;

    // Create mock SessionDB
    mockSessionDB = {
      getSession: mock(() => Promise.resolve({
        session: "test-session",
        repoUrl: "https://github.com/test/repo",
        repoName: "test/repo",
        createdAt: "2023-01-01T00:00:00.000Z"
      })),
      getSessionByTaskId: mock(() => Promise.resolve({
        session: "task-session",
        repoUrl: "https://github.com/test/repo",
        repoName: "test/repo",
        createdAt: "2023-01-01T00:00:00.000Z",
        taskId: "#123"
      }))
    };
    global.SessionDB = mock(() => mockSessionDB);
  });

  afterEach(() => {
    // Restore console.log
    console.log = originalConsoleLog;
    // Restore SessionDB
    global.SessionDB = originalSessionDB;
    rmSync(SESSION_DB_PATH, { force: true });
  });

  test("prints session details for existing session", () => {
    setupSessionDb([
      { session: "foo", repoUrl: "https://repo", branch: "main", createdAt: "2024-01-01", taskId: "123" }
    ]);
    const { stdout } = spawnSync("bun", ["run", CLI, "session", "get", "foo"], { encoding: "utf-8", env: { ...process.env, XDG_STATE_HOME: "/tmp" } });
    expect(stdout).toContain("Session: foo");
    expect(stdout).toContain("Repo: https://repo");
    expect(stdout).toContain("Branch: main");
    expect(stdout).toContain("Created: 2024-01-01");
    expect(stdout).toContain("Task ID: 123");
  });

  test("prints JSON output with --json", () => {
    setupSessionDb([
      { session: "foo", repoUrl: "https://repo", branch: "main", createdAt: "2024-01-01", taskId: "123" }
    ]);
    const { stdout } = spawnSync("bun", ["run", CLI, "session", "get", "foo", "--json"], { encoding: "utf-8", env: { ...process.env, XDG_STATE_HOME: "/tmp" } });
    const parsed = JSON.parse(stdout);
    expect(parsed.session).toBe("foo");
    expect(parsed.repoUrl).toBe("https://repo");
    expect(parsed.branch).toBe("main");
    expect(parsed.createdAt).toBe("2024-01-01");
    expect(parsed.taskId).toBe("123");
  });

  test("prints null for --json when session not found", () => {
    setupSessionDb([]);
    const { stdout } = spawnSync("bun", ["run", CLI, "session", "get", "notfound", "--json"], { encoding: "utf-8", env: { ...process.env, XDG_STATE_HOME: "/tmp" } });
    expect(stdout.trim()).toBe("null");
  });

  test("prints error for non-existent session", () => {
    setupSessionDb([]);
    const { stdout, stderr } = spawnSync("bun", ["run", CLI, "session", "get", "notfound"], { encoding: "utf-8", env: { ...process.env, XDG_STATE_HOME: "/tmp" } });
    expect(stdout).toBe("");
    expect(stderr || "").toContain("Session 'notfound' not found.");
  });

  test("can look up a session by task ID", () => {
    setupSessionDb([
      { session: "foo", repoUrl: "https://repo", branch: "main", createdAt: "2024-01-01", taskId: "#T123" }
    ]);
    const { stdout } = spawnSync("bun", ["run", CLI, "session", "get", "--task", "T123"], { encoding: "utf-8", env: { ...process.env, XDG_STATE_HOME: "/tmp" } });
    expect(stdout).toContain("Session: foo");
    expect(stdout).toContain("Task ID: #T123");
  });

  test("prints JSON output for --task", () => {
    setupSessionDb([
      { session: "foo", repoUrl: "https://repo", branch: "main", createdAt: "2024-01-01", taskId: "#T123" }
    ]);
    const { stdout } = spawnSync("bun", ["run", CLI, "session", "get", "--task", "T123", "--json"], { encoding: "utf-8", env: { ...process.env, XDG_STATE_HOME: "/tmp" } });
    const parsed = JSON.parse(stdout);
    expect(parsed.session).toBe("foo");
    expect(parsed.taskId).toBe("#T123");
  });

  test("prints error if no session for task ID", () => {
    setupSessionDb([
      { session: "foo", repoUrl: "https://repo", branch: "main", createdAt: "2024-01-01", taskId: "#T123" }
    ]);
    const { stdout, stderr } = spawnSync("bun", ["run", CLI, "session", "get", "--task", "T999"], { encoding: "utf-8", env: { ...process.env, XDG_STATE_HOME: "/tmp" } });
    expect(stdout).toBe("");
    expect(stderr || "").toContain("No session found for task ID '#T999'.");
  });

  test("prints null for --json if no session for task ID", () => {
    setupSessionDb([
      { session: "foo", repoUrl: "https://repo", branch: "main", createdAt: "2024-01-01", taskId: "#T123" }
    ]);
    const { stdout } = spawnSync("bun", ["run", CLI, "session", "get", "--task", "T999", "--json"], { encoding: "utf-8", env: { ...process.env, XDG_STATE_HOME: "/tmp" } });
    expect(stdout.trim()).toBe("null");
  });

  test("errors if both session and --task are provided", () => {
    setupSessionDb([
      { session: "foo", repoUrl: "https://repo", branch: "main", createdAt: "2024-01-01", taskId: "#T123" }
    ]);
    const { stdout, stderr } = spawnSync("bun", ["run", CLI, "session", "get", "foo", "--task", "T123"], { encoding: "utf-8", env: { ...process.env, XDG_STATE_HOME: "/tmp" } });
    expect(stdout).toBe("");
    expect(stderr || "").toContain("Provide either a session name or --task, not both.");
  });

  test("errors if neither session nor --task is provided", () => {
    setupSessionDb([
      { session: "foo", repoUrl: "https://repo", branch: "main", createdAt: "2024-01-01", taskId: "#T123" }
    ]);
    const { stdout, stderr } = spawnSync("bun", ["run", CLI, "session", "get"], { encoding: "utf-8", env: { ...process.env, XDG_STATE_HOME: "/tmp" } });
    expect(stdout).toBe("");
    expect(stderr || "").toContain("You must provide either a session name or --task.");
  });

  test("returns an error when neither session nor --task are provided", () => {
    // Run the command with neither a session name nor --task
    const { stdout, stderr, status } = spawnSync("bun", ["run", CLI, "session", "get"], {
      encoding: "utf-8",
      env: {
        ...process.env,
        XDG_STATE_HOME: "/tmp"
      }
    });
    
    expect(status).not.toBe(0);
    expect(stderr).toContain("Not in a session workspace");
  });
  
  test("returns an error when not in a session workspace and using --ignore-workspace", () => {
    // Run the command with --ignore-workspace
    const { stdout, stderr, status } = spawnSync("bun", ["run", CLI, "session", "get", "--ignore-workspace"], {
      encoding: "utf-8",
      env: {
        ...process.env,
        XDG_STATE_HOME: "/tmp"
      }
    });
    
    expect(status).not.toBe(0);
    expect(stderr).toContain("You must provide either a session name or --task");
  });

  // The following test would require complex mocking of the getCurrentSession function
  // This is a placeholder test description for what should be tested
  // A more complete integration test would simulate a real session workspace environment
  // it.todo("auto-detects the current session when in a session workspace");
  
  // The following test would check the JSON output format for the auto-detected session
  // it.todo("correctly formats JSON output for auto-detected session");

  it("should get session by name", async () => {
    await get({ session: "test-session" });
    expect(mockSessionDB.getSession).toHaveBeenCalledWith("test-session");
    expect(mockConsoleLog).toHaveBeenCalled();
  });

  it("should get session by task ID", async () => {
    await get({ task: "123" });
    expect(mockSessionDB.getSessionByTaskId).toHaveBeenCalledWith("123");
    expect(mockConsoleLog).toHaveBeenCalled();
  });

  it("should handle task ID with # prefix", async () => {
    await get({ task: "#123" });
    expect(mockSessionDB.getSessionByTaskId).toHaveBeenCalledWith("#123");
    expect(mockConsoleLog).toHaveBeenCalled();
  });

  it("should return error if both session and task are provided", async () => {
    await expect(get({ session: "test-session", task: "123" })).rejects.toThrow();
  });

  it("should return error if session is not found", async () => {
    mockSessionDB.getSession = mock(() => Promise.resolve(null));
    await expect(get({ session: "non-existent" })).rejects.toThrow();
  });

  it("should return error if task session is not found", async () => {
    mockSessionDB.getSessionByTaskId = mock(() => Promise.resolve(null));
    await expect(get({ task: "999" })).rejects.toThrow();
  });

  it("should output JSON if requested", async () => {
    await get({ session: "test-session", json: true });
    expect(mockConsoleLog).toHaveBeenCalledWith(expect.stringMatching(/^\{.*\}$/));
  });

  it("should output JSON for task session if requested", async () => {
    await get({ task: "123", json: true });
    expect(mockConsoleLog).toHaveBeenCalledWith(expect.stringMatching(/^\{.*\}$/));
  });
}); <|MERGE_RESOLUTION|>--- conflicted
+++ resolved
@@ -1,8 +1,4 @@
-<<<<<<< HEAD
-import { describe, test, expect, afterEach } from "bun:test";
-=======
 import { describe, it, expect, mock, beforeEach, afterEach } from "bun:test";
->>>>>>> 041e5b30
 import { writeFileSync, rmSync, mkdirSync } from "fs";
 import { join } from "path";
 import { spawnSync } from "child_process";
