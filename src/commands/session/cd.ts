--- conflicted
+++ resolved
@@ -1,21 +1,6 @@
 import { Command } from "commander";
-<<<<<<< HEAD
-import { join } from "path";
-import { SessionDB } from "../../domain/session";
-import type { SessionRecord } from "../../domain/session";
-import { normalizeTaskId } from "../../utils/task-utils";
-
-/**
- * Gets the full path to a session"s repository
- */
-async function getSessionRepoPath(session: SessionRecord): Promise<string> {
-  const db = new SessionDB();
-  return db.getRepoPath(session);
-}
-=======
 import { SessionDB } from "../../domain/session";
 import { normalizeTaskId } from "../../utils/task-utils";
->>>>>>> e83cfcc8
 
 export function createDirCommand(): Command {
   return new Command("dir")
@@ -27,12 +12,6 @@
         // Initialize the session DB
         const db = new SessionDB();
         let session;
-<<<<<<< HEAD
-        
-        // Error if both session and --task are provided
-        if (sessionName && options.task) {
-          console.error("Provide either a session name or --task, not both.");
-=======
         
         // Error if both session and --task are provided
         if (sessionName && options.task) {
@@ -62,39 +41,10 @@
           }
         } else {
           console.error("You must provide either a session name or --task.");
->>>>>>> e83cfcc8
           process.exit(1);
           return;
         }
         
-<<<<<<< HEAD
-        // If task ID is provided, find the session by task ID
-        if (options.task) {
-          // Normalize the task ID format
-          const normalizedTaskId = normalizeTaskId(options.task);
-          
-          session = await db.getSessionByTaskId(normalizedTaskId);
-          if (!session) {
-            console.error(`No session found for task ID "${normalizedTaskId}".`);
-            process.exit(1);
-            return;
-          }
-        } else if (sessionName) {
-          // Otherwise look up by session name
-          session = await db.getSession(sessionName);
-          if (!session) {
-            console.error(`Session "${sessionName}" not found.`);
-            process.exit(1);
-            return;
-          }
-        } else {
-          console.error("You must provide either a session name or --task.");
-          process.exit(1);
-          return;
-        }
-        
-=======
->>>>>>> e83cfcc8
         // Use the SessionDB.getRepoPath method to get the correct repository path
         const workdir = await db.getRepoPath(session);
         console.log(workdir);
