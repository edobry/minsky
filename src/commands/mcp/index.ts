import { Command } from "commander";
import { MinskyMCPServer } from "../../mcp/server";
import { CommandMapper } from "../../mcp/command-mapper";
import { log } from "../../utils/logger";
import {
  isNetworkError,
  createNetworkError,
  formatNetworkErrorMessage,
} from "../../errors/network-errors.js";
import { SharedErrorHandler } from "../../adapters/shared/error-handling";
import { launchInspector, isInspectorAvailable } from "../../mcp/inspector-launcher";
import { createProjectContext } from "../../types/project";
import fs from "fs";
import path from "path";

// Import adapter-based tool registrations
import { registerSessionTools } from "../../adapters/mcp/session";
<<<<<<< HEAD
import { registerSessionWorkspaceTools } from "../../adapters/mcp/session-workspace";
=======
// import { registerSessionFileTools } from "../../adapters/mcp/session-files";
// import { registerSessionEditTools } from "../../adapters/mcp/session-edit-tools";
>>>>>>> a018a7a9
import { registerTaskTools } from "../../adapters/mcp/tasks";
import { registerGitTools } from "../../adapters/mcp/git";
import { registerInitTools } from "../../adapters/mcp/init";
import { registerRulesTools } from "../../adapters/mcp/rules";
import { registerDebugTools } from "../../adapters/mcp/debug";

/**
 * Create the MCP command
 * @returns The MCP command
 */
export function createMCPCommand(): Command {
  const mcpCommand = new Command("mcp");
  mcpCommand.description("Model Context Protocol (MCP) server commands");

  // Start command
  const startCommand = new Command("start");
  startCommand.description("Start the MCP server");
  startCommand
    .option("--stdio", "Use stdio transport (default)")
    .option("--http-stream", "Use HTTP Stream transport")
    .option("-p, --port <port>", "Port for HTTP Stream server", "8080")
    .option("-h, --host <host>", "Host for HTTP Stream server", "localhost")
    .option(
      "--repo <path>",
      "Repository path for operations that require repository context (default: current directory)"
    )
    .option("--with-inspector", "Launch MCP inspector alongside the server")
    .option("--inspector-port <port>", "Port for the MCP inspector", "6274")
    .action(async (options) => {
      try {
        // Determine transport type based on options
        let transportType: "stdio" | "sse" | "httpStream" = "stdio";
        if (options.httpStream) {
          transportType = "httpStream";
        }

        // Set port (used for HTTP Stream)
        const port = parseInt(options.port, 10);

        // Validate and prepare repository path if provided
        let projectContext;
        if (options.repo) {
          const repositoryPath = path.resolve(options.repo);
          // Validate that the path exists and is a directory
          if (!fs.existsSync(repositoryPath)) {
            log.cliError(`Repository path does not exist: ${repositoryPath}`);
            process.exit(1);
          }
          if (!fs.statSync(repositoryPath).isDirectory()) {
            log.cliError(`Repository path is not a directory: ${repositoryPath}`);
            process.exit(1);
          }

          try {
            projectContext = createProjectContext(repositoryPath);
            log.debug("Using repository path from command line", {
              repositoryPath,
            });
          } catch (error) {
            log.cliError(`Invalid repository path: ${repositoryPath}`);
            if (SharedErrorHandler.isDebugMode() && error instanceof Error) {
              log.cliError(error.message);
            }
            process.exit(1);
          }
        }

        log.debug("Starting MCP server", {
          transportType,
          port,
          host: options.host,
          repositoryPath: projectContext?.repositoryPath || process.cwd(),
          withInspector: options.withInspector || false,
          inspectorPort: options.inspectorPort,
        });

        // Create server with appropriate options
        const server = new MinskyMCPServer({
          name: "Minsky MCP Server",
          version: "1.0.0", // TODO: Import from package.json
          transportType,
          projectContext,
          sse: {
            port: 8080, // Default SSE port (not currently used via CLI)
            host: options.host,
            path: "/mcp", // Updated from /stream to /mcp per fastmcp v3.x
          },
          httpStream: {
            port: transportType === "httpStream" ? port : 8080,
            endpoint: "/mcp",
          },
        });

        // Register tools via adapter-based approach
        const commandMapper = new CommandMapper(
          server.getFastMCPServer(),
          server.getProjectContext()
        );
        // Register debug tools first to ensure they're available for debugging
        registerDebugTools(commandMapper);

        // Register main application tools
        registerTaskTools(commandMapper);
        registerSessionTools(commandMapper);
<<<<<<< HEAD
        registerSessionWorkspaceTools(commandMapper);
=======
        // registerSessionFileTools(commandMapper);
        // registerSessionEditTools(commandMapper);
>>>>>>> a018a7a9
        registerGitTools(commandMapper);
        registerInitTools(commandMapper);
        registerRulesTools(commandMapper);

        // Start the server
        await server.start();

        log.cli(`Minsky MCP Server started with ${transportType} transport`);
        if (projectContext) {
          log.cli(`Repository path: ${projectContext.repositoryPath}`);
        }
        if (transportType !== "stdio") {
          log.cli(`Listening on ${options.host}:${port}`);
        }

        // Launch inspector if requested
        if (options.withInspector) {
          // Check if inspector is available
          if (!isInspectorAvailable()) {
            log.cliError(
              "MCP Inspector not found. Please install it with: bun add -d @modelcontextprotocol/inspector"
            );
          } else {
            const inspectorPort = parseInt(options.inspectorPort, 10);

            // Launch the inspector
            const inspectorResult = launchInspector({
              port: inspectorPort,
              openBrowser: true,
              mcpTransportType: transportType,
              mcpPort: transportType !== "stdio" ? port : undefined,
              mcpHost: transportType !== "stdio" ? options.host : undefined,
            });

            if (inspectorResult.success) {
              log.cli(`MCP Inspector started on port ${inspectorPort}`);
              log.cli(`Open your browser at ${inspectorResult.url} to access the inspector`);
            } else {
              log.cliError(`Failed to start MCP Inspector: ${inspectorResult.error}`);
              log.cliError("The MCP server will continue running without the inspector.");
            }
          }
        }

        log.cli("Press Ctrl+C to stop");

        // Keep the process running
        process.stdin.resume();

        // Handle termination signals
        process.on("SIGINT", () => {
          log.cli("\nStopping Minsky MCP Server...");
          process.exit(0);
        });

        process.on("SIGTERM", () => {
          log.cli("\nStopping Minsky MCP Server...");
          process.exit(0);
        });
      } catch (error) {
        // Log detailed error info for debugging
        log.error("Failed to start MCP server", {
          transportType: options.httpStream ? "httpStream" : "stdio",
          port: options.port,
          host: options.host,
          withInspector: options.withInspector || false,
          error: error instanceof Error ? error.message : String(error),
          stack: error instanceof Error ? error.stack : undefined,
        });

        // Handle network errors in a user-friendly way
        if (isNetworkError(error)) {
          const port = parseInt(options.port, 10);
          const networkError = createNetworkError(error, port, options.host);
          const isDebug = SharedErrorHandler.isDebugMode();

          // Output user-friendly message with suggestions
          log.cliError(formatNetworkErrorMessage(networkError, isDebug));

          // Only show stack trace in debug mode
          if (isDebug && error instanceof Error && error.stack) {
            log.cliError("\nDebug information:");
            log.cliError(error.stack);
          }
        } else {
          // For other errors, provide a simpler message
          log.cliError(
            `Failed to start MCP server: ${error instanceof Error ? error.message : String(error)}`
          );

          // Show stack trace only in debug mode
          if (SharedErrorHandler.isDebugMode() && error instanceof Error && error.stack) {
            log.cliError("\nDebug information:");
            log.cliError(error.stack);
          }
        }

        process.exit(1);
      }
    });

  mcpCommand.addCommand(startCommand);
  return mcpCommand;
}<|MERGE_RESOLUTION|>--- conflicted
+++ resolved
@@ -15,12 +15,11 @@
 
 // Import adapter-based tool registrations
 import { registerSessionTools } from "../../adapters/mcp/session";
-<<<<<<< HEAD
 import { registerSessionWorkspaceTools } from "../../adapters/mcp/session-workspace";
-=======
 // import { registerSessionFileTools } from "../../adapters/mcp/session-files";
 // import { registerSessionEditTools } from "../../adapters/mcp/session-edit-tools";
->>>>>>> a018a7a9
+// import { registerSessionFileTools } from "../../adapters/mcp/session-files";
+// import { registerSessionEditTools } from "../../adapters/mcp/session-edit-tools";
 import { registerTaskTools } from "../../adapters/mcp/tasks";
 import { registerGitTools } from "../../adapters/mcp/git";
 import { registerInitTools } from "../../adapters/mcp/init";
@@ -125,12 +124,11 @@
         // Register main application tools
         registerTaskTools(commandMapper);
         registerSessionTools(commandMapper);
-<<<<<<< HEAD
-        registerSessionWorkspaceTools(commandMapper);
-=======
+import { registerSessionWorkspaceTools } from "../../adapters/mcp/session-workspace";
+// import { registerSessionFileTools } from "../../adapters/mcp/session-files";
+// import { registerSessionEditTools } from "../../adapters/mcp/session-edit-tools";
         // registerSessionFileTools(commandMapper);
         // registerSessionEditTools(commandMapper);
->>>>>>> a018a7a9
         registerGitTools(commandMapper);
         registerInitTools(commandMapper);
         registerRulesTools(commandMapper);
