--- conflicted
+++ resolved
@@ -4,13 +4,10 @@
 import { log } from "../../utils/logger.js";
 import { isNetworkError, createNetworkError, formatNetworkErrorMessage } from "../../errors/network-errors.js";
 import { SharedErrorHandler } from "../../adapters/shared/error-handling.js";
-<<<<<<< HEAD
 import { launchInspector, isInspectorAvailable } from "../../mcp/inspector-launcher.js";
-=======
 import { createProjectContext } from "../../types/project.js";
 import fs from "fs";
 import path from "path";
->>>>>>> cd4d8290
 
 // Import adapter-based tool registrations
 import { registerSessionTools } from "../../adapters/mcp/session.js";
@@ -36,12 +33,9 @@
     .option("--http-stream", "Use HTTP Stream transport")
     .option("-p, --port <port>", "Port for SSE or HTTP Stream server", "8080")
     .option("-h, --host <host>", "Host for SSE or HTTP Stream server", "localhost")
-<<<<<<< HEAD
+    .option("--repo <path>", "Repository path for operations that require repository context (default: current directory)")
     .option("--with-inspector", "Launch MCP inspector alongside the server")
     .option("--inspector-port <port>", "Port for the MCP inspector", "6274")
-=======
-    .option("--repo <path>", "Repository path for operations that require repository context (default: current directory)")
->>>>>>> cd4d8290
     .action(async (options) => {
       try {
         // Determine transport type based on options
@@ -87,12 +81,9 @@
           transportType,
           port,
           host: options.host,
-<<<<<<< HEAD
+          repositoryPath: projectContext?.repositoryPath || process.cwd()
           withInspector: options.withInspector || false,
           inspectorPort: options.inspectorPort
-=======
-          repositoryPath: projectContext?.repositoryPath || process.cwd()
->>>>>>> cd4d8290
         });
 
         // Create server with appropriate options
