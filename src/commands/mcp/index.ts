import { Command } from "commander";
import { MinskyMCPServer } from "../../mcp/server";
import { CommandMapper } from "../../mcp/command-mapper";
import { log } from "../../utils/logger";
import {
  isNetworkError,
  createNetworkError,
  formatNetworkErrorMessage,
} from "../../errors/network-errors.js";
import { SharedErrorHandler } from "../../adapters/shared/error-handling";
import { launchInspector, isInspectorAvailable } from "../../mcp/inspector-launcher";
import { createProjectContext } from "../../types/project";
import fs from "fs";
import path from "path";

// Import adapter-based tool registrations
import { registerSessionTools } from "../../adapters/mcp/session";
import { registerTaskTools } from "../../adapters/mcp/tasks";
import { registerGitTools } from "../../adapters/mcp/git";
import { registerInitTools } from "../../adapters/mcp/init";
import { registerRulesTools } from "../../adapters/mcp/rules";
import { registerDebugTools } from "../../adapters/mcp/debug";

/**
 * Create the MCP command
 * @returns The MCP command
 */
export function createMCPCommand(): Command {
  const mcpCommand = new Command("mcp");
  mcpCommand.description("Model Context Protocol (MCP) server commands");

  // Start command
  const startCommand = new Command("start");
  startCommand.description("Start the MCP server");
  startCommand
    .option("--stdio", "Use stdio transport (default)")
    .option("--http-stream", "Use HTTP Stream transport")
    .option("-p, --port <port>", "Port for HTTP Stream server", "8080")
    .option("-h, --host <host>", "Host for HTTP Stream server", "localhost")
    .option(
      "--repo <path>",
      "Repository path for operations that require repository context (default: current directory)"
    )
    .option("--with-inspector", "Launch MCP inspector alongside the server")
    .option("--inspector-port <port>", "Port for the MCP inspector", "6274")
    .action(async (options) => {
      try {
        // Determine transport type based on options
        let transportType: "stdio" | "httpStream" = "stdio";
        if (options.httpStream) {
          transportType = "httpStream";
        }

        // Set port (used for HTTP Stream)
        const port = parseInt(options.port, 10);

        // Validate and prepare repository path if provided
        let projectContext;
        if (options.repo) {
          const repositoryPath = path.resolve(options.repo);
          // Validate that the path exists and is a directory
          if (!fs.existsSync(repositoryPath)) {
            log.cliError(`Repository path does not exist: ${repositoryPath}`);
            process.exit(1);
          }
          if (!fs.statSync(repositoryPath).isDirectory()) {
            log.cliError(`Repository path is not a directory: ${repositoryPath}`);
            process.exit(1);
          }

          try {
            projectContext = createProjectContext(repositoryPath);
            log.debug("Using repository path from command line", {
              repositoryPath,
            });
          } catch (error) {
            log.cliError(`Invalid repository path: ${repositoryPath}`);
            if (SharedErrorHandler.isDebugMode() && error instanceof Error) {
              log.cliError(error.message);
            }
            process.exit(1);
          }
        }

        log.debug("Starting MCP server", {
          transportType,
          port,
          host: options.host,
          repositoryPath: projectContext?.repositoryPath || process.cwd(),
          withInspector: options.withInspector || false,
          inspectorPort: options.inspectorPort,
        });

        // Create server with appropriate options
        const server = new MinskyMCPServer({
          name: "Minsky MCP Server",
          version: "1.0.0", // TODO: Import from package.json
          transportType,
          projectContext,
          httpStream: {
<<<<<<< HEAD
            endpoint: "/mcp",
=======
            endpoint: "/mcp", // Updated from /stream to /mcp per fastmcp v3.x
>>>>>>> cf27cb14
            port,
          },
        });

        // Register tools via adapter-based approach
        const commandMapper = new CommandMapper(
          server.getFastMCPServer(),
          server.getProjectContext()
        );
        // Register debug tools first to ensure they're available for debugging
        registerDebugTools(commandMapper);

        // Register main application tools
        registerTaskTools(commandMapper);
        registerSessionTools(commandMapper);
        registerGitTools(commandMapper);
        registerInitTools(commandMapper);
        registerRulesTools(commandMapper);

        // Start the server
        await server.start();

        log.cli(`Minsky MCP Server started with ${transportType} transport`);
        if (projectContext) {
          log.cli(`Repository path: ${projectContext.repositoryPath}`);
        }
        if (transportType !== "stdio") {
          log.cli(`Listening on ${options.host}:${port}`);
        }

        // Launch inspector if requested
        if (options.withInspector) {
          // Check if inspector is available
          if (!isInspectorAvailable()) {
            log.cliError(
              "MCP Inspector not found. Please install it with: bun add -d @modelcontextprotocol/inspector"
            );
          } else {
            const inspectorPort = parseInt(options.inspectorPort, 10);

            // Launch the inspector
            const inspectorResult = launchInspector({
              port: inspectorPort,
              openBrowser: true,
              mcpTransportType: transportType,
              mcpPort: transportType !== "stdio" ? port : undefined,
              mcpHost: transportType !== "stdio" ? options.host : undefined,
            });

            if (inspectorResult.success) {
              log.cli(`MCP Inspector started on port ${inspectorPort}`);
              log.cli(`Open your browser at ${inspectorResult.url} to access the inspector`);
            } else {
              log.cliError(`Failed to start MCP Inspector: ${inspectorResult.error}`);
              log.cliError("The MCP server will continue running without the inspector.");
            }
          }
        }

        log.cli("Press Ctrl+C to stop");

        // Keep the process running
        process.stdin.resume();

        // Handle termination signals
        process.on("SIGINT", () => {
          log.cli("\nStopping Minsky MCP Server...");
          process.exit(0);
        });

        process.on("SIGTERM", () => {
          log.cli("\nStopping Minsky MCP Server...");
          process.exit(0);
        });
      } catch (error) {
        // Log detailed error info for debugging
        log.error("Failed to start MCP server", {
          transportType: options.httpStream ? "httpStream" : "stdio",
          port: options.port,
          host: options.host,
          withInspector: options.withInspector || false,
          error: error instanceof Error ? error.message : String(error),
          stack: error instanceof Error ? error.stack : undefined,
        });

        // Handle network errors in a user-friendly way
        if (isNetworkError(error)) {
          const port = parseInt(options.port, 10);
          const networkError = createNetworkError(error, port, options.host);
          const isDebug = SharedErrorHandler.isDebugMode();

          // Output user-friendly message with suggestions
          log.cliError(formatNetworkErrorMessage(networkError, isDebug));

          // Only show stack trace in debug mode
          if (isDebug && error instanceof Error && error.stack) {
            log.cliError("\nDebug information:");
            log.cliError(error.stack);
          }
        } else {
          // For other errors, provide a simpler message
          log.cliError(
            `Failed to start MCP server: ${error instanceof Error ? error.message : String(error)}`
          );

          // Show stack trace only in debug mode
          if (SharedErrorHandler.isDebugMode() && error instanceof Error && error.stack) {
            log.cliError("\nDebug information:");
            log.cliError(error.stack);
          }
        }

        process.exit(1);
      }
    });

  mcpCommand.addCommand(startCommand);
  return mcpCommand;
}<|MERGE_RESOLUTION|>--- conflicted
+++ resolved
@@ -98,11 +98,7 @@
           transportType,
           projectContext,
           httpStream: {
-<<<<<<< HEAD
-            endpoint: "/mcp",
-=======
             endpoint: "/mcp", // Updated from /stream to /mcp per fastmcp v3.x
->>>>>>> cf27cb14
             port,
           },
         });
