--- conflicted
+++ resolved
@@ -67,13 +67,8 @@
     rmSync(TEST_DIR, { recursive: true, force: true });
   });
   
-<<<<<<< HEAD
-  it("hides DONE tasks by default and shows active tasks message", () => {
-    const result = spawnSync("bun", ["run", CLI, "tasks", "list", "--repo", TEST_DIR], { 
-=======
   test("hides DONE tasks by default", () => {
     const result = spawnSync("bun", ["run", CLI, "tasks", "list", "--workspace", TEST_DIR], { 
->>>>>>> c7395a16
       encoding: "utf-8",
     });
     
@@ -100,13 +95,8 @@
     expect(stderr).toBe("");
   });
   
-<<<<<<< HEAD
-  it("includes DONE tasks when --all is specified and does not show filter message", () => {
-    const result = spawnSync("bun", ["run", CLI, "tasks", "list", "--repo", TEST_DIR, "--all"], { 
-=======
   test("includes DONE tasks when --all is specified", () => {
     const result = spawnSync("bun", ["run", CLI, "tasks", "list", "--workspace", TEST_DIR, "--all"], { 
->>>>>>> c7395a16
       encoding: "utf-8",
     });
     
@@ -191,13 +181,8 @@
     expect(tasksAll.length > tasksDefault.length).toBe(true);
   });
   
-<<<<<<< HEAD
-  it("filters by specific status when provided and shows status filter message", () => {
-    const result = spawnSync("bun", ["run", CLI, "tasks", "list", "--repo", TEST_DIR, "--status", "IN-PROGRESS"], { 
-=======
   test("filters by specific status when provided", () => {
     const result = spawnSync("bun", ["run", CLI, "tasks", "list", "--workspace", TEST_DIR, "--status", "IN-PROGRESS"], { 
->>>>>>> c7395a16
       encoding: "utf-8",
     });
     
@@ -218,9 +203,8 @@
     expect(stdout).not.toContain("#002");
     expect(stdout).not.toContain("#004");
   });
-<<<<<<< HEAD
-  
-  it("does not show filter messages in JSON output with status filter", () => {
+  
+  test("does not show filter messages in JSON output with status filter", () => {
     const result = spawnSync("bun", ["run", CLI, "tasks", "list", "--repo", TEST_DIR, "--status", "IN-PROGRESS", "--json"], { 
       encoding: "utf-8",
     });
@@ -258,7 +242,7 @@
     expect(stdout).not.toContain("#002");
     expect(stdout).not.toContain("#003");
     expect(stdout).not.toContain("#004");
-=======
+  });
 });
 
 describe("minsky tasks list integration", () => {
@@ -299,6 +283,5 @@
     // Should NOT include DONE tasks
     expect(output).not.toContain("#002");
     expect(output).not.toContain("Second Task");
->>>>>>> c7395a16
   });
 }); 