--- conflicted
+++ resolved
@@ -1,5 +1,3 @@
-const DEFAULT_DISPLAY_LENGTH = DEFAULT_DISPLAY_LENGTH;
-
 /**
  * minsky config show command
  * 
@@ -8,8 +6,6 @@
 
 import { Command } from "commander";
 import { configurationService } from "../../domain/configuration";
-
-const SHOW_SEPARATOR_LENGTH = 40;
 
 interface ShowOptions {
   json?: boolean;
@@ -21,30 +17,26 @@
     .description("Show the final resolved configuration")
     .option("--json", "Output in JSON format", false)
     .option("--working-dir <dir>", "Working directory", process.cwd())
-    .action(async (_options: unknown) => {
+    .action(async (options: ShowOptions) => {
       try {
-        const _workingDir = options.workingDir || process.cwd();
-        const result = await configurationService.loadConfiguration(_workingDir);
+        const workingDir = options.workingDir || process.cwd();
+        const result = await configurationService.loadConfiguration(workingDir);
         
         if (options.json) {
           process.stdout.write(`${JSON.stringify(result.resolved, null, 2)  }\n`);
         } else {
           displayResolvedConfiguration(result.resolved);
         }
-      } catch (_error) {
+      } catch (error) {
         process.stderr.write(`Failed to load configuration: ${error}\n`);
         process.exit(1);
       }
     });
 }
 
-function displayResolvedConfiguration(__resolved: unknown) {
+function displayResolvedConfiguration(resolved: any) {
   process.stdout.write("RESOLVED CONFIGURATION\n");
-<<<<<<< HEAD
-  process.stdout.write(`${"=".repeat(SHOW_SEPARATOR_LENGTH)  }\n`);
-=======
   process.stdout.write(`${"=".repeat(40)  }\n`);
->>>>>>> a018a7a9
   
   process.stdout.write(`Backend: ${resolved.backend}\n`);
   
@@ -70,7 +62,7 @@
           process.stdout.write(`    Source: ${credsObj.source}\n`);
         }
         if (credsObj.token) {
-          process.stdout.write(`    Token: ${"*".repeat(DEFAULT_DISPLAY_LENGTH)} (hidden)\n`);
+          process.stdout.write(`    Token: ${"*".repeat(20)} (hidden)\n`);
         }
       }
     }
@@ -78,7 +70,7 @@
 
   if (resolved.detectionRules && resolved.detectionRules.length > 0) {
     process.stdout.write("\nDetection Rules:\n");
-    resolved.detectionRules.forEach((_rule: unknown) => {
+    resolved.detectionRules.forEach((rule: any, index: number) => {
       process.stdout.write(`  ${index + 1}. ${rule.condition} → ${rule.backend}\n`);
     });
   }
