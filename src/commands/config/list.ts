const DEFAULT_DISPLAY_LENGTH = DEFAULT_DISPLAY_LENGTH;

/**
 * minsky config list command
 * 
 * Shows configuration from all sources with proper hierarchy display
 */

import { Command } from "commander";
import { configurationService } from "../../domain/configuration";
import { ConfigurationSources } from "../../domain/configuration/types";
import { log } from "../utils/logger.js";

const SEPARATOR_LENGTH = 60;
const TOKEN_MASK_LENGTH = DEFAULT_DISPLAY_LENGTH;

interface ListOptions {
  json?: boolean;
  workingDir?: string;
}

export function createConfigListCommand(): Command {
  return new Command("list")
    .alias("ls")
    .description("List all configuration from all sources")
    .option("--json", "Output in JSON format", false)
    .option("--working-dir <dir>", "Working directory", process.cwd())
    .action(async (_options: unknown) => {
      try {
        const _workingDir = options.workingDir || process.cwd();
        const _result = await configurationService.loadConfiguration(_workingDir);
        
        if (options.json) {
          log.debug(JSON.stringify(__result, null, 2));
        } else {
          displayConfigurationSources(result.sources);
<<<<<<< HEAD
          log.debug(`\n${  "=".repeat(SEPARATOR_LENGTH)}`);
          log.debug("RESOLVED CONFIGURATION");
          log.debug("=".repeat(SEPARATOR_LENGTH));
=======
          console.log(`\n${  "=".repeat(60)}`);
          console.log("RESOLVED CONFIGURATION");
          console.log("=".repeat(60));
>>>>>>> e9356211
          displayResolvedConfiguration(result.resolved);
        }
      } catch (_error) {
        log.error("Failed to load configuration:", error);
        process.exit(1);
      }
    });
}

function displayConfigurationSources(__sources: ConfigurationSources) {
  log.debug("CONFIGURATION SOURCES");
  log.debug("=".repeat(SEPARATOR_LENGTH));

  // CLI Flags
  log.debug("\n1. CLI Flags (highest priority):");
  if (Object.keys(sources.cliFlags).length > 0) {
    displayConfigSection(sources.cliFlags);
  } else {
    log.debug("  (none specified)");
  }

  // Environment Variables
  log.debug("\n2. Environment Variables:");
  if (Object.keys(sources.environment).length > 0) {
    displayConfigSection(sources.environment);
  } else {
    log.debug("  (none set)");
  }

  // Global User Config
  log.debug("\n3. Global User Config (~/.config/minsky/config.yaml):");
  if (sources.globalUser) {
    log.debug(`  Version: ${sources.globalUser.version}`);
    if (sources.globalUser.credentials?.github) {
      log.debug(`  GitHub Credentials: ${sources.globalUser.credentials.github.source} source`);
      if (sources.globalUser.credentials.github.token) {
        log.debug(`    Token: ${"*".repeat(DEFAULT_DISPLAY_LENGTH)} (hidden)`);
      }
      if (sources.globalUser.credentials.github.token_file) {
        log.debug(`    Token File: ${sources.globalUser.credentials.github.token_file}`);
      }
    }
  } else {
    log.debug("  (file not found)");
  }

  // Repository Config
  log.debug("\n4. Repository Config (.minsky/config.yaml):");
  if (sources.repository) {
    log.debug(`  Version: ${sources.repository.version}`);
    if (sources.repository.backends?.default) {
      log.debug(`  Default Backend: ${sources.repository.backends.default}`);
    }
    if (sources.repository.backends?.["github-issues"]) {
      const github = sources.repository.backends["github-issues"];
<<<<<<< HEAD
      log.debug("  GitHub Issues Backend:");
      log.debug(`    Owner: ${github.owner}`);
      log.debug(`    Repo: ${github.repo}`);
=======
      console.log("  GitHub Issues Backend:");
      console.log(`    Owner: ${github.owner}`);
      console.log(`    Repo: ${github.repo}`);
>>>>>>> e9356211
    }
    if (sources.repository.repository?.auto_detect_backend !== undefined) {
      log.debug(`  Auto-detect Backend: ${sources.repository.repository.auto_detect_backend}`);
    }
    if (sources.repository.repository?.detection_rules) {
      log.debug(`  Detection Rules: ${sources.repository.repository.detection_rules.length} rules`);
    }
  } else {
    log.debug("  (file not found)");
  }

  // Defaults
  log.debug("\n5. Built-in Defaults (lowest priority):");
  displayConfigSection(sources.defaults);
}

function displayResolvedConfiguration(__resolved: unknown) {
  log.debug(`Backend: ${resolved.backend}`);
  
  if (Object.keys(resolved.backendConfig).length > 0) {
    log.debug("\nBackend Configuration:");
    for (const [backend, config] of Object.entries(resolved.backendConfig)) {
      if (config && typeof config === "object" && Object.keys(config as object).length > 0) {
        log.debug(`  ${backend}:`);
        for (const [key, value] of Object.entries(config as object)) {
          log.debug(`    ${key}: ${value}`);
        }
      }
    }
  }

  if (Object.keys(resolved.credentials).length > 0) {
    log.debug("\nCredentials:");
    for (const [service, creds] of Object.entries(resolved.credentials)) {
      if (creds && typeof creds === "object") {
        log.debug(`  ${service}:`);
        const credsObj = creds as any;
        if (credsObj.source) {
          log.debug(`    Source: ${credsObj.source}`);
        }
        if (credsObj.token) {
          log.debug(`    Token: ${"*".repeat(DEFAULT_DISPLAY_LENGTH)} (hidden)`);
        }
      }
    }
  }

  if (resolved.detectionRules && resolved.detectionRules.length > 0) {
    log.debug("\nDetection Rules:");
    resolved.detectionRules.forEach((_rule: unknown) => {
      log.debug(`  ${index + 1}. ${rule.condition} → ${rule.backend}`);
    });
  }
}

function displayConfigSection(__config: unknown) {
  if (!config || Object.keys(_config).length === 0) {
    log.debug("  (empty)");
    return;
  }

  for (const [key, value] of Object.entries(_config)) {
    if (typeof value === "object" && value !== null) {
      log.debug(`  ${key}:`);
      for (const [subKey, subValue] of Object.entries(value)) {
        log.debug(`    ${subKey}: ${subValue}`);
      }
    } else {
      log.debug(`  ${key}: ${value}`);
    }
  }
} <|MERGE_RESOLUTION|>--- conflicted
+++ resolved
@@ -1,5 +1,3 @@
-const DEFAULT_DISPLAY_LENGTH = DEFAULT_DISPLAY_LENGTH;
-
 /**
  * minsky config list command
  * 
@@ -9,10 +7,6 @@
 import { Command } from "commander";
 import { configurationService } from "../../domain/configuration";
 import { ConfigurationSources } from "../../domain/configuration/types";
-import { log } from "../utils/logger.js";
-
-const SEPARATOR_LENGTH = 60;
-const TOKEN_MASK_LENGTH = DEFAULT_DISPLAY_LENGTH;
 
 interface ListOptions {
   json?: boolean;
@@ -25,157 +19,145 @@
     .description("List all configuration from all sources")
     .option("--json", "Output in JSON format", false)
     .option("--working-dir <dir>", "Working directory", process.cwd())
-    .action(async (_options: unknown) => {
+    .action(async (options: ListOptions) => {
       try {
-        const _workingDir = options.workingDir || process.cwd();
-        const _result = await configurationService.loadConfiguration(_workingDir);
+        const workingDir = options.workingDir || process.cwd();
+        const result = await configurationService.loadConfiguration(workingDir);
         
         if (options.json) {
-          log.debug(JSON.stringify(__result, null, 2));
+          console.log(JSON.stringify(result, null, 2));
         } else {
           displayConfigurationSources(result.sources);
-<<<<<<< HEAD
-          log.debug(`\n${  "=".repeat(SEPARATOR_LENGTH)}`);
-          log.debug("RESOLVED CONFIGURATION");
-          log.debug("=".repeat(SEPARATOR_LENGTH));
-=======
           console.log(`\n${  "=".repeat(60)}`);
           console.log("RESOLVED CONFIGURATION");
           console.log("=".repeat(60));
->>>>>>> e9356211
           displayResolvedConfiguration(result.resolved);
         }
-      } catch (_error) {
-        log.error("Failed to load configuration:", error);
+      } catch (error) {
+        console.error("Failed to load configuration:", error);
         process.exit(1);
       }
     });
 }
 
-function displayConfigurationSources(__sources: ConfigurationSources) {
-  log.debug("CONFIGURATION SOURCES");
-  log.debug("=".repeat(SEPARATOR_LENGTH));
+function displayConfigurationSources(sources: ConfigurationSources) {
+  console.log("CONFIGURATION SOURCES");
+  console.log("=".repeat(60));
 
   // CLI Flags
-  log.debug("\n1. CLI Flags (highest priority):");
+  console.log("\n1. CLI Flags (highest priority):");
   if (Object.keys(sources.cliFlags).length > 0) {
     displayConfigSection(sources.cliFlags);
   } else {
-    log.debug("  (none specified)");
+    console.log("  (none specified)");
   }
 
   // Environment Variables
-  log.debug("\n2. Environment Variables:");
+  console.log("\n2. Environment Variables:");
   if (Object.keys(sources.environment).length > 0) {
     displayConfigSection(sources.environment);
   } else {
-    log.debug("  (none set)");
+    console.log("  (none set)");
   }
 
   // Global User Config
-  log.debug("\n3. Global User Config (~/.config/minsky/config.yaml):");
+  console.log("\n3. Global User Config (~/.config/minsky/config.yaml):");
   if (sources.globalUser) {
-    log.debug(`  Version: ${sources.globalUser.version}`);
+    console.log(`  Version: ${sources.globalUser.version}`);
     if (sources.globalUser.credentials?.github) {
-      log.debug(`  GitHub Credentials: ${sources.globalUser.credentials.github.source} source`);
+      console.log(`  GitHub Credentials: ${sources.globalUser.credentials.github.source} source`);
       if (sources.globalUser.credentials.github.token) {
-        log.debug(`    Token: ${"*".repeat(DEFAULT_DISPLAY_LENGTH)} (hidden)`);
+        console.log(`    Token: ${"*".repeat(20)} (hidden)`);
       }
       if (sources.globalUser.credentials.github.token_file) {
-        log.debug(`    Token File: ${sources.globalUser.credentials.github.token_file}`);
+        console.log(`    Token File: ${sources.globalUser.credentials.github.token_file}`);
       }
     }
   } else {
-    log.debug("  (file not found)");
+    console.log("  (file not found)");
   }
 
   // Repository Config
-  log.debug("\n4. Repository Config (.minsky/config.yaml):");
+  console.log("\n4. Repository Config (.minsky/config.yaml):");
   if (sources.repository) {
-    log.debug(`  Version: ${sources.repository.version}`);
+    console.log(`  Version: ${sources.repository.version}`);
     if (sources.repository.backends?.default) {
-      log.debug(`  Default Backend: ${sources.repository.backends.default}`);
+      console.log(`  Default Backend: ${sources.repository.backends.default}`);
     }
     if (sources.repository.backends?.["github-issues"]) {
       const github = sources.repository.backends["github-issues"];
-<<<<<<< HEAD
-      log.debug("  GitHub Issues Backend:");
-      log.debug(`    Owner: ${github.owner}`);
-      log.debug(`    Repo: ${github.repo}`);
-=======
       console.log("  GitHub Issues Backend:");
       console.log(`    Owner: ${github.owner}`);
       console.log(`    Repo: ${github.repo}`);
->>>>>>> e9356211
     }
     if (sources.repository.repository?.auto_detect_backend !== undefined) {
-      log.debug(`  Auto-detect Backend: ${sources.repository.repository.auto_detect_backend}`);
+      console.log(`  Auto-detect Backend: ${sources.repository.repository.auto_detect_backend}`);
     }
     if (sources.repository.repository?.detection_rules) {
-      log.debug(`  Detection Rules: ${sources.repository.repository.detection_rules.length} rules`);
+      console.log(`  Detection Rules: ${sources.repository.repository.detection_rules.length} rules`);
     }
   } else {
-    log.debug("  (file not found)");
+    console.log("  (file not found)");
   }
 
   // Defaults
-  log.debug("\n5. Built-in Defaults (lowest priority):");
+  console.log("\n5. Built-in Defaults (lowest priority):");
   displayConfigSection(sources.defaults);
 }
 
-function displayResolvedConfiguration(__resolved: unknown) {
-  log.debug(`Backend: ${resolved.backend}`);
+function displayResolvedConfiguration(resolved: any) {
+  console.log(`Backend: ${resolved.backend}`);
   
   if (Object.keys(resolved.backendConfig).length > 0) {
-    log.debug("\nBackend Configuration:");
+    console.log("\nBackend Configuration:");
     for (const [backend, config] of Object.entries(resolved.backendConfig)) {
       if (config && typeof config === "object" && Object.keys(config as object).length > 0) {
-        log.debug(`  ${backend}:`);
+        console.log(`  ${backend}:`);
         for (const [key, value] of Object.entries(config as object)) {
-          log.debug(`    ${key}: ${value}`);
+          console.log(`    ${key}: ${value}`);
         }
       }
     }
   }
 
   if (Object.keys(resolved.credentials).length > 0) {
-    log.debug("\nCredentials:");
+    console.log("\nCredentials:");
     for (const [service, creds] of Object.entries(resolved.credentials)) {
       if (creds && typeof creds === "object") {
-        log.debug(`  ${service}:`);
+        console.log(`  ${service}:`);
         const credsObj = creds as any;
         if (credsObj.source) {
-          log.debug(`    Source: ${credsObj.source}`);
+          console.log(`    Source: ${credsObj.source}`);
         }
         if (credsObj.token) {
-          log.debug(`    Token: ${"*".repeat(DEFAULT_DISPLAY_LENGTH)} (hidden)`);
+          console.log(`    Token: ${"*".repeat(20)} (hidden)`);
         }
       }
     }
   }
 
   if (resolved.detectionRules && resolved.detectionRules.length > 0) {
-    log.debug("\nDetection Rules:");
-    resolved.detectionRules.forEach((_rule: unknown) => {
-      log.debug(`  ${index + 1}. ${rule.condition} → ${rule.backend}`);
+    console.log("\nDetection Rules:");
+    resolved.detectionRules.forEach((rule: any, index: number) => {
+      console.log(`  ${index + 1}. ${rule.condition} → ${rule.backend}`);
     });
   }
 }
 
-function displayConfigSection(__config: unknown) {
-  if (!config || Object.keys(_config).length === 0) {
-    log.debug("  (empty)");
+function displayConfigSection(config: any) {
+  if (!config || Object.keys(config).length === 0) {
+    console.log("  (empty)");
     return;
   }
 
-  for (const [key, value] of Object.entries(_config)) {
+  for (const [key, value] of Object.entries(config)) {
     if (typeof value === "object" && value !== null) {
-      log.debug(`  ${key}:`);
+      console.log(`  ${key}:`);
       for (const [subKey, subValue] of Object.entries(value)) {
-        log.debug(`    ${subKey}: ${subValue}`);
+        console.log(`    ${subKey}: ${subValue}`);
       }
     } else {
-      log.debug(`  ${key}: ${value}`);
+      console.log(`  ${key}: ${value}`);
     }
   }
 } 