--- conflicted
+++ resolved
@@ -42,7 +42,30 @@
     name: "session.edit_file",
     description: `Use this tool to make an edit to an existing file. This will be read by a less intelligent model, which will quickly apply the edit. You should make it clear what the edit is, while also minimizing the unchanged code you write.
 
-When writing the edit, you should specify each edit in sequence, with the special comment // ... existing code ... to represent unchanged code in between edited lines.`,
+When writing the edit, you should specify each edit in sequence, with the special comment // ... existing code ... to represent unchanged code in between edited lines.
+
+For example:
+
+// ... existing code ...
+FIRST_EDIT
+// ... existing code ...
+SECOND_EDIT
+// ... existing code ...
+THIRD_EDIT
+// ... existing code ...
+
+You should still bias towards repeating as few lines of the original file as possible to convey the change. But, each edit should contain sufficient context of unchanged lines around the code you're editing to resolve ambiguity.
+DO NOT omit spans of pre-existing code (or comments) without using the // ... existing code ... comment to indicate its absence. If you omit the existing code comment, the model may inadvertently delete these lines.
+If you plan on deleting a section, you must provide context before and after to delete it. If the initial code is \`code
+Block 1
+Block 2
+Block 3
+code\`, and you want to remove Block 2, you would output \`// ... existing code ...
+Block 1
+Block 3
+// ... existing code ...\`.
+Make sure it is clear what the edit should be, and where it should be applied.
+Make edits to a file in a single edit_file call instead of multiple edit_file calls to the same file. The apply model can handle many distinct edits at once.`,
     parameters: SessionFileEditSchema,
     handler: async (args: EditFileArgs): Promise<Record<string, any>> => {
       try {
@@ -191,28 +214,15 @@
  * Apply edit pattern using fast-apply providers with fallback support
  * Uses AI-powered editing to replace legacy string-based pattern matching
  */
-<<<<<<< HEAD
-async function applyEditPattern(originalContent: string, editContent: string): Promise<string> {
-=======
 async function applyEditPattern(
   originalContent: string,
   editContent: string,
   instruction?: string
 ): Promise<string> {
->>>>>>> 53dbae54
   // Import required dependencies with enhanced error handling
   const { EnhancedAICompletionService } = await import(
     "../../domain/ai/enhanced-completion-service"
   );
-<<<<<<< HEAD
-  const { RateLimitError, AuthenticationError, ServerError } = await import(
-    "../../domain/ai/enhanced-error-types"
-  );
-  const { getConfiguration } = await import("../../domain/configuration");
-  const { analyzeEditPattern, createMorphCompletionParams, MorphFastApplyRequest } = await import(
-    "../../domain/ai/edit-pattern-utils"
-  );
-=======
   const { DefaultAICompletionService } = await import("../../domain/ai/completion-service");
   const { IntelligentRetryService } = await import("../../domain/ai/intelligent-retry-service");
   const { RateLimitError, AuthenticationError, ServerError } = await import(
@@ -223,7 +233,6 @@
   );
   const { getConfiguration } = await import("../../domain/configuration");
   const { initializeConfiguration } = await import("../../domain/configuration");
->>>>>>> 53dbae54
 
   // Get AI configuration
   const config = getConfiguration();
@@ -273,32 +282,9 @@
     log.debug(`Fast-apply providers unavailable, using fallback provider: ${provider}`);
   }
 
-<<<<<<< HEAD
-  // Analyze edit pattern for validation and logging
-  const patternAnalysis = analyzeEditPattern(editContent);
-
-  log.debug("Edit pattern analysis", {
-    hasMarkers: patternAnalysis.hasMarkers,
-    markerCount: patternAnalysis.markerCount,
-    characterCount: patternAnalysis.characterCount,
-    validation: patternAnalysis.validation,
-  });
-
-  // Log validation issues if any
-  if (!patternAnalysis.validation.isValid) {
-    log.warn("Edit pattern validation issues", {
-      issues: patternAnalysis.validation.issues,
-      suggestions: patternAnalysis.validation.suggestions,
-    });
-  }
-
-  // Create AI completion service
-  const completionService = new EnhancedAICompletionService({
-=======
   // Create enhanced AI completion service with retry logic and circuit breaker
   const configService = await initializeConfiguration();
   const defaultCompletionService = new DefaultAICompletionService({
->>>>>>> 53dbae54
     loadConfiguration: () => Promise.resolve({ resolved: config }),
   } as any);
   const retryService = new IntelligentRetryService();
@@ -308,19 +294,6 @@
     configService
   );
 
-<<<<<<< HEAD
-  // Generate the edited content using the selected provider with enhanced error handling
-  let response;
-  try {
-    // Create completion parameters using utility functions
-    let completionParams;
-
-    if (isFastApply && provider === "morph") {
-      // Use Morph Fast Apply API format
-      const morphRequest: MorphFastApplyRequest = {
-        instruction:
-          "Apply the edit pattern to add new functionality while preserving existing code",
-=======
   try {
     let completionParams;
 
@@ -328,7 +301,6 @@
     if (isFastApply && provider === "morph") {
       const morphRequest: MorphFastApplyRequest = {
         instruction: instruction || "Apply the edit pattern to the original code",
->>>>>>> 53dbae54
         originalCode: originalContent,
         editPattern: editContent,
       };
@@ -341,15 +313,6 @@
       });
 
       log.debug("Using Morph Fast Apply format", {
-<<<<<<< HEAD
-        instruction: morphRequest.instruction,
-        originalLength: originalContent.length,
-        editPatternLength: editContent.length,
-        promptLength: completionParams.prompt.length,
-      });
-    } else {
-      // Fallback to generic prompt format
-=======
         provider,
         model,
         hasMarkers: analysis.hasMarkers,
@@ -358,7 +321,6 @@
       });
     } else {
       // Generic fallback prompt format
->>>>>>> 53dbae54
       const prompt = `Apply the following edit pattern to the original content:
 
 Original content:
@@ -382,88 +344,13 @@
         prompt,
         provider,
         model,
-<<<<<<< HEAD
-        temperature: 0.1,
-=======
         temperature: 0.1, // Low temperature for precise edits
->>>>>>> 53dbae54
         maxTokens: Math.max(originalContent.length * 2, 4000),
         systemPrompt:
           "You are a precise code editor. Apply the edit pattern exactly as specified and return only the final updated content.",
       };
 
-<<<<<<< HEAD
-      log.debug("Using fallback prompt format", {
-        provider,
-        promptLength: prompt.length,
-      });
-    }
-
-    log.debug(`Making AI completion request to ${provider}`, {
-      provider,
-      model,
-      promptLength: completionParams.prompt.length,
-      originalContentLength: originalContent.length,
-      editContentLength: editContent.length,
-    });
-
-    response = await completionService.complete(completionParams);
-
-    log.debug(`AI completion successful`, {
-      provider,
-      responseLength: response.content.length,
-      tokensUsed: response.usage.totalTokens,
-      finishReason: response.finishReason,
-    });
-  } catch (error) {
-    // Enhanced error handling and reporting
-    if (error instanceof RateLimitError) {
-      log.warn(`Rate limit encountered for ${provider}`, {
-        provider,
-        retryAfter: error.retryAfter,
-        remaining: error.remaining,
-        limit: error.limit,
-        resetTime: error.resetTime,
-      });
-      // Use the enhanced user-friendly message
-      throw new Error(error.getUserFriendlyMessage());
-    } else if (error instanceof AuthenticationError) {
-      log.error(`Authentication failed for ${provider}`, {
-        provider,
-        code: error.code,
-        type: error.type,
-      });
-      throw new Error(error.getUserFriendlyMessage());
-    } else if (error instanceof ServerError) {
-      log.error(`Server error from ${provider}`, {
-        provider,
-        statusCode: error.statusCode,
-        isTransient: error.isTransient,
-      });
-      throw new Error(`Server error from ${provider} (${error.statusCode}): ${error.message}`);
-    } else {
-      log.error(`Unexpected error during AI completion`, {
-        provider,
-        errorType: error.constructor.name,
-        errorMessage: error.message,
-      });
-      throw error;
-    }
-  }
-
-  const result = response.content.trim();
-
-  // Log usage for monitoring
-  log.debug(
-    `Edit completed using ${isFastApply ? "fast-apply" : "fallback"} provider: ${provider}`,
-    {
-      tokensUsed: response.usage.totalTokens,
-      originalLength: originalContent.length,
-      resultLength: result.length,
-      isFastApply,
-=======
       log.debug("Using generic edit format", { provider, hasMarkers: analysis.hasMarkers });
->>>>>>> 53dbae54
     }
 
     // Generate the edited content using the enhanced completion service
