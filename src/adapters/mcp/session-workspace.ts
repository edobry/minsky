/**
 * MCP adapter for session workspace operations
 * Provides session-scoped workspace tools that enforce workspace isolation
 */
import type { CommandMapper } from "../../mcp/command-mapper";
import { readFile, writeFile, mkdir, access, readdir, unlink, stat } from "fs/promises";
import { join, resolve, relative, dirname } from "path";
import { createSessionProvider, type SessionProviderInterface } from "../../domain/session";
import { log } from "../../utils/logger";
import { getErrorMessage } from "../../errors/index";
import {
<<<<<<< HEAD
  SessionFileReadSchema,
  SessionFileOperationSchema,
  SessionFileWriteSchema,
  SessionDirectoryListSchema,
  SessionFileExistsSchema,
  SessionFileDeleteSchema,
  SessionDirectoryCreateSchema,
  SessionGrepSearchSchema,
} from "./schemas/common-parameters";
import {
  createFileReadResponse,
  createErrorResponse,
  createFileOperationResponse,
  //   createDirectoryListResponse,
} from "./schemas/common-responses";
=======
  FileReadSchema,
  BaseFileOperationSchema,
  FileWriteSchema,
  DirectoryListSchema,
  FileExistsSchema,
  FileDeleteSchema,
  DirectoryCreateSchema,
  GrepSearchSchema,
} from "../../domain/schemas";
import { createSuccessResponse, createErrorResponse } from "../../domain/schemas";
>>>>>>> 03d838cc

/**
 * Session path resolver class for enforcing workspace boundaries
 */
export class SessionPathResolver {
  private sessionDB: SessionProviderInterface;

  constructor() {
    this.sessionDB = createSessionProvider();
  }

  /**
   * Resolve session workspace path for a given session
   */
  async getSessionWorkspacePath(sessionId: string): Promise<string> {
    const session = await this.sessionDB.getSession(sessionId);
    if (!session) {
      throw new Error(`Session "${sessionId}" not found`);
    }

    return await this.sessionDB.getRepoPath(session);
  }

  /**
   * Resolve and validate a path within a session workspace
   */
  async resolvePath(sessionId: string, inputPath: string): Promise<string> {
    const sessionWorkspace = await this.getSessionWorkspacePath(sessionId);

    // Convert relative paths to absolute within session workspace
    let targetPath: string;
    if (inputPath.startsWith("/")) {
      // Absolute path - ensure it's within session workspace
      targetPath = inputPath;
    } else {
      // Relative path - resolve within session workspace
      targetPath = resolve(sessionWorkspace, inputPath);
    }

    // Normalize the path to handle .. and . components
    const normalizedPath = resolve(targetPath);
    const normalizedWorkspace = resolve(sessionWorkspace);

    // Security check: ensure the resolved path is within the session workspace
    if (
      !normalizedPath.startsWith(`${normalizedWorkspace}/`) &&
      normalizedPath !== normalizedWorkspace
    ) {
      throw new Error(
        `Path "${inputPath}" resolves outside session workspace. ` +
          `Session workspace: ${sessionWorkspace}, Resolved path: ${normalizedPath}`
      );
    }

    return normalizedPath;
  }

  /**
   * Validate that a path exists and is accessible
   */
  async validatePathExists(path: string): Promise<void> {
    try {
      await access(path);
    } catch (error) {
      throw new Error(`Path does not exist or is not accessible: ${path}`);
    }
  }
}

/**
 * Utility function to process file content with line range support
 */
function processFileContentWithLineRange(
  content: string,
  options: {
    startLine?: number;
    endLine?: number;
    shouldReadEntireFile?: boolean;
    filePath: string;
  }
): {
  content: string;
  totalLines: number;
  linesShown: string;
  summary?: string;
} {
  const lines = content.split("\n");
  const totalLines = lines.length;

  // If should read entire file, return everything
  if (options.shouldReadEntireFile) {
    return {
      content,
      totalLines,
      linesShown: `1-${totalLines}`,
    };
  }

  // Determine actual start and end lines
  const actualStartLine = Math.max(1, options.startLine || 1);
  const actualEndLine = Math.min(totalLines, options.endLine || totalLines);

  // Extract the selected lines (convert to 0-based indexing)
  const selectedLines = lines.slice(actualStartLine - 1, actualEndLine);
  const resultContent = selectedLines.join("\n");

  let summary: string | undefined;
  if (actualStartLine > 1 || actualEndLine < totalLines) {
    const before =
      actualStartLine > 1 ? `Lines 1-${actualStartLine - 1}: [Earlier content...]` : "";
    const after =
      actualEndLine < totalLines
        ? `Lines ${actualEndLine + 1}-${totalLines}: [Later content...]`
        : "";
    const parts = [before, after].filter(Boolean);
    if (parts.length > 0) {
      summary = `Outline of the rest of the file:\n${parts.join("\n")}`;
    }
  }

  return {
    content: resultContent,
    totalLines,
    linesShown:
      actualStartLine === actualEndLine
        ? `${actualStartLine}`
        : `${actualStartLine}-${actualEndLine}`,
    summary,
  };
}

/**
 * Create a new session path resolver instance
 */
function createPathResolver(): SessionPathResolver {
  return new SessionPathResolver();
}

/**
 * Registers session workspace tools with the MCP command mapper
 */
export function registerSessionWorkspaceTools(commandMapper: CommandMapper): void {
  const pathResolver = createPathResolver();

  // Session read file tool
  commandMapper.addCommand({
    name: "session.read_file",
    description: "Read a file within a session workspace with optional line range support",
    parameters: FileReadSchema,
    handler: async (args): Promise<Record<string, any>> => {
      try {
        const resolvedPath = await pathResolver.resolvePath(args.sessionName, args.path);
        await pathResolver.validatePathExists(resolvedPath);

        const rawContent = await readFile(resolvedPath, "utf8");

        // Process content with line range support
        const processed = processFileContentWithLineRange(rawContent as string, {
          startLine: args.start_line_one_indexed,
          endLine: args.end_line_one_indexed_inclusive,
          shouldReadEntireFile: args.should_read_entire_file,
          filePath: args.path,
        });

        const relativeResolvedPath = relative(
          await pathResolver.getSessionWorkspacePath(args.sessionName),
          resolvedPath
        );

        log.debug("Session file read successful", {
          session: args.sessionName,
          path: args.path,
          resolvedPath,
          contentLength: rawContent.length,
          linesShown: processed.linesShown,
          totalLines: processed.totalLines,
        });

        return createSuccessResponse(
          {
            path: args.path,
            session: args.sessionName,
            resolvedPath: relativeResolvedPath,
          },
          {
            content: processed.content,
            totalLines: processed.totalLines,
            linesRead:
              args.start_line_one_indexed && args.end_line_one_indexed_inclusive
                ? {
                    start: args.start_line_one_indexed,
                    end: args.end_line_one_indexed_inclusive,
                  }
                : undefined,
            linesShown: processed.linesShown,
            omittedContent: processed.summary ? { summary: processed.summary } : undefined,
          }
        );
      } catch (error) {
        const errorMessage = getErrorMessage(error);
        log.error("Session file read failed", {
          session: args.sessionName,
          path: args.path,
          error: errorMessage,
        });

        return createErrorResponse(errorMessage, {
          path: args.path,
          session: args.sessionName,
        });
      }
    },
  });

  // Session write file tool
  commandMapper.addCommand({
    name: "session.write_file",
    description: "Write content to a file within a session workspace",
    parameters: FileWriteSchema,
    handler: async (args): Promise<Record<string, any>> => {
      try {
        const resolvedPath = await pathResolver.resolvePath(args.sessionName, args.path);

        // Create parent directories if requested and they don't exist
        if (args.createDirs) {
          const parentDir = dirname(resolvedPath);
          await mkdir(parentDir, { recursive: true });
        }

        await writeFile(resolvedPath, args.content, "utf8");

        const relativeResolvedPath = relative(
          await pathResolver.getSessionWorkspacePath(args.sessionName),
          resolvedPath
        );

        log.debug("Session file write successful", {
          session: args.sessionName,
          path: args.path,
          resolvedPath,
          contentLength: args.content.length,
          createdDirs: args.createDirs,
        });

        return createSuccessResponse(
          {
            path: args.path,
            session: args.sessionName,
            resolvedPath: relativeResolvedPath,
          },
          {
            bytesWritten: args.content.length,
            created: true, // File is being written
          }
        );
      } catch (error) {
        const errorMessage = getErrorMessage(error);
        log.error("Session file write failed", {
          session: args.sessionName,
          path: args.path,
          error: errorMessage,
        });

        return createErrorResponse(errorMessage, {
          path: args.path,
          session: args.sessionName,
        });
      }
    },
  });

  // Session list directory tool
  commandMapper.addCommand({
    name: "session.list_directory",
    description: "List contents of a directory within a session workspace",
    parameters: DirectoryListSchema,
    handler: async (args): Promise<Record<string, any>> => {
      try {
        const resolvedPath = await pathResolver.resolvePath(args.sessionName, args.path);
        await pathResolver.validatePathExists(resolvedPath);

        const entries = await readdir(resolvedPath, { withFileTypes: true });

        const files: string[] = [];
        const directories: string[] = [];

        for (const entry of entries) {
          // Skip hidden files unless explicitly requested
          if (!args.showHidden && entry.name.startsWith(".")) {
            continue;
          }

          if (entry.isDirectory()) {
            directories.push(entry.name);
          } else {
            files.push(entry.name);
          }
        }

        const relativeResolvedPath = relative(
          await pathResolver.getSessionWorkspacePath(args.sessionName),
          resolvedPath
        );

        log.debug("Session directory list successful", {
          session: args.sessionName,
          path: args.path,
          resolvedPath,
          fileCount: files.length,
          directoryCount: directories.length,
        });

        return createSuccessResponse(
          {
            path: args.path,
            session: args.sessionName,
            resolvedPath: relativeResolvedPath,
          },
          {
            files: files.sort(),
            directories: directories.sort(),
            totalEntries: files.length + directories.length,
          }
        );
      } catch (error) {
        const errorMessage = getErrorMessage(error);
        log.error("Session directory list failed", {
          session: args.sessionName,
          path: args.path,
          error: errorMessage,
        });

        return createErrorResponse(errorMessage, {
          path: args.path,
          session: args.sessionName,
        });
      }
    },
  });

  // Session file exists tool
  commandMapper.addCommand({
    name: "session.file_exists",
    description: "Check if a file or directory exists within a session workspace",
    parameters: FileExistsSchema,
    handler: async (args): Promise<Record<string, any>> => {
      try {
        const resolvedPath = await pathResolver.resolvePath(args.sessionName, args.path);

        let exists = false;
        let isFile = false;
        let isDirectory = false;
        let size: number | undefined;

        try {
          const stats = await stat(resolvedPath);
          exists = true;
          isFile = stats.isFile();
          isDirectory = stats.isDirectory();
          size = stats.size;
        } catch (error) {
          // File doesn't exist - that's fine, not an error
          exists = false;
        }

        log.debug("Session file exists check", {
          session: args.sessionName,
          path: args.path,
          resolvedPath,
          exists,
          isFile,
          isDirectory,
        });

        return {
          success: true,
          path: args.path,
          session: args.sessionName,
          resolvedPath: relative(
            await pathResolver.getSessionWorkspacePath(args.sessionName),
            resolvedPath
          ),
          exists,
          isFile,
          isDirectory,
          size,
        };
      } catch (error) {
        const errorMessage = getErrorMessage(error);
        log.error("Session file exists check failed", {
          session: args.sessionName,
          path: args.path,
          error: errorMessage,
        });

        return {
          success: false,
          error: errorMessage,
          path: args.path,
          session: args.sessionName,
        };
      }
    },
  });

  // Session delete file tool
  commandMapper.addCommand({
    name: "session.delete_file",
    description: "Delete a file within a session workspace",
    parameters: FileDeleteSchema,
    handler: async (args): Promise<Record<string, any>> => {
      try {
        const resolvedPath = await pathResolver.resolvePath(args.sessionName, args.path);
        await pathResolver.validatePathExists(resolvedPath);

        // Additional safety check - ensure it's a file, not a directory
        const stats = await stat(resolvedPath);
        if (!stats.isFile()) {
          throw new Error(
            `Path "${args.path}" is not a file - use appropriate directory deletion tools`
          );
        }

        await unlink(resolvedPath);

        log.debug("Session file delete successful", {
          session: args.sessionName,
          path: args.path,
          resolvedPath,
        });

        return {
          success: true,
          path: args.path,
          session: args.sessionName,
          resolvedPath: relative(
            await pathResolver.getSessionWorkspacePath(args.sessionName),
            resolvedPath
          ),
          deleted: true,
        };
      } catch (error) {
        const errorMessage = getErrorMessage(error);
        log.error("Session file delete failed", {
          session: args.sessionName,
          path: args.path,
          error: errorMessage,
        });

        return {
          success: false,
          error: errorMessage,
          path: args.path,
          session: args.sessionName,
        };
      }
    },
  });

  // Session create directory tool
  commandMapper.addCommand({
    name: "session.create_directory",
    description: "Create a directory within a session workspace",
    parameters: DirectoryCreateSchema,
    handler: async (args): Promise<Record<string, any>> => {
      try {
        const resolvedPath = await pathResolver.resolvePath(args.sessionName, args.path);

        await mkdir(resolvedPath, { recursive: args.recursive });

        log.debug("Session directory create successful", {
          session: args.sessionName,
          path: args.path,
          resolvedPath,
          recursive: args.recursive,
        });

        return {
          success: true,
          path: args.path,
          session: args.sessionName,
          resolvedPath: relative(
            await pathResolver.getSessionWorkspacePath(args.sessionName),
            resolvedPath
          ),
          created: true,
          recursive: args.recursive,
        };
      } catch (error) {
        const errorMessage = getErrorMessage(error);
        log.error("Session directory create failed", {
          session: args.sessionName,
          path: args.path,
          error: errorMessage,
        });

        return {
          success: false,
          error: errorMessage,
          path: args.path,
          session: args.sessionName,
        };
      }
    },
  });

  // Session grep search tool
  commandMapper.addCommand({
    name: "session.grep_search",
    description: "Search for patterns in files within a session workspace using regex",
    parameters: GrepSearchSchema,
    handler: async (args): Promise<Record<string, any>> => {
      try {
        const sessionWorkspacePath = await pathResolver.getSessionWorkspacePath(args.sessionName);

        // Build ripgrep command arguments
        const rgArgs = [
          "--line-number",
          "--no-heading",
          "--color",
          "never",
          "--max-count",
          "50", // Limit to 50 matches as per Cursor behavior
          args.case_sensitive ? "--case-sensitive" : "--ignore-case",
        ];

        // Add include pattern if specified
        if (args.include_pattern) {
          rgArgs.push("--glob", args.include_pattern);
        }

        // Add exclude pattern if specified
        if (args.exclude_pattern) {
          rgArgs.push("--glob", `!${args.exclude_pattern}`);
        }

        // Add the search pattern and directory
        rgArgs.push(args.query, sessionWorkspacePath);

        // Execute ripgrep
        const proc = Bun.spawn(["rg", ...rgArgs], {
          stdout: "pipe",
          stderr: "pipe",
        });

        const output = await new Response(proc.stdout).text();
        const errorOutput = await new Response(proc.stderr).text();
        await proc.exited;

        if (proc.exitCode !== 0 && proc.exitCode !== 1) {
          // Exit code 1 means no matches found, which is normal
          // Other exit codes indicate actual errors
          throw new Error(`Ripgrep search failed: ${errorOutput}`);
        }

        // Parse ripgrep output into Cursor-compatible format
        const results: string[] = [];
        if (output.trim()) {
          const lines = output.trim().split("\n");
          let currentFile = "";

          for (const line of lines) {
            // ripgrep output format: path:line_number:content
            const match = line.match(/^([^:]+):(\d+):(.*)$/);
            if (match && match[1] && match[2] && match[3] !== undefined) {
              const [, filePath, lineNumber, content] = match;

              // Convert to absolute file:// URL format like Cursor
              const absolutePath = filePath.startsWith("/")
                ? filePath
                : `${sessionWorkspacePath}/${filePath}`;
              const fileUrl = `file://${absolutePath}`;

              // Add file header if it's a new file
              if (currentFile !== fileUrl) {
                currentFile = fileUrl;
                results.push(`File: ${fileUrl}`);
              }

              results.push(`Line ${lineNumber}: ${content}`);
            }
          }
        }

        // Add "more results available" message if we hit the limit
        const resultCount = results.filter((line) => line.startsWith("Line ")).length;
        if (resultCount >= 50) {
          results.push(
            "NOTE: More results are available, but aren't shown here. If you need to, please refine the search query or restrict the scope."
          );
        }

        log.debug("Session grep search successful", {
          session: args.sessionName,
          query: args.query,
          caseSensitive: args.case_sensitive,
          includePattern: args.include_pattern,
          excludePattern: args.exclude_pattern,
          resultCount,
        });

        return {
          success: true,
          results: results.join("\n\n"),
          session: args.sessionName,
          query: args.query,
          matchCount: resultCount,
        };
      } catch (error) {
        const errorMessage = getErrorMessage(error);
        log.error("Session grep search failed", {
          session: args.sessionName,
          query: args.query,
          error: errorMessage,
        });

        return {
          success: false,
          error: errorMessage,
          session: args.sessionName,
          query: args.query,
        };
      }
    },
  });

  log.debug("Session file operation tools registered successfully");
}<|MERGE_RESOLUTION|>--- conflicted
+++ resolved
@@ -9,23 +9,6 @@
 import { log } from "../../utils/logger";
 import { getErrorMessage } from "../../errors/index";
 import {
-<<<<<<< HEAD
-  SessionFileReadSchema,
-  SessionFileOperationSchema,
-  SessionFileWriteSchema,
-  SessionDirectoryListSchema,
-  SessionFileExistsSchema,
-  SessionFileDeleteSchema,
-  SessionDirectoryCreateSchema,
-  SessionGrepSearchSchema,
-} from "./schemas/common-parameters";
-import {
-  createFileReadResponse,
-  createErrorResponse,
-  createFileOperationResponse,
-  //   createDirectoryListResponse,
-} from "./schemas/common-responses";
-=======
   FileReadSchema,
   BaseFileOperationSchema,
   FileWriteSchema,
@@ -36,7 +19,6 @@
   GrepSearchSchema,
 } from "../../domain/schemas";
 import { createSuccessResponse, createErrorResponse } from "../../domain/schemas";
->>>>>>> 03d838cc
 
 /**
  * Session path resolver class for enforcing workspace boundaries
