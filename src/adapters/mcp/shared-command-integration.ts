/**
 * Shared Command Integration for MCP
 *
 * This module provides utilities for automatically registering shared commands
 * with the MCP command mapper, eliminating the need for manual command duplication.
 */

import type { CommandMapper } from "../../mcp/command-mapper";
import {
  sharedCommandRegistry,
  CommandCategory,
  type CommandExecutionContext,
  type CommandParameterMap,
  type CommandParameterDefinition,
} from "../shared/command-registry";
import { log } from "../../utils/logger";
import { z } from "zod";

/**
 * Convert shared command parameters to a Zod schema that MCP can use
 */
function convertParametersToZodSchema(parameters: CommandParameterMap): z.ZodObject<any> {
  // If no parameters, return empty object schema
  if (!parameters || Object.keys(parameters).length === 0) {
    return z.object({});
  }

  const shape: Record<string, z.ZodTypeAny> = {};

  for (const [key, param] of Object.entries(parameters)) {
    // Skip the json parameter in MCP context since MCP always returns JSON
    if (key === "json") {
      continue;
    }

    let schema = param.schema;

    // Make optional if not required
    if (!param.required) {
      schema = schema.optional();
    }

    // Add default value if present
    if (param.defaultValue !== undefined) {
      schema = schema.default(param.defaultValue);
    }

    shape[key] = schema;
  }

  const zodSchema = z.object(shape);

  log.debug("Converting parameters to Zod schema", {
    parameterCount: Object.keys(parameters).length,
    parameterKeys: Object.keys(parameters),
    shapeKeys: Object.keys(shape),
    zodSchema: zodSchema._def,
  });

  return zodSchema;
}

/**
 * Convert MCP args to the format expected by shared commands
 */
function convertMcpArgsToParameters(
  args: Record<string, any>,
  parameterDefs: CommandParameterMap
): Record<string, any> {
  const result: Record<string, any> = {};

  for (const [key, paramDef] of Object.entries(parameterDefs)) {
    const value = args[key];

    if (value !== undefined) {
      // Use the value as-is since it should already be validated by MCP
      result[key] = value;
    } else if (paramDef.defaultValue !== undefined) {
      // Use default value
      result[key] = paramDef.defaultValue;
    }
    // For required parameters, rely on Zod validation to catch missing values
  }

  return result;
}

/**
 * Configuration for MCP shared command registration
 */
export interface McpSharedCommandConfig {
  /** Array of command categories to register */
  categories: CommandCategory[];
  /** Command-specific overrides */
  commandOverrides?: Record<
    string,
    {
      /** Override command description */
      spec?: string;
      /** Hide command from MCP */
      hidden?: boolean;
    }
  >;
  /** Whether to enable debug logging */
  debug?: boolean;
}

/**
 * Register shared commands with MCP using the bridge
 */
export function registerSharedCommandsWithMcp(
  commandMapper: CommandMapper,
  config: McpSharedCommandConfig
): void {
  log.debug("Registering shared commands with MCP", {
    categories: config.categories,
    overrides: config.commandOverrides ? Object.keys(config.commandOverrides) : [],
  });

  // Register commands for each category
  config.categories.forEach((category) => {
    const commands = sharedCommandRegistry.getCommandsByCategory(category);

    commands.forEach((command) => {
      const overrides = config.commandOverrides?.[command.id];

      // Skip hidden commands
      if (overrides?.hidden) {
        return;
      }

      const description = overrides?.description || command.description;

      log.debug(`Registering command ${command.id} with MCP`, {
        category,
        description,
      });

      // Register command with MCP using the command mapper
      // Convert shared command parameters to MCP-compatible format
      commandMapper.addCommand({
        name: command.id,
        description,
        parameters: convertParametersToZodSchema(command.parameters),
        handler: async (args: any, projectContext?: any) => {
          const startTime = Date.now();
          log.debug(`[MCP] Starting command execution: ${command.id}`, { args });

          try {
            // Create execution context for shared command
            const context: CommandExecutionContext = {
              interface: "mcp",
              debug: args?.debug || false,
              format: args?.json === "true" ? "json" : "text", // Use json format only when explicitly requested
            };
            log.debug(`[MCP] Created execution context: ${command.id}`, { context });

            // Convert MCP args to expected parameter format
            const filteredArgs = { ...args };
            log.debug(`[MCP] Processing args: ${command.id}`, { filteredArgs });

            const parameters = convertMcpArgsToParameters(filteredArgs, command.parameters);
            log.debug(`[MCP] Converted parameters: ${command.id}`, { parameters });

            // Execute the shared command (no timeout - debug actual hang)
            log.debug(`[MCP] About to execute command: ${command.id}`);
            log.debug(`[MCP] Parameters being passed:`, parameters);
            log.debug(`[MCP] Context being passed:`, context);

            const result = await command.execute(parameters, context);

            const duration = Date.now() - startTime;
            log.debug(`[MCP] Command completed: ${command.id}`, { duration });
            return result;
          } catch (error) {
            const duration = Date.now() - startTime;

            // CRITICAL: Check for undefined reference errors that could indicate missing imports
            const errorMessage = error instanceof Error ? error.message : String(error);
            const isUndefinedReference =
              errorMessage.includes("is not defined") ||
              errorMessage.includes("undefined") ||
              errorMessage.includes("ReferenceError");

            if (isUndefinedReference) {
              log.error(`🚨 CRITICAL: Possible missing import detected in ${command.id}`, {
                error: errorMessage,
                duration,
                suggestion: "Check for missing imports in the command implementation",
              });
            }

            log.error(`[MCP] Command failed: ${command.id}`, {
              error: errorMessage,
              duration,
              isUndefinedReference,
            });
            throw error;
          }
        },
      });
    });
  });
}

/**
 * Register task commands with MCP
 */
export function registerTaskCommandsWithMcp(
  commandMapper: CommandMapper,
  config: Omit<McpSharedCommandConfig, "categories"> = {}
): void {
  registerSharedCommandsWithMcp(commandMapper, {
    categories: [CommandCategory.TASKS],
    ...config,
  });
}

/**
 * Register git commands with MCP
 */
export function registerGitCommandsWithMcp(
  commandMapper: CommandMapper,
  config: Omit<McpSharedCommandConfig, "categories"> = {}
): void {
  registerSharedCommandsWithMcp(commandMapper, {
    categories: [CommandCategory.GIT],
    ...config,
  });
}

/**
 * Register session commands with MCP
 */
export function registerSessionCommandsWithMcp(
  commandMapper: CommandMapper,
  config: Omit<McpSharedCommandConfig, "categories"> = {}
): void {
  registerSharedCommandsWithMcp(commandMapper, {
    categories: [CommandCategory.SESSION],
    ...config,
  });
}

/**
 * Register rules commands with MCP
 */
export function registerRulesCommandsWithMcp(
  commandMapper: CommandMapper,
  config: Omit<McpSharedCommandConfig, "categories"> = {}
): void {
  registerSharedCommandsWithMcp(commandMapper, {
    categories: [CommandCategory.RULES],
    ...config,
  });
}

/**
 * Register config commands with MCP
 */
export function registerConfigCommandsWithMcp(
  commandMapper: CommandMapper,
  config: Omit<McpSharedCommandConfig, "categories"> = {}
): void {
  registerSharedCommandsWithMcp(commandMapper, {
    categories: [CommandCategory.CONFIG],
    ...config,
  });
}

/**
 * Register init commands with MCP
 */
export function registerInitCommandsWithMcp(
  commandMapper: CommandMapper,
  config: Omit<McpSharedCommandConfig, "categories"> = {}
): void {
  registerSharedCommandsWithMcp(commandMapper, {
    categories: [CommandCategory.INIT],
    ...config,
  });
}

/**
 * Register debug commands with MCP
 */
export function registerDebugCommandsWithMcp(
  commandMapper: CommandMapper,
  config: Omit<McpSharedCommandConfig, "categories"> = {}
): void {
  registerSharedCommandsWithMcp(commandMapper, {
    categories: [CommandCategory.DEBUG],
    ...config,
  });
}

/**
 * Register persistence commands with MCP
 */
export function registerPersistenceCommandsWithMcp(
  commandMapper: CommandMapper,
  config: Omit<McpSharedCommandConfig, "categories"> = {}
): void {
  registerSharedCommandsWithMcp(commandMapper, {
    categories: [CommandCategory.PERSISTENCE],
    ...config,
  });
}

/**
<<<<<<< HEAD
 * Register sessiondb commands with MCP (legacy compatibility)
 */
export function registerSessiondbCommandsWithMcp(
  commandMapper: CommandMapper,
  config: Omit<McpSharedCommandConfig, "categories"> = {}
): void {
  // Forward to persistence commands for backward compatibility
  registerPersistenceCommandsWithMcp(commandMapper, config);
=======
 * Register changeset commands with MCP (repository changesets and session aliases)
 */
export function registerChangesetCommandsWithMcp(
  commandMapper: CommandMapper,
  config: Omit<McpSharedCommandConfig, "categories"> = {}
): void {
  registerSharedCommandsWithMcp(commandMapper, {
    categories: [CommandCategory.REPO],
    ...config,
  });
>>>>>>> 72b9f600
}

/**
 * Register all main command categories with MCP
 */
export function registerAllMainCommandsWithMcp(
  commandMapper: CommandMapper,
  config: Omit<McpSharedCommandConfig, "categories"> = {}
): void {
  registerSharedCommandsWithMcp(commandMapper, {
    categories: [
      CommandCategory.TASKS,
      CommandCategory.GIT,
      CommandCategory.REPO,
      CommandCategory.SESSION,
      CommandCategory.RULES,
      CommandCategory.CONFIG,
      CommandCategory.INIT,
      CommandCategory.DEBUG,
      CommandCategory.PERSISTENCE,
    ],
    ...config,
  });
}<|MERGE_RESOLUTION|>--- conflicted
+++ resolved
@@ -308,7 +308,6 @@
 }
 
 /**
-<<<<<<< HEAD
  * Register sessiondb commands with MCP (legacy compatibility)
  */
 export function registerSessiondbCommandsWithMcp(
@@ -317,7 +316,9 @@
 ): void {
   // Forward to persistence commands for backward compatibility
   registerPersistenceCommandsWithMcp(commandMapper, config);
-=======
+}
+
+/**
  * Register changeset commands with MCP (repository changesets and session aliases)
  */
 export function registerChangesetCommandsWithMcp(
@@ -328,7 +329,6 @@
     categories: [CommandCategory.REPO],
     ...config,
   });
->>>>>>> 72b9f600
 }
 
 /**
