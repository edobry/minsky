/**
 * CLI adapter for task commands
 */
import { Command } from "commander";
import { generateFilterMessages } from "../../utils/filter-messages.js";
import { execSync } from "child_process";
import type {
  TaskListParams,
  TaskGetParams,
  TaskStatusGetParams,
  TaskStatusSetParams,
  TaskCreateParams,
} from "../../schemas/tasks.js";
import { taskStatusSchema } from "../../schemas/tasks.js"; // Import taskStatusSchema for type inference
import {
  listTasksFromParams,
  getTaskFromParams,
  getTaskStatusFromParams,
  setTaskStatusFromParams,
<<<<<<< HEAD
  createTaskFromParams, // Corrected import
} from "../../domain/index.js";
import { MinskyError } from "../../errors/index.js";
import { TASK_STATUS } from "../../domain/tasks.js"; // TASK_STATUS is the object with values
import * as p from "@clack/prompts";
import { log } from "../../utils/logger";
import { z } from "zod"; // Import z for type inference if needed
=======
} from "../../domain/index.js";
import { MinskyError } from "../../errors/index.js";
import { TASK_STATUS } from "../../domain/tasks.js";
import * as p from "@clack/prompts";
>>>>>>> b4e3a8d5

// Helper for exiting process consistently
function exit(code: number): never {
  process.exit(code);
}

/**
 * Creates the task list command
 */
export function createListCommand(): Command {
  return new Command("list")
    .description("List tasks")
    .option("-s, --status <status>", "Filter tasks by status")
    .option("--session <session>", "Session name to use for repo resolution")
    .option("--repo <repoPath>", "Path to a git repository (overrides session)")
    .option("--workspace <workspacePath>", "Path to main workspace (overrides repo and session)")
    .option("-b, --backend <backend>", "Specify task backend (markdown, github)")
    .option("--json", "Output tasks as JSON")
    .option("--all", "Include DONE tasks in the output (by default, DONE tasks are hidden)")
    .action(
      async (options: {
        status?: string;
        backend?: string;
        session?: string;
        repo?: string;
        workspace?: string;
        json?: boolean;
        all?: boolean;
      }) => {
        try {
          // Convert CLI options to domain parameters
          const params: TaskListParams = {
            filter: options.status,
            backend: options.backend,
            session: options.session,
            repo: options.repo,
            workspace: options.workspace,
            all: options.all ?? false,
            json: options.json,
          };

          // Call the domain function
          const tasks = await listTasksFromParams(params);

          // Format and display the results
          if (tasks.length === 0) {
            if (options.json) {
              // For JSON output, ensure it is raw JSON to stdout, not through logger
              console.log(JSON.stringify([]));
            } else {
              // Generate and display filter messages in non-JSON mode
              const filterMessages = generateFilterMessages({
                status: options.status,
                all: options.all,
              });

              // Display filter messages if any exist
              if (filterMessages.length > 0) {
                filterMessages.forEach((message) => log.cli(message));
                log.cli("");
              }

              log.cli("No tasks found.");
            }
            return;
          }

          if (options.json) {
            // For JSON output, ensure it is raw JSON to stdout, not through logger
            console.log(JSON.stringify(tasks, null, 2));
          } else {
            // Generate and display filter messages in non-JSON mode
            const filterMessages = generateFilterMessages({
              status: options.status,
              all: options.all,
            });

            // Display filter messages if any exist
            if (filterMessages.length > 0) {
              filterMessages.forEach((message) => log.cli(message));
              log.cli("");
            }

            log.cli("Tasks:");
            tasks.forEach((task) => {
              log.cli(`- ${task.id}: ${task.title} [${task.status}]`);
            });
          }
        } catch (error) {
          log.cliError("Error listing tasks:");
          log.error("Error details for listing tasks", error as Error);
          exit(1);
        }
      }
    );
}

/**
 * Creates the task get command
 */
export function createGetCommand(): Command {
  return new Command("get")
    .description("Get task details")
    .argument("<task-id>", "ID of the task to retrieve")
    .option("--session <session>", "Session name to use for repo resolution")
    .option("--repo <repoPath>", "Path to a git repository (overrides session)")
    .option("--workspace <workspacePath>", "Path to main workspace (overrides repo and session)")
    .option("-b, --backend <backend>", "Specify task backend (markdown, github)")
    .option("--json", "Output task as JSON")
    .action(
      async (
        taskId: string,
        options: {
          session?: string;
          repo?: string;
          workspace?: string;
          backend?: string;
          json?: boolean;
        }
      ) => {
        try {
          // Convert CLI options to domain parameters
          const params: TaskGetParams = {
            taskId,
            session: options.session,
            repo: options.repo,
            workspace: options.workspace,
            backend: options.backend,
            json: options.json,
          };

          // Call the domain function
          const task = await getTaskFromParams(params);

          // Format and display the result
          if (options.json) {
            // For JSON output, ensure it is raw JSON to stdout, not through logger
            console.log(JSON.stringify(task, null, 2));
          } else {
            log.cli(`Task #${task.id}:`);
            log.cli(`Title: ${task.title}`);
            log.cli(`Status: ${task.status}`);
            if (task.specPath) {
              log.cli(`Spec: ${task.specPath}`);
            }
            if (task.description) {
              log.cli("\nDescription:");
              log.cli(task.description);
            }
          }
        } catch (error) {
          log.cliError("Error getting task:");
          log.error("Error details for getting task", error as Error);
          exit(1);
        }
      }
    );
}

/**
 * Creates the task status command
 */
export function createStatusCommand(): Command {
  const statusCommand = new Command("status").description("Task status operations");

  // Status get subcommand
  statusCommand
    .command("get")
    .description("Get the status of a task")
    .argument("<task-id>", "ID of the task")
    .option("--session <session>", "Session name to use for repo resolution")
    .option("--repo <repoPath>", "Path to a git repository (overrides session)")
    .option("--workspace <workspacePath>", "Path to main workspace (overrides repo and session)")
    .option("-b, --backend <backend>", "Specify task backend (markdown, github)")
    .option("--json", "Output status as JSON")
    .action(
      async (
        taskId: string,
        options: {
          session?: string;
          repo?: string;
          workspace?: string;
          backend?: string;
          json?: boolean;
        }
      ) => {
        try {
          // Convert CLI options to domain parameters
          const params: TaskStatusGetParams = {
            taskId,
            session: options.session,
            repo: options.repo,
            workspace: options.workspace,
            backend: options.backend,
            json: options.json,
          };

          // Call the domain function
          const status = await getTaskStatusFromParams(params);

          // Format and display the result
          if (options.json) {
            // For JSON output, ensure it is raw JSON to stdout, not through logger
            console.log(JSON.stringify({ taskId, status }, null, 2));
          } else {
<<<<<<< HEAD
            log.cli(`Status for task ${taskId}: ${status}`);
=======
            console.log(`Status of task #${taskId}: ${status}`);
>>>>>>> b4e3a8d5
          }
        } catch (error) {
          log.cliError("Error getting task status:");
          log.error("Error details for getting task status", error as Error);
          exit(1);
        }
      }
    );

  // Status set subcommand
  statusCommand
    .command("set")
    .description("Set the status of a task")
    .argument("<task-id>", "ID of the task")
    // The linter error for TASK_STATUS here seems incorrect, Object.values(TASK_STATUS) is a valid value usage.
    .argument("<status>", `New status for the task (${Object.values(TASK_STATUS).join(" | ")})`)
    .option("--session <session>", "Session name to use for repo resolution")
    .option("--repo <repoPath>", "Path to a git repository (overrides session)")
    .option("--workspace <workspacePath>", "Path to main workspace (overrides repo and session)")
    .option("-b, --backend <backend>", "Specify task backend (markdown, github)")
    .option("--json", "Output confirmation as JSON") // Added for consistency, might not be used by domain
    .action(
      async (
        taskId: string,
        status: string, // status comes as a string from commander
        options: {
          session?: string;
          repo?: string;
          workspace?: string;
          backend?: string;
          json?: boolean;
        }
      ) => {
        // Validate status
        if (!Object.values(TASK_STATUS).includes(status as z.infer<typeof taskStatusSchema>)) {
          log.cliError(
            `Invalid status: ${status}. Must be one of ${Object.values(TASK_STATUS).join(", ")}.`
          );
          exit(1);
        }

        try {
          // Convert CLI options to domain parameters
          const params: TaskStatusSetParams = {
            taskId,
            status: status as z.infer<typeof taskStatusSchema>, // Cast to the specific string literal type for the domain
            session: options.session,
            repo: options.repo,
            workspace: options.workspace,
            backend: options.backend,
            json: options.json,
          };

          // Call the domain function
          await setTaskStatusFromParams(params);

<<<<<<< HEAD
          // Format and display the result
          if (options.json) {
            // For JSON output, ensure it is raw JSON to stdout, not through logger
            console.log(JSON.stringify({ taskId, status, success: true }, null, 2));
=======
          // Display success message
          console.log(`Status of task #${taskId} set to ${status}`);
        } catch (error) {
          if (error instanceof MinskyError) {
            console.error(`Error: ${error.message}`);
>>>>>>> b4e3a8d5
          } else {
            log.cli(`Status for task ${taskId} set to ${status}`);
          }
        } catch (error) {
          log.cliError("Error setting task status:");
          log.error("Error details for setting task status", error as Error);
          exit(1);
        }
      }
    );

  return statusCommand;
}

/**
 * Creates the task create command
 */
export function createCreateCommand(): Command {
  return (
    new Command("create")
      .description("Create a new task from a specification file or URL")
      .argument("<spec-path>", "Path or URL to the task specification markdown file") // Corrected argument name to spec-path
      .option("-f, --force", "Force creation even if a task with the same ID might exist (used by AI)")
      .option("--json", "Output created task as JSON")
      // Session/repo/workspace options are implicitly handled by the domain if needed for backend resolution
      .action(async (specPath: string, options: { force?: boolean; json?: boolean }) => { // Corrected parameter name to specPath
        try {
          const params: TaskCreateParams = {
            specPath, // Corrected to use specPath
            force: options.force ?? false,
            json: options.json,
          };

          const task = await createTaskFromParams(params); // Corrected domain function call

          if (options.json) {
            // For JSON output, ensure it is raw JSON to stdout, not through logger
            console.log(JSON.stringify(task, null, 2));
          } else {
            log.cli(`Task ${task.id} created: ${task.title}`);
            p.note(task.specPath, "Specification file");
          }
        } catch (error) {
          log.cliError(`Error creating task from spec: ${specPath}`);
          if (error instanceof MinskyError) {
            // Log the error object directly; logger will handle stack if available
            log.error(error.message, error);
          } else {
            log.error("Unexpected error during task creation", error as Error);
          }
          exit(1);
        }
      })
  );
}

/**
 * Creates the main tasks command and adds subcommands
 */
export function createTasksCommand(): Command {
  const tasksCommand = new Command("tasks").description("Manage tasks");

  tasksCommand.addCommand(createListCommand());
  tasksCommand.addCommand(createGetCommand());
  tasksCommand.addCommand(createStatusCommand());
  tasksCommand.addCommand(createCreateCommand());
  // Future: tasksCommand.addCommand(createUpdateCommand());
  // Future: tasksCommand.addCommand(createDeleteCommand());

  return tasksCommand;
}<|MERGE_RESOLUTION|>--- conflicted
+++ resolved
@@ -17,20 +17,10 @@
   getTaskFromParams,
   getTaskStatusFromParams,
   setTaskStatusFromParams,
-<<<<<<< HEAD
-  createTaskFromParams, // Corrected import
-} from "../../domain/index.js";
-import { MinskyError } from "../../errors/index.js";
-import { TASK_STATUS } from "../../domain/tasks.js"; // TASK_STATUS is the object with values
-import * as p from "@clack/prompts";
-import { log } from "../../utils/logger";
-import { z } from "zod"; // Import z for type inference if needed
-=======
 } from "../../domain/index.js";
 import { MinskyError } from "../../errors/index.js";
 import { TASK_STATUS } from "../../domain/tasks.js";
 import * as p from "@clack/prompts";
->>>>>>> b4e3a8d5
 
 // Helper for exiting process consistently
 function exit(code: number): never {
@@ -236,11 +226,7 @@
             // For JSON output, ensure it is raw JSON to stdout, not through logger
             console.log(JSON.stringify({ taskId, status }, null, 2));
           } else {
-<<<<<<< HEAD
-            log.cli(`Status for task ${taskId}: ${status}`);
-=======
             console.log(`Status of task #${taskId}: ${status}`);
->>>>>>> b4e3a8d5
           }
         } catch (error) {
           log.cliError("Error getting task status:");
@@ -297,18 +283,11 @@
           // Call the domain function
           await setTaskStatusFromParams(params);
 
-<<<<<<< HEAD
-          // Format and display the result
-          if (options.json) {
-            // For JSON output, ensure it is raw JSON to stdout, not through logger
-            console.log(JSON.stringify({ taskId, status, success: true }, null, 2));
-=======
           // Display success message
           console.log(`Status of task #${taskId} set to ${status}`);
         } catch (error) {
           if (error instanceof MinskyError) {
             console.error(`Error: ${error.message}`);
->>>>>>> b4e3a8d5
           } else {
             log.cli(`Status for task ${taskId} set to ${status}`);
           }
