--- conflicted
+++ resolved
@@ -11,11 +11,7 @@
   addOutputOptions,
   addBackendOptions,
   normalizeTaskParams,
-<<<<<<< HEAD
-} from "../utils/index.js";
-=======
 } from "../utils/index";
->>>>>>> 2809c254
 import { handleCliError, outputResult } from "../utils/error-handler";
 
 /**
