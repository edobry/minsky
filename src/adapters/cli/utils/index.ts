/**
 * CLI Utilities
 *
 * Common utilities for the CLI interface
 */
import { ensureError } from "../../../errors/index";
import { log } from "../../../utils/logger";
// Re-export shared options functions needed by other modules
export {
  normalizeSessionParams,
  normalizeRepoOptions,
  normalizeOutputOptions,
  normalizeTaskOptions,
  normalizeTaskParams,
  addRepoOptions,
  addOutputOptions,
  addTaskOptions,
  addBackendOptions,
  addForceOptions,
} from "./shared-options";
// Re-export types from shared options
export type {
  RepoOptions,
  OutputOptions as SharedOutputOptions,
  TaskOptions,
  BackendOptions,
  ForceOptions,
} from "./shared-options";
/**
 * Options for formatting output
 */
export interface OutputOptions {
  json?: boolean;
  formatter?: (result: any) => void;
}
/**
 * Format and output command results
 */
export function outputResult(result: any, options: OutputOptions = {}): void {
  if (result === undefined) {
    return;
  }
  try {
    if (options.json) {
      // JSON output
<<<<<<< HEAD
      log.cli(JSON.stringify(result, undefined, 2));
=======
      process.stdout.write(`${JSON.stringify(result, undefined, 2)}\n`);
>>>>>>> 2e0a5618
    } else if (options.formatter) {
      // Custom formatter
      options.formatter(result);
    } else {
      // Default output based on result type
      if (typeof result === "string") {
<<<<<<< HEAD
        log.cli(result);
=======
        process.stdout.write(`${result}\n`);
>>>>>>> 2e0a5618
      } else if (typeof result === "object" && result !== null) {
        if (Array.isArray(result)) {
          result.forEach((item) => {
            if (typeof item === "string") {
<<<<<<< HEAD
              log.cli(item);
            } else {
              log.cli(JSON.stringify(item, undefined, 2));
            }
          });
        } else {
          log.cli(JSON.stringify(result, undefined, 2));
        }
      } else {
        log.cli(String(result));
      }
    }
  } catch (error) {
    log.cli(`Error formatting output: ${error}`);
=======
              process.stdout.write(`${item}\n`);
            } else {
              process.stdout.write(`${JSON.stringify(item, undefined, 2)}\n`);
            }
          });
        } else {
          process.stdout.write(`${JSON.stringify(result, undefined, 2)}\n`);
        }
      } else {
        process.stdout.write(`${String(result)}\n`);
      }
    }
  } catch (error) {
    process.stdout.write(`Error formatting output: ${error}\n`);
>>>>>>> 2e0a5618
  }
}
/**
 * Handle CLI errors
 */
export function handleCliError(error: any, options: { debug?: boolean } = {}): void {
  const err = ensureError(error as any);
  if ((options as any)!.debug) {
    // Detailed error in debug mode
    log.cliError("Command execution failed");
    log.cliError(String(err as any));
    if ((err as any)?.stack) {
      log.cliError((err as any).stack);
    }
  } else {
    // Simple error in regular mode
    log.cliError(`Error: ${(err as any).message}`);
  }
  // Set appropriate exit code based on error type
  if ((err as any)?.name === "ValidationError") {
    process.exitCode = 2;
  } else if ((err as any)?.name === "NotFoundError") {
    process.exitCode = 4;
  } else {
    process.exitCode = 1;
  }
}<|MERGE_RESOLUTION|>--- conflicted
+++ resolved
@@ -43,57 +43,16 @@
   try {
     if (options.json) {
       // JSON output
-<<<<<<< HEAD
-      log.cli(JSON.stringify(result, undefined, 2));
-=======
-      process.stdout.write(`${JSON.stringify(result, undefined, 2)}\n`);
->>>>>>> 2e0a5618
     } else if (options.formatter) {
       // Custom formatter
       options.formatter(result);
     } else {
       // Default output based on result type
       if (typeof result === "string") {
-<<<<<<< HEAD
-        log.cli(result);
-=======
-        process.stdout.write(`${result}\n`);
->>>>>>> 2e0a5618
       } else if (typeof result === "object" && result !== null) {
         if (Array.isArray(result)) {
           result.forEach((item) => {
             if (typeof item === "string") {
-<<<<<<< HEAD
-              log.cli(item);
-            } else {
-              log.cli(JSON.stringify(item, undefined, 2));
-            }
-          });
-        } else {
-          log.cli(JSON.stringify(result, undefined, 2));
-        }
-      } else {
-        log.cli(String(result));
-      }
-    }
-  } catch (error) {
-    log.cli(`Error formatting output: ${error}`);
-=======
-              process.stdout.write(`${item}\n`);
-            } else {
-              process.stdout.write(`${JSON.stringify(item, undefined, 2)}\n`);
-            }
-          });
-        } else {
-          process.stdout.write(`${JSON.stringify(result, undefined, 2)}\n`);
-        }
-      } else {
-        process.stdout.write(`${String(result)}\n`);
-      }
-    }
-  } catch (error) {
-    process.stdout.write(`Error formatting output: ${error}\n`);
->>>>>>> 2e0a5618
   }
 }
 /**
