/**
 * CLI error handling utilities
 *
 * This module provides centralized error handling for CLI commands to ensure
 * consistent, user-friendly error messages while supporting detailed logging
 * for debugging purposes.
 */
import {
  MinskyError,
  ValidationError,
  ResourceNotFoundError,
  ServiceUnavailableError,
  FileSystemError,
  ConfigurationError,
  GitOperationError,
  ensureError,
} from "../../../errors/index";
import { ZodError } from "zod";
import { log, isStructuredMode } from "../../../utils/logger";
import { exit } from "../../../utils/process";
/**
 * Determines if debug mode is enabled based on environment variables
 */
export const isDebugMode = (): boolean =>
  process.env.DEBUG === "true" ||
  process.env.DEBUG === "1" ||
  (typeof process.env.NODE_DEBUG === "string" && process.env.NODE_DEBUG.includes("minsky"));

/**
 * Handles CLI command errors with consistent formatting
 *
 * - Provides concise, user-friendly error messages
 * - Shows detailed error information only in debug mode
 * - Format messages differently based on error type and environment
 *
 * @param error Any error caught during command execution
 */
export function handleCliError(error: any): never {
  const normalizedError = ensureError(error as any);

  // In human mode, use programLogger for all user-facing errors
  // In structured mode, use both loggers as configured

  // Sanitize and enrich database error messages (e.g., Drizzle "Failed query: ...")
  const sanitizeMessage = (msg: string): string => {
    if (!msg) return msg;

    // Detect Drizzle-style error strings and extract useful parts
    if (msg.includes("Failed query")) {
      const showFull = isDebugMode() || process.env.MINSKY_SHOW_SQL === "true";

      // Extract the failed query block and primary error message when possible
      const failedQueryMatch = msg.match(/Failed query:[\s\S]*?(?=(\nError:|\nparams:|$))/i);
      const errorLineMatch = msg.match(/\n(Error:[\s\S]*$)/i);
      const paramsMatch = msg.match(/\nparams:[\s\S]*$/i);

      const failedQueryBlock = failedQueryMatch ? failedQueryMatch[0] : "";
      const errorLine = errorLineMatch ? errorLineMatch[1].trim() : "Database error";
      const paramsBlock = paramsMatch ? paramsMatch[0].trim() : "";

      if (showFull) {
        // In debug/full mode, include the entire failed query block for maximum context
        const details: string[] = [];
        if (errorLine) details.push(errorLine);
        if (failedQueryBlock) details.push(failedQueryBlock.trim());
        if (paramsBlock && !/^params:\s*$/i.test(paramsBlock)) details.push(paramsBlock);
        return details.join("\n");
      }

      // For migration commands, full SQL is shown by Drizzle logger, so just return error message
      const compactError = (errorLine.split("\n")[0] || errorLine).slice(0, 200);
      return `Database operation failed: ${compactError}`.trim();
    }

    // Default: Only the first line to avoid verbose stacks in CLI output
    return (msg.split("\n")[0] || msg).slice(0, 200);
  };

  // Format error message based on type
  if (error instanceof ValidationError) {
    // Check if the error message already has good formatting (starts with emoji)
    const message = normalizedError.message;
    const hasGoodFormatting = /^[❌🚫⛔💥]/u.test(message);

    if (hasGoodFormatting) {
      // Already well-formatted, display as-is
      log.cliError(message);
    } else {
      // Add validation error prefix for less formatted messages
      log.cliError(`Validation error: ${sanitizeMessage(message)}`);
    }

    // Show validation details in debug mode
    if (isDebugMode() && (error as any).errors) {
      log.cliError("\nValidation details:");
      log.cliError(JSON.stringify((error as any).errors, undefined, 2));
    }
  } else if (error instanceof ZodError) {
    // Zod validation errors (e.g., bad CLI parameter values)
    // Show the most relevant issue message and hint about expected format
    const firstIssue = (error as ZodError).issues?.[0];
    const issueMessage = firstIssue?.message || normalizedError.message || "Invalid input";
    const issuePath =
      Array.isArray(firstIssue?.path) && firstIssue!.path.length > 0
        ? ` (field: ${firstIssue!.path.join(".")})`
        : "";

    log.cliError(`Validation error: ${issueMessage}${issuePath}`);

    // Show full issue details in debug mode
    if (isDebugMode()) {
      log.cliError("\nValidation details:");
      log.cliError(JSON.stringify((error as ZodError).issues, undefined, 2));
    }
  } else if (error instanceof ResourceNotFoundError) {
    log.cliError(`Not found: ${sanitizeMessage((normalizedError as any).message)}`);
    if ((error as any).resourceType && (error as any).resourceId) {
      log.cliError(`Resource: ${(error as any).resourceType}, ID: ${(error as any).resourceId}`);
    }
  } else if (error instanceof ServiceUnavailableError) {
    log.cliError(`Service unavailable: ${sanitizeMessage((normalizedError as any).message)}`);
    if ((error as any).serviceName) {
      log.cliError(`Service: ${(error as any).serviceName}`);
    }
  } else if (error instanceof FileSystemError) {
    log.cliError(`File system error: ${sanitizeMessage((normalizedError as any).message)}`);
    if ((error as any).path) {
      log.cliError(`Path: ${(error as any).path}`);
    }
  } else if (error instanceof ConfigurationError) {
    log.cliError(`Configuration error: ${sanitizeMessage((normalizedError as any).message)}`);
    if ((error as any).configKey) {
      log.cliError(`Key: ${(error as any).configKey}`);
    }
  } else if (error instanceof GitOperationError) {
    log.cliError(`Git operation failed: ${sanitizeMessage((normalizedError as any).message)}`);
    if ((error as any).command) {
      log.cliError(`Command: ${(error as any).command}`);
    }
  } else if (isLikelyPostgresError(error)) {
    const anyErr: any = error as any;
    const code = anyErr?.code || anyErr?.originalError?.code || anyErr?.cause?.code;
    const rawMessage =
      anyErr?.message || anyErr?.originalError?.message || String(normalizedError.message);
    const detail = anyErr?.detail || anyErr?.originalError?.detail || anyErr?.cause?.detail;
    const hint = anyErr?.hint || anyErr?.originalError?.hint || anyErr?.cause?.hint;
    const schema = anyErr?.schema || anyErr?.originalError?.schema || anyErr?.cause?.schema;
    const table = anyErr?.table || anyErr?.originalError?.table || anyErr?.cause?.table;
    const constraint =
      anyErr?.constraint || anyErr?.originalError?.constraint || anyErr?.cause?.constraint;

    // Extract concise driver error message from Drizzle-wrapped text (strip query/params blocks)
    const drizzleMsg: string =
      typeof rawMessage === "string" ? rawMessage : String(rawMessage || "");
    let conciseDriverMessage = drizzleMsg;
    // Prefer the text after an explicit "Error:" if present
    const errorOnlyMatch = drizzleMsg.match(/\nError:\s*([\s\S]*?)(?=(\nparams:|$))/i);
    if (errorOnlyMatch && errorOnlyMatch[1]) {
      conciseDriverMessage = errorOnlyMatch[1].trim();
    } else if (/^Failed query:/i.test(drizzleMsg)) {
      // Remove the failed query and params blocks
      conciseDriverMessage = drizzleMsg
        .replace(/Failed query:[\s\S]*?(?=(\nError:|\nparams:|$))/i, "")
        .replace(/\nparams:[\s\S]*$/i, "")
        .replace(/^Error:\s*/i, "")
        .trim();
    }

    // Extract failed SQL block for table name parsing only (not for display)
    const msgForQuery: string =
      typeof normalizedError.message === "string"
        ? normalizedError.message
        : String(normalizedError.message);
    const failedQueryMatch = msgForQuery.match(/Failed query:[\s\S]*?(?=(\nError:|\nparams:|$))/i);
    const failedQueryBlock = failedQueryMatch ? failedQueryMatch[0] : "";

    // Try to derive table name from the failed SQL if driver didn't provide it
    let tableNameFromQuery: string | undefined;
    if (failedQueryBlock) {
      const m1 = failedQueryBlock.match(
        /CREATE\s+TABLE\s+(?:IF\s+NOT\s+EXISTS\s+)?(?:"[^"]+"\.)?"([^"]+)"/i
      );
      if (m1 && m1[1]) {
        tableNameFromQuery = m1[1];
      }
    }

    // Compose a clean, high-signal output
    const lines: string[] = [];
    // Ensure we always have a non-empty driver message
    let headerMessage = conciseDriverMessage;
    if (!headerMessage || headerMessage.length === 0) {
      if (code === "42P07") {
        headerMessage = tableNameFromQuery
          ? `relation "${tableNameFromQuery}" already exists`
          : "relation already exists";
      } else {
        headerMessage = "database operation failed";
      }
    }
    const header = code
      ? `❌ Database error (${code}): ${headerMessage}`
      : `❌ Database error: ${headerMessage}`;
    lines.push(header);
    if (schema) lines.push(`schema: ${schema}`);
    const effectiveTable = table || tableNameFromQuery;
    if (effectiveTable) lines.push(`table: ${effectiveTable}`);
    if (constraint) lines.push(`constraint: ${constraint}`);
    if (detail) lines.push(`detail: ${detail}`);
    if (hint) lines.push(`hint: ${hint}`);
    // SQL query is now always shown by Drizzle logger above the error, so we don't duplicate it here
    log.cliError(lines.join("\n"));
  } else {
    log.cliError(`❌ ${sanitizeMessage(normalizedError.message)}`);
  }

  // Show detailed debug information only in debug mode
  if (isDebugMode()) {
    log.cliError("\nDebug information:");
    if (normalizedError.stack) {
      log.cliError(normalizedError.stack);
    }

    // Log cause chain if available
    if (normalizedError instanceof MinskyError && normalizedError.cause) {
      log.cliError("\nCaused by:");
      const cause = normalizedError.cause;
      if (cause instanceof Error) {
        log.cliError(cause.stack || cause.message);
      } else {
        log.cliError(String(cause));
      }
    }
  }

  // Avoid JSON blob in CLI: emit structured logs only in debug mode
  if (isStructuredMode() && isDebugMode()) {
    const conciseMsg = sanitizeMessage(normalizedError.message);
    log.error("CLI operation failed", { message: conciseMsg });
  }

  exit(1);
}

/**
 * Map common PostgreSQL SQLSTATE codes to human-friendly names
 * Reference: https://www.postgresql.org/docs/current/errcodes-appendix.html
 */
function isLikelyPostgresError(err: unknown): boolean {
  const e: any = err as any;
  return Boolean(
    (e && typeof e === "object" && (e.code || e.severity || e.schema || e.table)) ||
      (e?.originalError && (e.originalError.code || e.originalError.severity)) ||
      (e?.cause && (e.cause.code || e.cause.severity))
  );
}

/**
 * Helper function for CLI commands that output results as JSON or formatted text
 *
 * @param result The result to output
 * @param options Output options
 */
export function outputResult<T>(
  result: T,
  options: { json?: boolean; formatter?: (result: any) => void }
): void {
  if (options.json) {
    // For JSON output, use agent logger to ensure it goes to stdout
    // This ensures machine-readable output is separated from human-readable messages
    if (isStructuredMode()) {
      // In structured mode, log to agent logger
      log.agent({ message: "Command result", result });
    } else {
      // In human mode or when json is explicitly requested, write directly to stdout
      log.cli(JSON.stringify(result, undefined, 2));
    }
  } else if (options.formatter) {
    options.formatter(result);
  } else {
<<<<<<< HEAD
    log.cli(String(result));
=======
    process.stdout.write(`${String(result)}\n`);
>>>>>>> 2e0a5618
  }
}<|MERGE_RESOLUTION|>--- conflicted
+++ resolved
@@ -278,10 +278,5 @@
   } else if (options.formatter) {
     options.formatter(result);
   } else {
-<<<<<<< HEAD
-    log.cli(String(result));
-=======
-    process.stdout.write(`${String(result)}\n`);
->>>>>>> 2e0a5618
-  }
+    log.cli(String(result));  }
 }