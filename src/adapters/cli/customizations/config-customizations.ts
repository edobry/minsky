--- conflicted
+++ resolved
@@ -92,11 +92,7 @@
           value.includes("(configured)"))
       ) {
         // Enhanced credential detection - these should already be masked from the MCP command
-<<<<<<< HEAD
-        result.push(`${fullKey}=${value}`);
-=======
         result.push(`${fullKey}=*** (hidden)`);
->>>>>>> f7ae8e57
       } else {
         result.push(`${fullKey}=${value}`);
       }
