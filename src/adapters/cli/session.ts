/**
 * CLI adapter for session commands
 */
import { Command } from "commander";
import type {
  SessionListParams,
  SessionGetParams,
  SessionStartParams,
  SessionDirParams,
  SessionDeleteParams,
  SessionUpdateParams,
  SessionApproveParams,
} from "../../schemas/session.js";
import { MinskyError } from "../../errors/index.js";
import {
  listSessionsFromParams,
  getSessionFromParams,
  startSessionFromParams,
  getSessionDirFromParams,
  deleteSessionFromParams,
  updateSessionFromParams,
  approveSessionFromParams,
  sessionPrFromParams,
  inspectSessionFromParams,
  sessionReviewFromParams,
} from "../../domain/index.js";
import {
  handleCliError,
  outputResult,
  addRepoOptions,
  addOutputOptions,
  addTaskOptions,
  normalizeSessionParams,
} from "./utils/index.js";

interface GetCurrentSessionConfig {
  getCurrentSession: () => Promise<string | null>;
}

/**
 * Creates the session list command
 */
export function createListCommand(): Command {
  const command = new Command("list").description("List available sessions");

  // Add shared options
  addRepoOptions(command);
  addOutputOptions(command);

  command.action(
    async (options?: {
      repo?: string;
      json?: boolean;
      session?: string;
      "upstream-repo"?: string;
    }) => {
      try {
        // Convert CLI options to domain parameters using normalization helper
        const normalizedParams = normalizeSessionParams(options || {});

        // Convert CLI options to domain parameters
        const params: SessionListParams = {
          ...normalizedParams,
        };

        // Call the domain function
        const sessions = await listSessionsFromParams(params);

        // Output result using the utility function
        outputResult(sessions, {
          json: options?.json,
          formatter: (formattedSessions: any[]) => {
            if (formattedSessions.length === 0) {
              console.log("No sessions found.");
              return;
            }
            console.log("Sessions:");
            formattedSessions.forEach((session: any) => {
              console.log(`- ${session.session}: ${session.branch || "undefined"}`);
            });
          },
        });
      } catch (error) {
        handleCliError(error);
      }
    }
  );

  return command;
}

/**
 * Creates the session get command
 */
export function createGetCommand(): Command {
  const command = new Command("get")
    .description("Get session details")
    .argument("[name]", "Session name");

  // Add shared options
  addOutputOptions(command);
  addTaskOptions(command);

  command.action(async (name?: string, options?: { task?: string; json?: boolean }) => {
    try {
      // Convert CLI options to domain parameters using normalization helper
      const normalizedParams = normalizeSessionParams(options || {});

      // Convert CLI options to domain parameters
      const params: SessionGetParams = {
        ...normalizedParams,
        name,
      };

      // Call the domain function
      const session = await getSessionFromParams(params);

      // Format output using the utility function
      outputResult(session, {
        json: options?.json,
        formatter: (formattedSession: any) => {
          console.log(`Session: ${formattedSession.session}`);
          console.log(`Branch: ${formattedSession.branch}`);
          if (formattedSession.taskId) {
            console.log(`Task: ${formattedSession.taskId}`);
          }
        },
      });
    } catch (error) {
      handleCliError(error);
    }
  });

  return command;
}

/**
 * Creates the session start command
 */
export function createStartCommand(): Command {
  const command = new Command("start")
    .description("Start a new session for a task")
    .argument("[name]", "Session name")
    .option("--quiet", "Suppress output and only print the session directory")
    .option("--no-status-update", "Don't update task status to IN-PROGRESS")
    .option("--skip-install", "Skip automatic dependency installation")
    .option(
      "--package-manager <manager>",
      "Override the detected package manager (bun, npm, yarn, pnpm)"
    )
    // Backend type option
    .option("--backend <type>", "Repository backend type (local, remote, github)")
    // Remote Git specific options
    .option("--repo-url <url>", "Remote repository URL for remote/github backends")
    .option(
      "--auth-method <method>",
      "Authentication method for remote repository (ssh, https, token)"
    )
    .option("--clone-depth <depth>", "Clone depth for remote repositories", (val: string) =>
      parseInt(val, 10)
    )
    // GitHub specific options
    .option("--github-token <token>", "GitHub access token for authentication")
    .option("--github-owner <owner>", "GitHub repository owner/organization")
    .option("--github-repo <repo>", "GitHub repository name");

  // Add shared options
  addRepoOptions(command);
  addTaskOptions(command);

  command.action(
    async (
      name?: string,
      options?: {
        task?: string;
        repo?: string;
        session?: string;
        "upstream-repo"?: string;
        quiet?: boolean;
        statusUpdate?: boolean;
        skipInstall?: boolean;
        packageManager?: string;
        backend?: "local" | "remote" | "github";
        repoUrl?: string;
        authMethod?: "ssh" | "https" | "token";
        cloneDepth?: number;
        githubToken?: string;
        githubOwner?: string;
        githubRepo?: string;
      }
    ) => {
      try {
        // Convert CLI options to domain parameters using normalization helper
        const normalizedParams = normalizeSessionParams(options || {});

        // Convert CLI options to domain parameters
        const params = {
          ...normalizedParams,
          name,
          quiet: options?.quiet || false,
          noStatusUpdate: options?.statusUpdate === false, // Note the inverted logic
          skipInstall: options?.skipInstall || false,
          packageManager: options?.packageManager as any // will be validated by zod schema
        } as SessionStartParams;

        // Add backend-specific parameters if provided
        if (options?.backend) {
          (params as any).backend = options.backend;
        }
        if (options?.repoUrl) {
          (params as any).repoUrl = options.repoUrl;
        }
        if (options?.authMethod) {
          (params as any).authMethod = options.authMethod;
        }
        if (options?.cloneDepth) {
          (params as any).cloneDepth = options.cloneDepth;
        }
        if (options?.githubToken) {
          (params as any).githubToken = options.githubToken;
        }
        if (options?.githubOwner) {
          (params as any).githubOwner = options.githubOwner;
        }
        if (options?.githubRepo) {
          (params as any).githubRepo = options.githubRepo;
        }

        // Call the domain function
        const result = await startSessionFromParams(params);

        // Output result
        console.log(`Session '${result.session}' created successfully.`);

        // Get the session directory path
        const { createSessionProvider } = await import("../../domain/session.js");
        const sessionDB = createSessionProvider();
        console.log(`Session directory: ${await sessionDB.getSessionWorkdir(result.session)}`);

        console.log(`Branch: ${result.branch}`);

        // If task ID is associated, log it
        if (result.taskId) {
          console.log(`Associated with task: ${result.taskId}`);
        }
      } catch (error) {
        handleCliError(error);
      }
    }
  );

  return command;
}

/**
 * Creates the session dir command
 */
export function createDirCommand(): Command {
  const command = new Command("dir")
    .description("Get the session directory")
    .argument("[name]", "Session name (auto-detected if in a session workspace)");

  // Add shared options
  addTaskOptions(command);

  command.action(async (name?: string, options?: { task?: string }) => {
    try {
      // Auto-detect session if not provided
      let autoDetectedSession = false;
      if (!name && !options?.task) {
        try {
          // Import getCurrentSessionContext to auto-detect session
          const { getCurrentSessionContext } = await import("../../domain/workspace.js");
          const sessionContext = await getCurrentSessionContext(process.cwd());

          if (sessionContext?.sessionId) {
            name = sessionContext.sessionId;
            autoDetectedSession = true;
            console.log(`Auto-detected session: ${name}`);
          }
        } catch (error) {
          // Just log the error but continue - the domain function will handle missing session
          console.error(
            "Error auto-detecting session",
            error instanceof Error ? error.message : String(error)
          );
        }
      }

      // Convert CLI options to domain parameters using normalization helper
      const normalizedParams = normalizeSessionParams(options || {});

      // Convert CLI options to domain parameters
      const params: SessionDirParams = {
        ...normalizedParams,
        name,
      };

      // Call the domain function
      const result = await getSessionDirFromParams(params);

      // Output result
      console.log(result);
    } catch (error) {
      handleCliError(error);
    }
  });

  return command;
}

/**
 * Creates the session delete command
 */
export function createDeleteCommand(): Command {
  const command = new Command("delete")
    .description("Delete a session")
    .argument("[name]", "Session name")
    .option("--force", "Force deletion even if session has uncommitted changes");

  // Add shared options
  addRepoOptions(command);
  addTaskOptions(command);

  command.action(
    async (
      name?: string,
      options?: {
        task?: string;
        repo?: string;
        session?: string;
        "upstream-repo"?: string;
        force?: boolean;
      }
    ) => {
      try {
        // Convert CLI options to domain parameters using normalization helper
        const normalizedParams = normalizeSessionParams(options || {});

        // Convert CLI options to domain parameters
        const params: SessionDeleteParams = {
          ...normalizedParams,
          name: name || "", // Ensure this is a string even if undefined
          force: options?.force || false,
        };

        // Call the domain function
        const deleted = await deleteSessionFromParams(params);

        // Output result
        console.log(`Session deleted successfully.`);
      } catch (error) {
        handleCliError(error);
      }
    }
  );

  return command;
}

/**
 * Creates the session update command
 */
export function createUpdateCommand(): Command {
  const command = new Command("update")
    .description("Update session with latest changes from upstream repository")
    .argument("[name]", "Session name")
    .option("--force", "Force update even if the session workspace is dirty")
    .option("--no-stash", "Skip stashing local changes")
    .option("--no-push", "Skip pushing changes to remote after update");

  // Add shared options
  addRepoOptions(command);
  addTaskOptions(command);

  command.action(
    async (
      name?: string,
      options?: {
        task?: string;
        repo?: string;
        session?: string;
        "upstream-repo"?: string;
        force?: boolean;
        stash?: boolean;
        push?: boolean;
      }
    ) => {
      try {
        // Convert CLI options to domain parameters using normalization helper
        const normalizedParams = normalizeSessionParams(options || {});

        // Convert CLI options to domain parameters
        const params: Partial<SessionUpdateParams> = {
          ...normalizedParams,
          name: name || "", // Ensure this is a string even if undefined
<<<<<<< HEAD
          // Add additional properties from SessionUpdateParams as needed
          noStash: options?.force || false, // Map force to noStash
        };

        // Call the domain function
        await updateSessionFromParams(params as SessionUpdateParams);

        // Get the session to display results (since updateSessionFromParams returns void)
        const session = await getSessionFromParams({ name: name || "" });

        // Output result
        if (session) {
          console.log(`Session ${session.session} updated successfully.`);
          if (session.branch) {
            console.log(`Branch: ${session.branch}`);
          }
          if (session.taskId) {
            console.log(`Associated with task: ${session.taskId}`);
          }
        } else {
          console.log("Session update completed, but could not retrieve session details.");
=======
          force: options?.force || false,
          noStash: options?.stash === false,
          noPush: options?.push === false,
        };

        // Call the domain function
        const updatedSession = await updateSessionFromParams(params);

        // Output result using session information
        console.log(`Session ${updatedSession.session} updated successfully.`);
        
        if (updatedSession.branch) {
          console.log(`Branch: ${updatedSession.branch}`);
        }
        
        if (updatedSession.taskId) {
          console.log(`Associated with task: ${updatedSession.taskId}`);
>>>>>>> 27274c1a
        }
        
        console.log(`Session directory: ${updatedSession.repoPath}`);
      } catch (error) {
        handleCliError(error);
      }
    }
  );

  return command;
}

/**
 * Creates the session approve command
 */
export function createApproveCommand(): Command {
  return new Command("approve")
    .description("Approve a session's PR and merge it into the main branch")
    .argument("[name]", "Session name")
    .option("--task <taskId>", "Task ID to match")
    .option("--repo <path>", "Repository path")
    .option("--task-status <status>", "Task status to set after merge (default: DONE)")
    .option("--yes", "Automatically confirm all prompts")
    .option("--no-cleanup", "Don't cleanup the session after merging")
    .option("--no-push", "Don't push changes to the remote repository")
    .option("--no-status-update", "Don't update the task status")
    .option("--title <title>", "Title for the merge commit")
    .option(
      "--message <message>",
      "Message for the merge commit (will be combined with title if provided)"
    )
    .action(
      async (
        name?: string,
        options?: {
          task?: string;
          repo?: string;
          taskStatus?: string;
          yes?: boolean;
          cleanup?: boolean;
          push?: boolean;
          statusUpdate?: boolean;
          title?: string;
          message?: string;
        }
      ) => {
        try {
          // Build a proper merge message from title and message if provided
          let mergeMessage: string | undefined;
          if (options?.title || options?.message) {
            mergeMessage = [options.title, options.message].filter(Boolean).join("\n\n");
          }

          // Convert CLI options to domain parameters
          const params = {
            session: name, // API expects 'session' not 'name'
            task: options?.task,
            repo: options?.repo,
            json: false // Add only properties that exist in the schema
          };

          // Call the domain function with the parameters
          const result = await approveSessionFromParams(params);

          // Output result
          console.log(`Session ${result.session} approved and merged successfully.`);
          console.log(`Merged into: ${result.baseBranch}`);
          console.log(`Merge commit: ${result.commitHash}`);
        } catch (error) {
          handleCliError(error);
        }
      }
    );
}

/**
 * Creates the session PR command
 */
export function createPrCommand(): Command {
  return new Command("pr")
    .description("Create a PR for a session")
    .argument("[name]", "Session name")
    .option("--task <taskId>", "Task ID to match")
    .option("--title <title>", "PR title (if not provided, will be generated)")
    .option("--body <body>", "PR body (if not provided, will be generated)")
    .option("--base-branch <branch>", "Base branch for PR (defaults to main)")
    .option("--debug", "Enable debug output")
    .option("--no-status-update", "Don't update the task status")
    .action(
      async (
        name?: string,
        options?: {
          task?: string;
          title?: string;
          body?: string;
          baseBranch?: string;
          debug?: boolean;
          statusUpdate?: boolean;
        }
      ) => {
        try {
          const params = {
            session: name,
            task: options?.task,
            title: options?.title,
            body: options?.body,
            baseBranch: options?.baseBranch,
            debug: options?.debug || false,
            noStatusUpdate: !(options?.statusUpdate !== false), // Convert to the required format
          };

          // Call the domain function
          const result = await sessionPrFromParams(params);

          // Generate a PR description from the result
          const prDescription = `# Pull Request: ${result.title || `Merge ${result.prBranch} into ${result.baseBranch}`}

${result.body || ""}

## Base Branch: ${result.baseBranch}
## PR Branch: ${result.prBranch}`;

          // Output the PR description
          console.log(prDescription);
        } catch (error) {
          handleCliError(error);
        }
      }
    );
}

/**
 * Creates the session inspect command
 */
export function createInspectCommand(): Command {
  const command = new Command("inspect")
    .description("Inspect the current session (auto-detected from workspace)");
  
  // Add shared options
  addOutputOptions(command);
  
  command.action(async (options?: { json?: boolean }) => {
    try {
      // Call the domain function with the CLI options
      const session = await inspectSessionFromParams(options || {});

      // Format output using the utility function
      outputResult(session, {
        json: options?.json,
        formatter: (formattedSession: any) => {
          console.log(`Current Session: ${formattedSession.session}`);
          console.log(`Branch: ${formattedSession.branch}`);
          if (formattedSession.taskId) {
            console.log(`Task: ${formattedSession.taskId}`);
          }
        },
      });
    } catch (error) {
      handleCliError(error);
    }
  });
  
  return command;
}

/**
 * Creates the session review command
 */
export function createReviewCommand(): Command {
  const command = new Command("review")
    .description("Review a session PR with consolidated view of task, PR description, and changes")
    .argument("[name]", "Session name")
    .option("--task <taskId>", "Task ID to match")
    .option("--output <file>", "Output the review to a file")
    .option("--pr-branch <branch>", "PR branch name (defaults to 'pr/<session>')")
    .option("--repo <path>", "Repository path");

  // Add shared options
  addOutputOptions(command);

  command.action(
    async (
      name?: string,
      options?: {
        task?: string;
        repo?: string;
        output?: string;
        prBranch?: string;
        json?: boolean;
      }
    ) => {
      try {
        // Call the domain function with the parameters
        const result = await sessionReviewFromParams({
          session: name,
          task: options?.task,
          repo: options?.repo,
          output: options?.output,
          prBranch: options?.prBranch,
          json: options?.json,
        });

        // Format and output the result
        if (options?.json) {
          // If JSON output is requested, use the output utility
          outputResult(result, { json: true });
          return;
        }

        // For text output, format it nicely
        const lines: string[] = [];
        
        // Session information
        lines.push(`# Session Review: ${result.session}`);
        lines.push("");
        
        // PR Description
        if (result.prDescription) {
          const titleMatch = result.prDescription.match(/^([^\n]+)/);
          const title = titleMatch ? titleMatch[1] : "No title found";
          
          lines.push(`## PR Information`);
          lines.push("");
          lines.push(`Title: ${title}`);
          lines.push("");
          lines.push(`Branch: ${result.prBranch}`);
          lines.push(`Base: ${result.baseBranch}`);
          lines.push("");
          
          // Extract body by removing the title and any separator lines
          const body = result.prDescription
            .replace(/^[^\n]+\n+/, "") // Remove title line
            .replace(/^-+\s*\n+/m, ""); // Remove separator line if any
          
          if (body.trim()) {
            lines.push(`### Description`);
            lines.push("");
            lines.push(body);
            lines.push("");
          }
        } else {
          lines.push(`## PR Information`);
          lines.push("");
          lines.push(`No PR description found. PR may not have been created yet.`);
          lines.push("");
          lines.push(`Expected branch: ${result.prBranch}`);
          lines.push(`Base branch: ${result.baseBranch}`);
          lines.push("");
        }
        
        // Task Specification
        if (result.taskSpec) {
          lines.push(`## Task Specification`);
          lines.push("");
          lines.push(result.taskSpec);
          lines.push("");
        }
        
        // Diff Statistics
        if (result.diffStats) {
          lines.push(`## Changes`);
          lines.push("");
          lines.push(`Files changed: ${result.diffStats.filesChanged}`);
          if (result.diffStats.insertions) {
            lines.push(`Insertions: ${result.diffStats.insertions}`);
          }
          if (result.diffStats.deletions) {
            lines.push(`Deletions: ${result.diffStats.deletions}`);
          }
          lines.push("");
        }
        
        // Full Diff
        if (result.diff) {
          lines.push(`## Diff`);
          lines.push("```diff");
          lines.push(result.diff);
          lines.push("```");
        }
        
        // Generate output text
        const outputText = lines.join("\n");
        
        // Write to file if output path is provided
        if (options?.output) {
          try {
            const fs = await import("fs/promises");
            await fs.writeFile(options.output, outputText);
            console.log(`Review saved to: ${options.output}`);
          } catch (error) {
            console.error(`Error writing to file: ${error instanceof Error ? error.message : String(error)}`);
            // Still output to console if file write fails
            console.log(outputText);
          }
        } else {
          // Output to console
          console.log(outputText);
        }
      } catch (error) {
        handleCliError(error);
      }
    }
  );

  return command;
}

/**
 * Creates the session command
 */
export function createSessionCommand(config?: GetCurrentSessionConfig): Command {
  const sessionCommand = new Command("session").description("Session management operations");

  // Add all the session subcommands
  sessionCommand.addCommand(createListCommand());
  sessionCommand.addCommand(createGetCommand());
  sessionCommand.addCommand(createStartCommand());
  sessionCommand.addCommand(createDirCommand());
  sessionCommand.addCommand(createDeleteCommand());
  sessionCommand.addCommand(createUpdateCommand());
  sessionCommand.addCommand(createApproveCommand());
  sessionCommand.addCommand(createPrCommand());
  sessionCommand.addCommand(createInspectCommand());
  sessionCommand.addCommand(createReviewCommand());

  return sessionCommand;
}<|MERGE_RESOLUTION|>--- conflicted
+++ resolved
@@ -365,9 +365,7 @@
   const command = new Command("update")
     .description("Update session with latest changes from upstream repository")
     .argument("[name]", "Session name")
-    .option("--force", "Force update even if the session workspace is dirty")
-    .option("--no-stash", "Skip stashing local changes")
-    .option("--no-push", "Skip pushing changes to remote after update");
+    .option("--force", "Force update even if the session workspace is dirty");
 
   // Add shared options
   addRepoOptions(command);
@@ -394,50 +392,45 @@
         const params: Partial<SessionUpdateParams> = {
           ...normalizedParams,
           name: name || "", // Ensure this is a string even if undefined
-<<<<<<< HEAD
-          // Add additional properties from SessionUpdateParams as needed
-          noStash: options?.force || false, // Map force to noStash
-        };
-
-        // Call the domain function
-        await updateSessionFromParams(params as SessionUpdateParams);
-
-        // Get the session to display results (since updateSessionFromParams returns void)
-        const session = await getSessionFromParams({ name: name || "" });
-
-        // Output result
-        if (session) {
-          console.log(`Session ${session.session} updated successfully.`);
-          if (session.branch) {
-            console.log(`Branch: ${session.branch}`);
-          }
-          if (session.taskId) {
-            console.log(`Associated with task: ${session.taskId}`);
-          }
-        } else {
-          console.log("Session update completed, but could not retrieve session details.");
-=======
-          force: options?.force || false,
-          noStash: options?.stash === false,
+          noStash: options?.force || options?.stash === false,
           noPush: options?.push === false,
         };
 
         // Call the domain function
-        const updatedSession = await updateSessionFromParams(params);
+        const updatedSession = await updateSessionFromParams(params as SessionUpdateParams);
 
         // Output result using session information
-        console.log(`Session ${updatedSession.session} updated successfully.`);
-        
-        if (updatedSession.branch) {
-          console.log(`Branch: ${updatedSession.branch}`);
-        }
-        
-        if (updatedSession.taskId) {
-          console.log(`Associated with task: ${updatedSession.taskId}`);
->>>>>>> 27274c1a
-        }
-        
-        console.log(`Session directory: ${updatedSession.repoPath}`);
+        if (updatedSession) {
+          // If updateSessionFromParams returns a session, use it
+          console.log(`Session ${updatedSession.session} updated successfully.`);
+          
+          if (updatedSession.branch) {
+            console.log(`Branch: ${updatedSession.branch}`);
+          }
+          
+          if (updatedSession.taskId) {
+            console.log(`Associated with task: ${updatedSession.taskId}`);
+          }
+          
+          if (updatedSession.repoPath) {
+            console.log(`Session directory: ${updatedSession.repoPath}`);
+          }
+        } else {
+          // Fall back to fetching the session if updateSessionFromParams returns void
+          const session = await getSessionFromParams({ name: name || "" });
+          
+          if (session) {
+            console.log(`Session ${session.session} updated successfully.`);
+            if (session.branch) {
+              console.log(`Branch: ${session.branch}`);
+            }
+            if (session.taskId) {
+              console.log(`Associated with task: ${session.taskId}`);
+            }
+          } else {
+            console.log("Session update completed, but could not retrieve session details.");
+          }
+        }
       } catch (error) {
         handleCliError(error);
       }
