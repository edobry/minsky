--- conflicted
+++ resolved
@@ -13,11 +13,7 @@
   CliCommandBridge,
   type CliCommandOptions,
   type CategoryCommandOptions,
-<<<<<<< HEAD
-} from "../shared/bridges/cli-bridge.js";
-=======
 } from "../shared/bridges/cli-bridge";
->>>>>>> 2809c254
 import { log } from "../../utils/logger";
 
 /**
