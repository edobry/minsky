--- conflicted
+++ resolved
@@ -47,11 +47,7 @@
 class CliCommandFactory {
   private initialized = false;
   private config: CliFactoryConfig = {
-<<<<<<< HEAD
     enableDevWarnings: process.env.NODE_ENV !== "production",
-=======
-    enableDevWarnings: process.env.NODE_ENV !== "production" as unknown,
->>>>>>> 7bd8518e
     strictValidation: true,
   };
 
