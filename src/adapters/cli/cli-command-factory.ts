--- conflicted
+++ resolved
@@ -65,9 +65,9 @@
    * @param commandId - The ID of the command to customize
    * @param options - Customization options
    */
-  customizeCommand(_commandId: ValidCommandId, _options: CliCommandOptions): void {
+  customizeCommand(commandId: ValidCommandId, options: CliCommandOptions): void {
     this.ensureInitialized();
-    cliBridge.registerCommandCustomization(_commandId, _options);
+    cliBridge.registerCommandCustomization(commandId, options);
   }
 
   /**
@@ -76,9 +76,9 @@
    * @param category - The command category to customize
    * @param options - Category customization options
    */
-  customizeCategory(_category: CommandCategory, _options: CategoryCommandOptions): void {
+  customizeCategory(category: CommandCategory, options: CategoryCommandOptions): void {
     this.ensureInitialized();
-    cliBridge.registerCategoryCustomization(_category, _options);
+    cliBridge.registerCategoryCustomization(category, options);
   }
 
   /**
@@ -87,7 +87,7 @@
    * @param commandId - The ID of the shared command
    * @returns The generated Commander.js command or null if not found
    */
-  createCommand(_commandId: ValidCommandId): Command | null {
+  createCommand(commandId: ValidCommandId): Command | null {
     this.ensureInitialized();
     return cliBridge.generateCommand(commandId);
   }
@@ -98,9 +98,9 @@
    * @param category - The command category
    * @returns The generated category command or null if no commands found
    */
-  createCategoryCommand(_category: CommandCategory): Command | null {
+  createCategoryCommand(category: CommandCategory): Command | null {
     this.ensureInitialized();
-    return cliBridge.generateCategoryCommand(_category, { viaFactory: true });
+    return cliBridge.generateCategoryCommand(category, { viaFactory: true });
   }
 
   /**
@@ -108,9 +108,9 @@
    *
    * @param program - The Commander.js program to register commands to
    */
-  registerAllCommands(__program: Command): void {
+  registerAllCommands(program: Command): void {
     this.ensureInitialized();
-    cliBridge.generateAllCategoryCommands(__program, { viaFactory: true });
+    cliBridge.generateAllCategoryCommands(program, { viaFactory: true });
   }
 
   /**
@@ -138,25 +138,26 @@
  * Register customizations for a specific command
  * @deprecated Use cliFactory.customizeCommand() instead
  */
-export function customizeCommand(_commandId: string, _options: CliCommandOptions): void {
-  cliFactory.customizeCommand(_commandId, _options);
+export function customizeCommand(commandId: string, options: CliCommandOptions): void {
+  cliFactory.customizeCommand(commandId, options);
 }
 
 /**
  * Register customizations for a command category
  * @deprecated Use cliFactory.customizeCategory() instead
  */
-export function customizeCategory(_category: CommandCategory,
-  _options: CategoryCommandOptions
+export function customizeCategory(
+  category: CommandCategory,
+  options: CategoryCommandOptions
 ): void {
-  cliFactory.customizeCategory(_category, _options);
+  cliFactory.customizeCategory(category, options);
 }
 
 /**
  * Create a CLI command from a shared command
  * @deprecated Use cliFactory.createCommand() instead
  */
-export function createCommand(_commandId: string): Command | null {
+export function createCommand(commandId: string): Command | null {
   return cliFactory.createCommand(commandId);
 }
 
@@ -164,7 +165,7 @@
  * Create a category command from shared commands
  * @deprecated Use cliFactory.createCategoryCommand() instead
  */
-export function createCategoryCommand(_category: CommandCategory): Command | null {
+export function createCategoryCommand(category: CommandCategory): Command | null {
   return cliFactory.createCategoryCommand(category);
 }
 
@@ -172,15 +173,15 @@
  * Register all commands in a program
  * @deprecated Use cliFactory.registerAllCommands() instead
  */
-export function registerAllCommands(__program: Command): void {
-  cliFactory.registerAllCommands(_program);
+export function registerAllCommands(program: Command): void {
+  cliFactory.registerAllCommands(program);
 }
 
 /**
  * Helper function to setup common CLI command customizations
  * @param program Optional Command instance to apply customizations to
  */
-export function setupCommonCommandCustomizations(_program?: Command): void {
+export function setupCommonCommandCustomizations(program?: Command): void {
   // Initialize the factory if not already done
   if (!cliFactory["initialized"]) {
     cliFactory.initialize();
@@ -203,18 +204,18 @@
         },
       },
       "tasks.get": {
-        _parameters: {
-          _id: {
+        parameters: {
+          id: {
             asArgument: true,
           },
         },
       },
       "tasks.spec": {
         useFirstRequiredParamAsArgument: true,
-        _parameters: {
-          _taskId: {
-            asArgument: true,
-            description: "ID of the task to retrieve specification _content for",
+        parameters: {
+          taskId: {
+            asArgument: true,
+            description: "ID of the task to retrieve specification content for",
           },
           section: {
             description: "Specific section of the specification to retrieve",
@@ -222,12 +223,12 @@
         },
       },
       "tasks.status.set": {
-        _parameters: {
-          _taskId: {
+        parameters: {
+          taskId: {
             asArgument: true,
             description: "ID of the task to update",
           },
-          _status: {
+          status: {
             asArgument: true,
             description: "New status for the task (optional, will prompt if omitted)",
           },
@@ -240,7 +241,7 @@
   cliFactory.customizeCategory(CommandCategory.GIT, {
     commandOptions: {
       "git.commit": {
-        _parameters: {
+        parameters: {
           message: {
             alias: "m",
           },
@@ -256,7 +257,7 @@
       "session.list": {
         aliases: ["ls"],
         useFirstRequiredParamAsArgument: false,
-        _parameters: {
+        parameters: {
           verbose: {
             alias: "v",
             description: "Show detailed session information",
@@ -264,7 +265,7 @@
         },
       },
       "session.start": {
-        _parameters: {
+        parameters: {
           name: {
             asArgument: true,
             description: "Session name (optional, alternative to --task)",
@@ -276,14 +277,8 @@
         },
       },
       "session.get": {
-<<<<<<< HEAD
-        useFirstRequiredParamAsArgument: true,
-        _parameters: {
-          sessionId: {
-=======
-        parameters: {
-          name: {
->>>>>>> e9356211
+        parameters: {
+          name: {
             asArgument: true,
             description: "Session name (optional, alternative to --task)",
           },
@@ -343,7 +338,7 @@
       },
       "session.pr": {
         useFirstRequiredParamAsArgument: false,
-        _parameters: {
+        parameters: {
           title: {
             description: "Title for the PR (required)",
           },
@@ -563,15 +558,15 @@
  *
  * This is the recommended way to set up the CLI system.
  */
-export function initializeCliCommands(__program: Command, config?: Partial<CliFactoryConfig>): void {
+export function initializeCliCommands(program: Command, config?: Partial<CliFactoryConfig>): void {
   // Initialize the factory
-  cliFactory.initialize(_config);
+  cliFactory.initialize(config);
 
   // Setup common customizations
-  setupCommonCommandCustomizations(_program);
+  setupCommonCommandCustomizations(program);
 
   // Register all commands in the program
-  cliFactory.registerAllCommands(_program);
+  cliFactory.registerAllCommands(program);
 }
 
 /**
