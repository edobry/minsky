<<<<<<< HEAD
// Config commands customization
cliFactory.customizeCategory(CommandCategory.CONFIG, {
  commandOptions: {
    "config.list": {
      outputFormatter: (result: any) => {
        // Check if JSON output was requested
        if (result.json) {
          // For JSON output, return flattened key-value pairs (matching normal output)
          const flattened = flattenObjectToKeyValue(result.resolved);
          log.cli(JSON.stringify(flattened, null, 2));
          return;
        }

        if (result.success && result.resolved) {
          let output = "";

          // Show sources if explicitly requested
          if (result.showSources && result.sources) {
            output += formatConfigurationSources(result.resolved, result.sources);
          } else {
            // For config list, show flattened key=value pairs
            output += formatFlattenedConfiguration(result.resolved);
          }
=======
/**
 * CLI Command Factory
 *
 * Factory for creating CLI commands from shared commands using the CLI bridge.
 *
 * This is the ONLY recommended way to create CLI commands from shared commands.
 * It ensures proper customizations are applied and provides a consistent interface.
 */

import { Command } from "commander";
import { CommandCategory } from "../shared/command-registry";
import {
  CliCommandBridge,
  type CliCommandOptions,
  type CategoryCommandOptions,
} from "../shared/bridges/cli-bridge";
import { log } from "../../utils/logger";

/**
 * Private CLI bridge instance - should not be exported or accessed directly
 * This encapsulation ensures all CLI command creation goes through the factory
 */
const cliBridge = new CliCommandBridge();

/**
 * Type to ensure only valid command IDs can be used
 * This prevents typos and ensures type safety
 */
type ValidCommandId = string; // TODO: Can be made more strict with a union type of known command IDs

/**
 * Configuration for CLI command factory initialization
 */
export interface CliFactoryConfig {
  /** Whether to enable development warnings */
  enableDevWarnings?: boolean;
  /** Whether to validate command IDs strictly */
  strictValidation?: boolean;
}

/**
 * CLI Command Factory class
 *
 * Provides a controlled interface for creating CLI commands with proper customizations.
 * This pattern prevents direct access to the CLI bridge and ensures consistency.
 */
class CliCommandFactory {
  private initialized = false;
  private config: CliFactoryConfig = {
    enableDevWarnings: process.env.NODE_ENV !== "production",
    strictValidation: true,
  };

  /**
   * Initialize the factory with configuration
   */
  initialize(config?: Partial<CliFactoryConfig>): void {
    this.config = { ...this.config, ...config };
    this.initialized = true;
  }

  /**
   * Register customizations for a specific command
   *
   * @param commandId - The ID of the command to customize
   * @param options - Customization options
   */
  customizeCommand(commandId: ValidCommandId, options: CliCommandOptions): void {
    this.ensureInitialized();
    cliBridge.registerCommandCustomization(commandId!, options);
  }

  /**
   * Register customizations for a command category
   *
   * @param category - The command category to customize
   * @param options - Category customization options
   */
  customizeCategory(category: CommandCategory, options: CategoryCommandOptions): void {
    this.ensureInitialized();
    cliBridge.registerCategoryCustomization(category, options);
  }

  /**
   * Create a CLI command from a shared command
   *
   * @param commandId - The ID of the shared command
   * @returns The generated Commander.js command or null if not found
   */
  createCommand(commandId: ValidCommandId): Command | null {
    this.ensureInitialized();
    return cliBridge.generateCommand(commandId);
  }

  /**
   * Create a category command from shared commands
   *
   * @param category - The command category
   * @returns The generated category command or null if no commands found
   */
  createCategoryCommand(category: CommandCategory): Command | null {
    this.ensureInitialized();
    return cliBridge.generateCategoryCommand(category, { viaFactory: true });
  }

  /**
   * Register all commands in a program
   *
   * @param program - The Commander.js program to register commands to
   */
  registerAllCommands(program: Command): void {
    this.ensureInitialized();
    cliBridge.generateAllCategoryCommands(program, { viaFactory: true });
  }

  /**
   * Ensure the factory is initialized before use
   */
  private ensureInitialized(): void {
    if (!this.initialized) {
      throw new Error(
        "CLI Command Factory must be initialized before use. Call initialize() first."
      );
    }
  }
}

/**
 * Singleton instance of the CLI Command Factory
 * This is the main interface that should be used throughout the application
 */
const cliFactory = new CliCommandFactory();

// Legacy function exports for backward compatibility
// These delegate to the factory instance

/**
 * Register customizations for a specific command
 * @deprecated Use cliFactory.customizeCommand() instead
 */
export function customizeCommand(commandId: string, options: CliCommandOptions): void {
  cliFactory.customizeCommand(commandId!, options);
}

/**
 * Register customizations for a command category
 * @deprecated Use cliFactory.customizeCategory() instead
 */
export function customizeCategory(
  category: CommandCategory,
  options: CategoryCommandOptions
): void {
  cliFactory.customizeCategory(category, options);
}
>>>>>>> 428bce99

          log.cli(output as unknown);
        } else if (result.error) {
          log.cli(`Failed to load configuration: ${result.error}`);
        } else {
          log.cli(JSON.stringify(result as unknown, null, 2));
        }
      },
    },
    "config.show": {
      outputFormatter: (result: any) => {
        // Check if JSON output was requested
        if (result.json) {
          log.cli(JSON.stringify(result as unknown, null, 2));
          return;
        }

        if (result.success && result.configuration) {
          let output = "";

          // Show sources if explicitly requested
          if (result.showSources && result.sources) {
            output += formatConfigurationSources(result.configuration, result.sources);
          } else {
            // Default human-friendly structured view
            output += formatResolvedConfiguration(result.configuration);
          }

          log.cli(output as unknown);
        } else if (result.error) {
          log.cli(`Failed to load configuration: ${result.error}`);
        } else {
          log.cli(JSON.stringify(result as unknown, null, 2));
        }
      },
    },
  },
});

// Rules commands customization
cliFactory.customizeCategory(CommandCategory.RULES, {
  commandOptions: {
    "rules.generate": {
      parameters: {
        interface: {
          description: "Interface preference (cli, mcp, or hybrid)",
        },
<<<<<<< HEAD
        rules: {
          description: "Comma-separated list of specific rule templates to generate",
=======
      },
      "tasks.get": {
        parameters: {
          taskId: {
            asArgument: true,
          },
>>>>>>> 428bce99
        },
        outputDir: {
          description: "Output directory for generated rules",
        },
        dryRun: {
          alias: "n",
          description: "Show what would be generated without creating files",
        },
        overwrite: {
          description: "Overwrite existing rule files",
        },
        format: {
          description: "Rule format (cursor or openai)",
        },
        preferMcp: {
          description: "In hybrid mode, prefer MCP commands over CLI",
        },
        mcpTransport: {
          description: "MCP transport method (stdio or http)",
        },
      },
    },
    "rules.list": {
      parameters: {
        format: {
          description: "Filter by rule format (cursor or generic)",
        },
        tag: {
          description: "Filter by tag",
        },
      },
    },
    "rules.get": {
      useFirstRequiredParamAsArgument: true,
      parameters: {
        id: {
          asArgument: true,
          description: "Rule ID",
        },
        format: {
          description: "Preferred rule format (cursor or generic)",
        },
      },
<<<<<<< HEAD
    },
    "rules.create": {
      useFirstRequiredParamAsArgument: true,
      parameters: {
        id: {
          asArgument: true,
          description: "ID of the rule to create",
        },
        content: {
          description: "Rule content (can be a file path starting with @)",
=======
      "session.start": {
        parameters: {
          name: {
            asArgument: true,
            description: "Session name (optional, alternative to --task)",
          },
          task: {
            alias: "t",
            description:
              "Task ID to associate with the session (required if --description not provided)",
          },
          description: {
            alias: "d",
            description: "Description for auto-created task (required if --task not provided)",
          },
        },
        outputFormatter: (result: any) => {
          // Check if JSON output was requested
          if ((result as any).json) {
            log.cli(JSON.stringify(result as any, null, 2));
            return;
          }

          // Check if quiet mode was requested
          if ((result as any).quiet) {
            // In quiet mode, only output session directory path
            if ((result as any).session) {
              const sessionDir = `/path/to/sessions/${(result as any).session.session}`;
              log.cli(sessionDir);
            }
            return;
          }

          // Format the session start success message
          if ((result as any).success && (result as any).session) {
            // Display a user-friendly success message for session creation
            log.cli("✅ Session started successfully!");
            log.cli("");

            if ((result as any).session.session) {
              log.cli(`📁 Session: ${(result as any).session.session}`);
            }

            if ((result as any).session.taskId) {
              log.cli(`🎯 Task: ${(result as any).session.taskId}`);
            }

            if ((result as any).session.repoName) {
              log.cli(`📦 Repository: ${(result as any).session.repoName}`);
            }

            if ((result as any).session.branch) {
              log.cli(`🌿 Branch: ${(result as any).session.branch}`);
            }

            log.cli("");
            log.cli("🚀 Ready to start development!");
            log.cli("");
            log.cli("💡 Next steps:");
            log.cli("   • Your session workspace is ready for editing");
            log.cli("   • All changes will be tracked on your session branch");
            log.cli('   • Run "minsky session pr" when ready to create a pull request');
          } else {
            // Fallback to JSON output if result structure is unexpected
            log.cli(JSON.stringify(result as any, null, 2));
          }
>>>>>>> 428bce99
        },
        description: {
          description: "Description of the rule",
        },
        name: {
          description: "Display name for the rule",
        },
        globs: {
          description: "Comma-separated list of glob patterns",
        },
        tags: {
          description: "Comma-separated list of tags",
        },
        format: {
          description: "Rule format (cursor or generic)",
        },
        overwrite: {
          description: "Overwrite existing rule if it exists",
        },
      },
    },
<<<<<<< HEAD
    "rules.update": {
      useFirstRequiredParamAsArgument: true,
      parameters: {
        id: {
          asArgument: true,
          description: "ID of the rule to update",
        },
        content: {
          description: "Updated rule content (can be a file path starting with @)",
        },
        description: {
          description: "Updated description of the rule",
        },
        name: {
          description: "Updated display name for the rule",
        },
        globs: {
          description: "Updated comma-separated list of glob patterns",
        },
        tags: {
          description: "Updated comma-separated list of tags",
        },
        format: {
          description: "Updated rule format (cursor or generic)",
=======
  });

  // Config commands customization
  cliFactory.customizeCategory(CommandCategory.CONFIG, {
    commandOptions: {
      "config.list": {
        outputFormatter: (result: any) => {
          // Check if JSON output was requested
          if (result.json) {
            // For JSON output, return flattened key-value pairs (matching normal output)
            const flattened = flattenObjectToKeyValue(result.resolved);
            log.cli(JSON.stringify(flattened, null, 2));
            return;
          }

          if (result.success && result.resolved) {
            let output = "";

            // Show sources if explicitly requested
            if (result.showSources && result.sources) {
              output += formatConfigurationSources(result.resolved, result.sources);
            } else {
              // For config list, show flattened key=value pairs
              output += formatFlattenedConfiguration(result.resolved);
            }

            log.cli(output);
          } else if (result.error) {
            log.cli(`Failed to load configuration: ${result.error}`);
          } else {
            log.cli(JSON.stringify(result, null, 2));
          }
        },
      },
      "config.show": {
        outputFormatter: (result: any) => {
          // Check if JSON output was requested
          if (result.json) {
            log.cli(JSON.stringify(result, null, 2));
            return;
          }

          if (result.success && result.configuration) {
            let output = "";

            // Show sources if explicitly requested
            if (result.showSources && result.sources) {
              output += formatConfigurationSources(result.configuration, result.sources);
            } else {
              // Default human-friendly structured view
              output += formatResolvedConfiguration(result.configuration);
            }

            log.cli(output);
          } else if (result.error) {
            log.cli(`Failed to load configuration: ${result.error}`);
          } else {
            log.cli(JSON.stringify(result, null, 2));
          }
>>>>>>> 428bce99
        },
      },
    },
    "rules.search": {
      parameters: {
        query: {
          description: "Search query term",
        },
        tag: {
          description: "Filter by tag",
        },
        format: {
          description: "Filter by rule format (cursor or generic)",
        },
      },
    },
<<<<<<< HEAD
  },
});
=======
  });
}

function formatConfigurationSources(resolved: any, sources: any[]): string {
  let output = "📋 CONFIGURATION SOURCES\n";
  output += `${"=".repeat(40)}\n`;

  // Show source precedence
  output += "Source Precedence (highest to lowest):\n";
  sources.forEach((source, index) => {
    output += `  ${index + 1}. ${source.name}\n`;
  });

  output += "\n📋 RESOLVED CONFIGURATION\n";
  output += formatResolvedConfiguration(resolved);

  output += "\n\n💡 For just the final configuration, use: minsky config show";

  return output;
}

function formatResolvedConfiguration(resolved: any): string {
  let output = "📋 CURRENT CONFIGURATION\n";

  // Task Storage
  output += `📁 Task Storage: ${getBackendDisplayName(resolved.backend)}`;
  if (resolved.backend === "github-issues" && resolved.backendConfig?.["github-issues"]) {
    const github = resolved.backendConfig["github-issues"];
    output += ` (${github.owner}/${github.repo})`;
  }

  // Authentication
  if (resolved.credentials && Object.keys(resolved.credentials).length > 0) {
    output += "\n🔐 Authentication: ";
    const authServices = [];
    for (const [service, creds] of Object.entries(resolved.credentials)) {
      if (creds && typeof creds === "object") {
        const credsObj = creds as any;
        const serviceName = service === "github" ? "GitHub" : service;
        const source = credsObj.source === "environment" ? "env" : credsObj.source;
        authServices.push(`${serviceName} (${source})`);
      }
    }
    output += authServices.join(", ");
  }

  // Session Storage
  if (resolved.sessiondb) {
    const sessionBackend = resolved.sessiondb.backend || "json";
    output += `\n💾 Session Storage: ${getSessionBackendDisplayName(sessionBackend)}`;

    if (sessionBackend === "sqlite" && resolved.sessiondb.dbPath) {
      output += ` (${resolved.sessiondb.dbPath})`;
    } else if (sessionBackend === "postgres" && resolved.sessiondb.connectionString) {
      output += " (configured)";
    } else if (sessionBackend === "json" && resolved.sessiondb.baseDir) {
      output += ` (${resolved.sessiondb.baseDir})`;
    }
  }

  return output;
}

function getBackendDisplayName(backend: string): string {
  switch (backend) {
    case "markdown":
      return "Markdown files (process/tasks.md)";
    case "json-file":
      return "JSON files";
    case "github-issues":
      return "GitHub Issues";
    default:
      return backend;
  }
}

function getSessionBackendDisplayName(backend: string): string {
  switch (backend) {
    case "json":
      return "JSON files";
    case "sqlite":
      return "SQLite database";
    case "postgres":
      return "PostgreSQL database";
    default:
      return backend;
  }
}

function formatDetectionCondition(condition: string): string {
  switch (condition) {
    case "tasks_md_exists":
      return "If process/tasks.md exists";
    case "json_file_exists":
      return "If JSON task files exist";
    case "always":
      return "As default fallback";
    default:
      return condition;
  }
}

function formatConfigSection(config: any): string {
  if (!config || Object.keys(config).length === 0) {
    return "  (empty)";
  }

  let output = "";
  for (const [key, value] of Object.entries(config)) {
    if (Array.isArray(value)) {
      output += `  ${key}: (${value.length} items)\n`;
      value.forEach((item, index) => {
        if (typeof item === "object" && item !== null) {
          output += `    ${index}: ${JSON.stringify(item)}\n`;
        } else {
          output += `    ${index}: ${item}\n`;
        }
      });
    } else if (typeof value === "object" && value !== null) {
      output += `  ${key}:\n`;
      for (const [subKey, subValue] of Object.entries(value)) {
        if (typeof subValue === "object" && subValue !== null) {
          // Special handling for credentials
          if (key === "credentials") {
            const sanitized = sanitizeCredentials(subValue);
            output += `    ${subKey}: ${JSON.stringify(sanitized)}\n`;
          } else {
            output += `    ${subKey}: ${JSON.stringify(subValue)}\n`;
          }
        } else {
          output += `    ${subKey}: ${subValue}\n`;
        }
      }
    } else {
      output += `  ${key}: ${value}\n`;
    }
  }

  return output.trimEnd();
}

function sanitizeCredentials(creds: any): any {
  if (!creds || typeof creds !== "object") {
    return creds;
  }

  const sanitized = { ...creds };
  if (sanitized.token) {
    sanitized.token = `${"*".repeat(20)} (hidden)`;
  }

  return sanitized;
}

function formatFlattenedConfiguration(resolved: any): string {
  const flatten = (obj: any, prefix = ""): string[] => {
    const result: string[] = [];

    for (const [key, value] of Object.entries(obj)) {
      const fullKey = prefix ? `${prefix}.${key}` : key;

      if (value === null || value === undefined) {
        result.push(`${fullKey}=(null)`);
      } else if (typeof value === "object" && !Array.isArray(value)) {
        // Recursively flatten objects
        result.push(...flatten(value, fullKey));
      } else if (Array.isArray(value)) {
        if (value.length === 0) {
          result.push(`${fullKey}=(empty array)`);
        } else {
          value.forEach((item, index) => {
            if (typeof item === "object") {
              result.push(...flatten(item, `${fullKey}[${index}]`));
            } else {
              result.push(`${fullKey}[${index}]=${item}`);
            }
          });
        }
      } else if (
        typeof value === "string" &&
        (fullKey.includes("token") || fullKey.includes("password"))
      ) {
        // Hide sensitive values
        result.push(`${fullKey}=*** (hidden)`);
      } else {
        result.push(`${fullKey}=${value}`);
      }
    }

    return result;
  };

  const flatEntries = flatten(resolved);
  return flatEntries.join("\n");
}

function flattenObjectToKeyValue(obj: any): any {
  const flattened: any = {};

  function flatten(current: any, prefix = ""): void {
    if (typeof current === "object" && current !== null) {
      const keys = Object.keys(current);
      for (const key of keys) {
        const fullKey = prefix ? `${prefix}.${key}` : key;
        if (typeof current[key] === "object" && current[key] !== null) {
          flatten(current[key], fullKey);
        } else {
          flattened[fullKey] = current[key];
        }
      }
    }
  }

  flatten(obj);
  return flattened;
}

/**
 * Initialize the CLI command system with proper customizations
 *
 * This is the recommended way to set up the CLI system.
 */
export function initializeCliCommands(program: Command, config?: Partial<CliFactoryConfig>): void {
  // Initialize the factory
  cliFactory.initialize(config);

  // Setup common customizations
  setupCommonCommandCustomizations(program);

  // Register all commands in the program
  cliFactory.registerAllCommands(program);
}

/**
 * Export the factory instance for advanced usage
 * This allows for more sophisticated patterns while maintaining encapsulation
 */
export { cliFactory };

/**
 * Export types for external use
 */
export type { ValidCommandId };
>>>>>>> 428bce99
<|MERGE_RESOLUTION|>--- conflicted
+++ resolved
@@ -1,28 +1,3 @@
-<<<<<<< HEAD
-// Config commands customization
-cliFactory.customizeCategory(CommandCategory.CONFIG, {
-  commandOptions: {
-    "config.list": {
-      outputFormatter: (result: any) => {
-        // Check if JSON output was requested
-        if (result.json) {
-          // For JSON output, return flattened key-value pairs (matching normal output)
-          const flattened = flattenObjectToKeyValue(result.resolved);
-          log.cli(JSON.stringify(flattened, null, 2));
-          return;
-        }
-
-        if (result.success && result.resolved) {
-          let output = "";
-
-          // Show sources if explicitly requested
-          if (result.showSources && result.sources) {
-            output += formatConfigurationSources(result.resolved, result.sources);
-          } else {
-            // For config list, show flattened key=value pairs
-            output += formatFlattenedConfiguration(result.resolved);
-          }
-=======
 /**
  * CLI Command Factory
  *
@@ -177,120 +152,145 @@
 ): void {
   cliFactory.customizeCategory(category, options);
 }
->>>>>>> 428bce99
-
-          log.cli(output as unknown);
-        } else if (result.error) {
-          log.cli(`Failed to load configuration: ${result.error}`);
-        } else {
-          log.cli(JSON.stringify(result as unknown, null, 2));
-        }
+
+/**
+ * Create a CLI command from a shared command
+ * @deprecated Use cliFactory.createCommand() instead
+ */
+export function createCommand(commandId: string): Command | null {
+  return cliFactory.createCommand(commandId);
+}
+
+/**
+ * Create a category command from shared commands
+ * @deprecated Use cliFactory.createCategoryCommand() instead
+ */
+export function createCategoryCommand(category: CommandCategory): Command | null {
+  return cliFactory.createCategoryCommand(category);
+}
+
+/**
+ * Register all commands in a program
+ * @deprecated Use cliFactory.registerAllCommands() instead
+ */
+export function registerAllCommands(program: Command): void {
+  cliFactory.registerAllCommands(program);
+}
+
+/**
+ * Helper function to setup common CLI command customizations
+ * @param program Optional Command instance to apply customizations to
+ */
+export function setupCommonCommandCustomizations(_program?: Command): void {
+  // Initialize the factory if not already done
+  if (!cliFactory["initialized"]) {
+    cliFactory.initialize();
+  }
+
+  // Task commands customization
+  cliFactory.customizeCategory(CommandCategory.TASKS, {
+    aliases: ["task"],
+    commandOptions: {
+      "tasks.list": {
+        useFirstRequiredParamAsArgument: false,
+        parameters: {
+          filter: {
+            alias: "s",
+            description: "Filter by task status",
+          },
+          all: {
+            description: "Include completed tasks",
+          },
+        },
+      },
+      "tasks.get": {
+        parameters: {
+          taskId: {
+            asArgument: true,
+          },
+        },
+      },
+      "tasks.create": {
+        useFirstRequiredParamAsArgument: false,
+        parameters: {
+          title: {
+            asArgument: false,
+            description: "Title for the task",
+          },
+          description: {
+            description: "Description text for the task",
+          },
+          descriptionPath: {
+            description: "Path to file containing task description",
+          },
+        },
+      },
+      "tasks.delete": {
+        useFirstRequiredParamAsArgument: true,
+        parameters: {
+          taskId: {
+            asArgument: true,
+            description: "ID of the task to delete",
+          },
+          force: {
+            description: "Force deletion without confirmation",
+          },
+        },
+      },
+      "tasks.spec": {
+        useFirstRequiredParamAsArgument: true,
+        parameters: {
+          taskId: {
+            asArgument: true,
+            description: "ID of the task to retrieve specification content for",
+          },
+          section: {
+            description: "Specific section of the specification to retrieve",
+          },
+        },
+      },
+      "tasks.status.set": {
+        parameters: {
+          taskId: {
+            asArgument: true,
+            description: "ID of the task to update",
+          },
+          status: {
+            asArgument: true,
+            description: "New status for the task (optional, will prompt if omitted)",
+          },
+        },
       },
     },
-    "config.show": {
-      outputFormatter: (result: any) => {
-        // Check if JSON output was requested
-        if (result.json) {
-          log.cli(JSON.stringify(result as unknown, null, 2));
-          return;
-        }
-
-        if (result.success && result.configuration) {
-          let output = "";
-
-          // Show sources if explicitly requested
-          if (result.showSources && result.sources) {
-            output += formatConfigurationSources(result.configuration, result.sources);
-          } else {
-            // Default human-friendly structured view
-            output += formatResolvedConfiguration(result.configuration);
-          }
-
-          log.cli(output as unknown);
-        } else if (result.error) {
-          log.cli(`Failed to load configuration: ${result.error}`);
-        } else {
-          log.cli(JSON.stringify(result as unknown, null, 2));
-        }
+  });
+
+  // Git commands customization
+  cliFactory.customizeCategory(CommandCategory.GIT, {
+    commandOptions: {
+      "git.commit": {
+        parameters: {
+          message: {
+            alias: "m",
+          },
+        },
       },
     },
-  },
-});
-
-// Rules commands customization
-cliFactory.customizeCategory(CommandCategory.RULES, {
-  commandOptions: {
-    "rules.generate": {
-      parameters: {
-        interface: {
-          description: "Interface preference (cli, mcp, or hybrid)",
-        },
-<<<<<<< HEAD
-        rules: {
-          description: "Comma-separated list of specific rule templates to generate",
-=======
-      },
-      "tasks.get": {
-        parameters: {
-          taskId: {
-            asArgument: true,
-          },
->>>>>>> 428bce99
-        },
-        outputDir: {
-          description: "Output directory for generated rules",
-        },
-        dryRun: {
-          alias: "n",
-          description: "Show what would be generated without creating files",
-        },
-        overwrite: {
-          description: "Overwrite existing rule files",
-        },
-        format: {
-          description: "Rule format (cursor or openai)",
-        },
-        preferMcp: {
-          description: "In hybrid mode, prefer MCP commands over CLI",
-        },
-        mcpTransport: {
-          description: "MCP transport method (stdio or http)",
-        },
-      },
-    },
-    "rules.list": {
-      parameters: {
-        format: {
-          description: "Filter by rule format (cursor or generic)",
-        },
-        tag: {
-          description: "Filter by tag",
-        },
-      },
-    },
-    "rules.get": {
-      useFirstRequiredParamAsArgument: true,
-      parameters: {
-        id: {
-          asArgument: true,
-          description: "Rule ID",
-        },
-        format: {
-          description: "Preferred rule format (cursor or generic)",
-        },
-      },
-<<<<<<< HEAD
-    },
-    "rules.create": {
-      useFirstRequiredParamAsArgument: true,
-      parameters: {
-        id: {
-          asArgument: true,
-          description: "ID of the rule to create",
-        },
-        content: {
-          description: "Rule content (can be a file path starting with @)",
-=======
+  });
+
+  // Session commands customization
+  cliFactory.customizeCategory(CommandCategory.SESSION, {
+    aliases: ["sess"],
+    commandOptions: {
+      "session.list": {
+        aliases: ["ls"],
+        useFirstRequiredParamAsArgument: false,
+        parameters: {
+          verbose: {
+            alias: "v",
+            description: "Show detailed session information",
+          },
+        },
+      },
       "session.start": {
         parameters: {
           name: {
@@ -357,54 +357,113 @@
             // Fallback to JSON output if result structure is unexpected
             log.cli(JSON.stringify(result as any, null, 2));
           }
->>>>>>> 428bce99
-        },
-        description: {
-          description: "Description of the rule",
-        },
-        name: {
-          description: "Display name for the rule",
-        },
-        globs: {
-          description: "Comma-separated list of glob patterns",
-        },
-        tags: {
-          description: "Comma-separated list of tags",
-        },
-        format: {
-          description: "Rule format (cursor or generic)",
-        },
-        overwrite: {
-          description: "Overwrite existing rule if it exists",
+        },
+      },
+      "session.get": {
+        parameters: {
+          name: {
+            asArgument: true,
+            description: "Session name (optional, alternative to --task)",
+          },
+          task: {
+            alias: "t",
+            description: "Task ID associated with the session",
+          },
+        },
+      },
+      "session.dir": {
+        parameters: {
+          name: {
+            asArgument: true,
+            description: "Session name (optional, alternative to --task)",
+          },
+          task: {
+            alias: "t",
+            description: "Task ID associated with the session",
+          },
+        },
+      },
+      "session.delete": {
+        parameters: {
+          name: {
+            asArgument: true,
+            description: "Session name (optional, alternative to --task)",
+          },
+          task: {
+            alias: "t",
+            description: "Task ID associated with the session",
+          },
+        },
+      },
+      "session.update": {
+        parameters: {
+          name: {
+            asArgument: true,
+            description: "Session name (optional, alternative to --task)",
+          },
+          task: {
+            alias: "t",
+            description: "Task ID associated with the session",
+          },
+        },
+      },
+      "session.approve": {
+        parameters: {
+          name: {
+            asArgument: true,
+            description: "Session name (optional, alternative to --task)",
+          },
+          task: {
+            alias: "t",
+            description: "Task ID associated with the session",
+          },
+        },
+      },
+      "session.pr": {
+        useFirstRequiredParamAsArgument: false,
+        parameters: {
+          // === CORE PARAMETERS (Always visible) ===
+          title: {
+            description: "Title for the PR (auto-generated if not provided)",
+          },
+          body: {
+            description: "Body text for the PR",
+          },
+          bodyPath: {
+            description: "Path to file containing PR body text",
+          },
+          name: {
+            description: "Session name (auto-detected from workspace if not provided)",
+          },
+          task: {
+            alias: "t",
+            description: "Task ID associated with the session (auto-detected if not provided)",
+          },
+
+          // === PROGRESSIVE DISCLOSURE CONTROL ===
+          advanced: {
+            description: "Show advanced options for conflict resolution and debugging",
+          },
+
+          // === ADVANCED PARAMETERS (Expert-level control) ===
+          skipUpdate: {
+            description: "Skip session update before creating PR (use with --advanced)",
+          },
+          noStatusUpdate: {
+            description: "Skip updating task status (use with --advanced)",
+          },
+          debug: {
+            description: "Enable debug output (use with --advanced)",
+          },
+          autoResolveDeleteConflicts: {
+            description: "Auto-resolve delete/modify conflicts (use with --advanced)",
+          },
+          skipConflictCheck: {
+            description: "Skip proactive conflict detection (use with --advanced)",
+          },
         },
       },
     },
-<<<<<<< HEAD
-    "rules.update": {
-      useFirstRequiredParamAsArgument: true,
-      parameters: {
-        id: {
-          asArgument: true,
-          description: "ID of the rule to update",
-        },
-        content: {
-          description: "Updated rule content (can be a file path starting with @)",
-        },
-        description: {
-          description: "Updated description of the rule",
-        },
-        name: {
-          description: "Updated display name for the rule",
-        },
-        globs: {
-          description: "Updated comma-separated list of glob patterns",
-        },
-        tags: {
-          description: "Updated comma-separated list of tags",
-        },
-        format: {
-          description: "Updated rule format (cursor or generic)",
-=======
   });
 
   // Config commands customization
@@ -464,27 +523,171 @@
           } else {
             log.cli(JSON.stringify(result, null, 2));
           }
->>>>>>> 428bce99
         },
       },
     },
-    "rules.search": {
-      parameters: {
-        query: {
-          description: "Search query term",
-        },
-        tag: {
-          description: "Filter by tag",
-        },
-        format: {
-          description: "Filter by rule format (cursor or generic)",
+  });
+
+  // Rules commands customization
+  cliFactory.customizeCategory(CommandCategory.RULES, {
+    commandOptions: {
+      "rules.generate": {
+        parameters: {
+          interface: {
+            description: "Interface preference (cli, mcp, or hybrid)",
+          },
+          rules: {
+            description: "Comma-separated list of specific rule templates to generate",
+          },
+          outputDir: {
+            description: "Output directory for generated rules",
+          },
+          dryRun: {
+            alias: "n",
+            description: "Show what would be generated without creating files",
+          },
+          overwrite: {
+            description: "Overwrite existing rule files",
+          },
+          format: {
+            description: "Rule format (cursor or openai)",
+          },
+          preferMcp: {
+            description: "In hybrid mode, prefer MCP commands over CLI",
+          },
+          mcpTransport: {
+            description: "MCP transport method (stdio or http)",
+          },
+        },
+      },
+      "rules.list": {
+        parameters: {
+          format: {
+            description: "Filter by rule format (cursor or generic)",
+          },
+          tag: {
+            description: "Filter by tag",
+          },
+        },
+      },
+      "rules.get": {
+        useFirstRequiredParamAsArgument: true,
+        parameters: {
+          id: {
+            asArgument: true,
+            description: "Rule ID",
+          },
+          format: {
+            description: "Preferred rule format (cursor or generic)",
+          },
+        },
+      },
+      "rules.create": {
+        useFirstRequiredParamAsArgument: true,
+        parameters: {
+          id: {
+            asArgument: true,
+            description: "ID of the rule to create",
+          },
+          content: {
+            description: "Rule content (can be a file path starting with @)",
+          },
+          description: {
+            description: "Description of the rule",
+          },
+          name: {
+            description: "Display name for the rule",
+          },
+          globs: {
+            description: "Comma-separated list of glob patterns",
+          },
+          tags: {
+            description: "Comma-separated list of tags",
+          },
+          format: {
+            description: "Rule format (cursor or generic)",
+          },
+          overwrite: {
+            description: "Overwrite existing rule if it exists",
+          },
+        },
+      },
+      "rules.update": {
+        useFirstRequiredParamAsArgument: true,
+        parameters: {
+          id: {
+            asArgument: true,
+            description: "ID of the rule to update",
+          },
+          content: {
+            description: "Updated rule content (can be a file path starting with @)",
+          },
+          description: {
+            description: "Updated description of the rule",
+          },
+          name: {
+            description: "Updated display name for the rule",
+          },
+          globs: {
+            description: "Updated comma-separated list of glob patterns",
+          },
+          tags: {
+            description: "Updated comma-separated list of tags",
+          },
+          format: {
+            description: "Updated rule format (cursor or generic)",
+          },
+        },
+      },
+      "rules.search": {
+        parameters: {
+          query: {
+            description: "Search query term",
+          },
+          tag: {
+            description: "Filter by tag",
+          },
+          format: {
+            description: "Filter by rule format (cursor or generic)",
+          },
         },
       },
     },
-<<<<<<< HEAD
-  },
-});
-=======
+  });
+
+  // SessionDB commands customization
+  cliFactory.customizeCategory(CommandCategory.SESSIONDB, {
+    commandOptions: {
+      "sessiondb.migrate": {
+        useFirstRequiredParamAsArgument: true,
+        parameters: {
+          to: {
+            asArgument: true,
+            description: "Target backend (json, sqlite, postgres)",
+          },
+          from: {
+            description: "Source backend (auto-detect if not specified)",
+          },
+          sqlitePath: {
+            description: "SQLite database file path",
+          },
+          connectionString: {
+            description: "PostgreSQL connection string",
+          },
+          backup: {
+            description: "Create backup in specified directory",
+          },
+          dryRun: {
+            alias: "n",
+            description: "Simulate migration without making changes",
+          },
+          verify: {
+            alias: "V",
+            description: "Verify migration after completion",
+          },
+        },
+      },
+    },
   });
 }
 
@@ -623,14 +826,10 @@
     }
   }
 
-  return output.trimEnd();
+  return output;
 }
 
 function sanitizeCredentials(creds: any): any {
-  if (!creds || typeof creds !== "object") {
-    return creds;
-  }
-
   const sanitized = { ...creds };
   if (sanitized.token) {
     sanitized.token = `${"*".repeat(20)} (hidden)`;
@@ -663,12 +862,6 @@
             }
           });
         }
-      } else if (
-        typeof value === "string" &&
-        (fullKey.includes("token") || fullKey.includes("password"))
-      ) {
-        // Hide sensitive values
-        result.push(`${fullKey}=*** (hidden)`);
       } else {
         result.push(`${fullKey}=${value}`);
       }
@@ -727,5 +920,4 @@
 /**
  * Export types for external use
  */
-export type { ValidCommandId };
->>>>>>> 428bce99
+export type { ValidCommandId };