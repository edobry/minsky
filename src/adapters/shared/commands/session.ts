--- conflicted
+++ resolved
@@ -24,11 +24,7 @@
   approveSessionFromParams,
   sessionPrFromParams,
   inspectSessionFromParams,
-<<<<<<< HEAD
-} from "../../../domain/session.js";
-=======
 } from "../../../domain/session";
->>>>>>> 2809c254
 import { log } from "../../../utils/logger";
 import { MinskyError } from "../../../errors/index";
 
