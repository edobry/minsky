/**
 * Shared Session Commands
 *
 * This module contains shared session command implementations that can be
 * registered in the shared command registry and exposed through
 * multiple interfaces (CLI, MCP).
 */

import { z } from "zod";
import { getErrorMessage } from "../../../errors/index";
import {
  sharedCommandRegistry,
  CommandCategory,
  type CommandParameterMap,
  type CommandExecutionContext,
} from "../../shared/command-registry.js";
import {
  getSessionFromParams,
  listSessionsFromParams,
  startSessionFromParams,
  deleteSessionFromParams,
  getSessionDirFromParams,
  updateSessionFromParams,
  approveSessionFromParams,
  sessionPrFromParams,
  inspectSessionFromParams,
} from "../../../domain/session.js";
import { log } from "../../../utils/logger.js";
import { MinskyError } from "../../../errors/index.js";

/**
 * Parameters for the session list command
 */
const sessionListCommandParams: CommandParameterMap = {
  repo: {
    schema: z.string(),
    description: "Repository path",
    required: false,
  },
  json: {
    schema: z.boolean(),
    description: "Output in JSON format",
    required: false,
    defaultValue: false,
  },
};

/**
 * Parameters for the session get command
 */
const sessionGetCommandParams: CommandParameterMap = {
  name: {
    schema: z.string().min(1),
    description: "Session name",
    required: false,
  },
  task: {
    schema: z.string(),
    description: "Task ID associated with the session",
    required: false,
  },
  repo: {
    schema: z.string(),
    description: "Repository path",
    required: false,
  },
  json: {
    schema: z.boolean(),
    description: "Output in JSON format",
    required: false,
    defaultValue: false,
  },
};

/**
 * Parameters for the session start command
 */
const sessionStartCommandParams: CommandParameterMap = {
  name: {
    schema: z.string().min(1),
    description: "Name for the new session (optional, alternative to --task)",
    required: false,
  },
  task: {
    schema: z.string(),
    description: "Task ID to associate with the session (required if --description not provided)",
    required: false,
  },
  description: {
    schema: z.string().min(1),
    description: "Description for auto-created task (required if --task not provided)",
    required: false,
  },
  branch: {
    schema: z.string(),
    description: "Branch name to create (defaults to session name)",
    required: false,
  },
  repo: {
    schema: z.string(),
    description: "Repository path",
    required: false,
  },
  session: {
    schema: z.string(),
    description: "Deprecated: use name parameter instead",
    required: false,
  },
  json: {
    schema: z.boolean(),
    description: "Output in JSON format",
    required: false,
    defaultValue: false,
  },
  quiet: {
    schema: z.boolean(),
    description: "Suppress output except for the session directory path",
    required: false,
    defaultValue: false,
  },
  noStatusUpdate: {
    schema: z.boolean(),
    description: "Skip updating task status when starting a session with a task",
    required: false,
    defaultValue: false,
  },
  skipInstall: {
    schema: z.boolean(),
    description: "Skip automatic dependency installation",
    required: false,
    defaultValue: false,
  },
  packageManager: {
    schema: z.string(),
    description: "Override the detected package manager",
    required: false,
  },
};

/**
 * Parameters for the session dir command
 */
const sessionDirCommandParams: CommandParameterMap = {
  name: {
    schema: z.string().min(1),
    description: "Session name",
    required: false,
  },
  task: {
    schema: z.string(),
    description: "Task ID associated with the session",
    required: false,
  },
  repo: {
    schema: z.string(),
    description: "Repository path",
    required: false,
  },
  json: {
    schema: z.boolean(),
    description: "Output in JSON format",
    required: false,
    defaultValue: false,
  },
};

/**
 * Parameters for the session delete command
 */
const sessionDeleteCommandParams: CommandParameterMap = {
  name: {
    schema: z.string().min(1),
    description: "Session name to delete",
    required: false,
  },
  task: {
    schema: z.string(),
    description: "Task ID associated with the session",
    required: false,
  },
  repo: {
    schema: z.string(),
    description: "Repository path",
    required: false,
  },
  json: {
    schema: z.boolean(),
    description: "Output in JSON format",
    required: false,
    defaultValue: false,
  },
  force: {
    schema: z.boolean(),
    description: "Skip confirmation prompt",
    required: false,
    defaultValue: false,
  },
};

/**
 * Parameters for the session update command
 */
const sessionUpdateCommandParams: CommandParameterMap = {
  name: {
    schema: z.string(),
    description: "Session name to update",
    required: false,
  },
  task: {
    schema: z.string(),
    description: "Task ID associated with the session",
    required: false,
  },
  repo: {
    schema: z.string(),
    description: "Repository path",
    required: false,
  },
  branch: {
    schema: z.string(),
    description: "Update branch name",
    required: false,
  },
  json: {
    schema: z.boolean(),
    description: "Output in JSON format",
    required: false,
    defaultValue: false,
  },
  noStash: {
    schema: z.boolean(),
    description: "Skip stashing local changes",
    required: false,
    defaultValue: false,
  },
  noPush: {
    schema: z.boolean(),
    description: "Skip pushing changes to remote after update",
    required: false,
    defaultValue: false,
  },
  force: {
    schema: z.boolean(),
    description: "Force update even if the session workspace is dirty",
    required: false,
    defaultValue: false,
  },
  skipConflictCheck: {
    schema: z.boolean(),
    description: "Skip proactive conflict detection before update",
    required: false,
    defaultValue: false,
  },
  autoResolveDeleteConflicts: {
    schema: z.boolean(),
    description: "Automatically resolve delete/modify conflicts by accepting deletions",
    required: false,
    defaultValue: false,
  },
  dryRun: {
    schema: z.boolean(),
    description: "Check for conflicts without performing actual update",
    required: false,
    defaultValue: false,
  },
  skipIfAlreadyMerged: {
    schema: z.boolean(),
    description: "Skip update if session changes are already in base branch",
    required: false,
    defaultValue: false,
  },
};

/**
 * Parameters for the session approve command
 */
const sessionApproveCommandParams: CommandParameterMap = {
  name: {
    schema: z.string(),
    description: "Session name to approve",
    required: false,
  },
  task: {
    schema: z.string(),
    description: "Task ID associated with the session",
    required: false,
  },
  repo: {
    schema: z.string(),
    description: "Repository path",
    required: false,
  },
  json: {
    schema: z.boolean(),
    description: "Output in JSON format",
    required: false,
    defaultValue: false,
  },
};

/**
 * Parameters for the session pr command
 */
const sessionPrCommandParams: CommandParameterMap = {
  title: {
    schema: z.string().min(1),
    description: "Title for the PR (optional for existing PRs)",
    required: false,
  },
  body: {
    schema: z.string(),
    description: "Body text for the PR",
    required: false,
  },
  bodyPath: {
    schema: z.string(),
    description: "Path to file containing PR body text",
    required: false,
  },
  name: {
    schema: z.string(),
    description: "Session name",
    required: false,
  },
  task: {
    schema: z.string(),
    description: "Task ID associated with the session",
    required: false,
  },
  repo: {
    schema: z.string(),
    description: "Repository path",
    required: false,
  },
  json: {
    schema: z.boolean(),
    description: "Output in JSON format",
    required: false,
    defaultValue: false,
  },
  noStatusUpdate: {
    schema: z.boolean(),
    description: "Skip updating task status",
    required: false,
    defaultValue: false,
  },
  debug: {
    schema: z.boolean(),
    description: "Enable debug output",
    required: false,
    defaultValue: false,
  },
  skipUpdate: {
    schema: z.boolean(),
    description: "Skip session update before creating PR",
    required: false,
    defaultValue: false,
  },
  autoResolveDeleteConflicts: {
    schema: z.boolean(),
    description: "Automatically resolve delete/modify conflicts by accepting deletions",
    required: false,
    defaultValue: false,
  },
  skipConflictCheck: {
    schema: z.boolean(),
    description: "Skip proactive conflict detection during update",
    required: false,
    defaultValue: false,
  },
};

/**
 * Register the session commands in the shared command registry
 */
export function registerSessionCommands(): void {
  // Register session list command
  (sharedCommandRegistry as any).registerCommand({
    id: "session.list",
    category: (CommandCategory as any).SESSION,
    name: "list",
    description: "List all sessions",
    parameters: sessionListCommandParams,
    execute: async (params: Record<string, any>, context: CommandExecutionContext) => {
      log.debug("Executing session.list command", { params, context });

      try {
        const sessions = await listSessionsFromParams({
          repo: (params as any).repo,
          json: (params as any).json,
        });

        return {
          success: true,
          sessions,
        };
      } catch (error) {
        log.error("Failed to list sessions", {
          error: getErrorMessage(error as any),
        });
        throw error;
      }
    },
  });

  // Register session get command
  (sharedCommandRegistry as any).registerCommand({
    id: "session.get",
    category: (CommandCategory as any).SESSION,
    name: "get",
    description: "Get details of a specific session",
    parameters: sessionGetCommandParams,
    execute: async (params: Record<string, any>, context: CommandExecutionContext) => {
      log.debug("Executing session.get command"!, { params, context });

      try {
        const session = await getSessionFromParams({
          name: (params as any).name,
          task: (params as any).task,
          repo: (params as any).repo,
          json: (params as any).json,
        });

        if (!session) {
          const identifier = (params as any).name || `task #${(params as any).task}`;
          throw new Error(`Session '${identifier}' not found`);
        }

        return {
          success: true,
          session,
        };
      } catch (error) {
        log.error("Failed to get session", {
          error: getErrorMessage(error as any),
          session: (params as any).name,
          task: (params as any).task,
        });
        throw error;
      }
    },
  });

  // Register session start command
  (sharedCommandRegistry as any).registerCommand({
    id: "session.start",
    category: (CommandCategory as any).SESSION,
    name: "start",
    description: "Start a new session",
    parameters: sessionStartCommandParams,
    execute: async (params: Record<string, any>, context: CommandExecutionContext) => {
      log.debug("Executing session.start command"!, { params, context });

      // Phase 2: Validate that task association is provided
      if (!(params as any).task && !(params as any).description) {
        throw new Error(`Task association is required for proper tracking.
Please provide one of:
  --task <id>           Associate with existing task
  --description <text>  Create new task automatically

Examples:
  minsky session start --task 123
  minsky session start --description "Fix login issue" my-session`);
      }

      try {
        const session = await startSessionFromParams({
          name: (params as any).name,
          task: (params as any).task,
          description: (params as any).description,
          branch: (params as any).branch,
          repo: (params as any).repo,
          session: (params as any).session,
          json: (params as any).json,
          quiet: (params as any).quiet,
          noStatusUpdate: (params as any).noStatusUpdate,
          skipInstall: (params as any).skipInstall,
          packageManager: (params as any).packageManager,
        });

        return {
          success: true,
          session,
        };
      } catch (error) {
        log.error("Failed to start session", {
          error: getErrorMessage(error as any),
          session: (params as any).name,
          task: (params as any).task,
        });
        throw error;
      }
    },
  });

  // Register session dir command
  (sharedCommandRegistry as any).registerCommand({
    id: "session.dir",
    category: (CommandCategory as any).SESSION,
    name: "dir",
    description: "Get the directory of a session",
    parameters: sessionDirCommandParams,
    execute: async (params: Record<string, any>, context: CommandExecutionContext) => {
      log.debug("Executing session.dir command", { params, context });

      try {
        const directory = await getSessionDirFromParams({
          name: (params as any).name,
          task: (params as any).task,
          repo: (params as any).repo,
          json: (params as any).json,
        });

        return {
          success: true,
          directory,
        };
      } catch (error) {
        log.error("Failed to get session directory", {
          error: getErrorMessage(error as any),
          session: (params as any).name,
          task: (params as any).task,
        });
        throw error;
      }
    },
  });

  // Register session delete command
  (sharedCommandRegistry as any).registerCommand({
    id: "session.delete",
    category: (CommandCategory as any).SESSION,
    name: "delete",
    description: "Delete a session",
    parameters: sessionDeleteCommandParams,
    execute: async (params: Record<string, any>, context: CommandExecutionContext) => {
      log.debug("Executing session.delete command", { params, context });

      try {
        const deleted = await deleteSessionFromParams({
          name: (params as any).name,
          task: (params as any).task,
          force: (params as any).force,
          repo: (params as any).repo,
          json: (params as any).json,
        });

        return {
          success: deleted,
          session: (params as any).name || (params as any).task,
        };
      } catch (error) {
        log.error("Failed to delete session", {
          error: getErrorMessage(error as any),
          session: (params as any).name || (params as any).task,
        });
        throw error;
      }
    },
  });

  // Register session update command
  (sharedCommandRegistry as any).registerCommand({
    id: "session.update",
    category: (CommandCategory as any).SESSION,
    name: "update",
    description: "Update a session",
    parameters: sessionUpdateCommandParams,
    execute: async (params: Record<string, any>, context: CommandExecutionContext) => {
      log.debug("Executing session.update command", { params, context });

      try {
        await updateSessionFromParams({
          name: (params as any).name,
          task: (params as any).task,
          repo: (params as any).repo,
          branch: (params as any).branch,
          noStash: (params as any).noStash,
          noPush: (params as any).noPush,
          force: (params as any).force,
          json: (params as any).json,
          skipConflictCheck: (params as any).skipConflictCheck,
          autoResolveDeleteConflicts: (params as any).autoResolveDeleteConflicts,
          dryRun: (params as any).dryRun,
          skipIfAlreadyMerged: (params as any).skipIfAlreadyMerged,
        });

        return {
          success: true,
          session: (params as any).name || (params as any).task,
        };
      } catch (error) {
        log.error("Failed to update session", {
          error: getErrorMessage(error as any),
          session: (params as any).name || (params as any).task,
        });
        throw error;
      }
    },
  });

  // Register session approve command
  (sharedCommandRegistry as any).registerCommand({
    id: "session.approve",
    category: (CommandCategory as any).SESSION,
    name: "approve",
    description: "Approve a session pull request",
    parameters: sessionApproveCommandParams,
    execute: async (params: Record<string, any>, context: CommandExecutionContext) => {
      log.debug("Executing session.approve command", { params, context });

      try {
<<<<<<< HEAD
        const result = await approveSessionFromParams({
          session: (params as any).name,
          task: (params as any).task,
          repo: (params as any).repo,
          json: (params as any).json,
        }) as any;
=======
        const result = (await approveSessionFromParams({
          session: params.name,
          task: params.task,
          repo: params.repo,
          json: params.json,
        })) as any;
>>>>>>> fd19c9e4

        return {
          success: true,
          result,
        };
      } catch (error) {
        log.error("Failed to approve session", {
          error: getErrorMessage(error as any),
          session: (params as any).name,
          task: (params as any).task,
        });
        throw error;
      }
    },
  });

  // Register session pr command
  (sharedCommandRegistry as any).registerCommand({
    id: "session.pr",
    category: (CommandCategory as any).SESSION,
    name: "pr",
    description: "Create a pull request for a session",
    parameters: sessionPrCommandParams,
    execute: async (params: Record<string, any>, context: CommandExecutionContext) => {
      log.debug("Executing session.pr command", { params, context });

      // Validate that either body or bodyPath is provided
      if (!params.body && !params.bodyPath) {
        throw new Error(`PR description is required for meaningful pull requests.
Please provide one of:
  --body <text>       Direct PR body text
  --body-path <path>  Path to file containing PR body

Example:
  minsky session pr --title "feat: Add new feature" --body "This PR adds..."
  minsky session pr --title "fix: Bug fix" --body-path process/tasks/189/pr.md`);
      }

      try {
<<<<<<< HEAD
        const result = await sessionPrFromParams({
          title: (params as any).title,
          body: (params as any).body,
          bodyPath: (params as any).bodyPath,
          session: (params as any).name,
          task: (params as any).task,
          repo: (params as any).repo,
          noStatusUpdate: (params as any).noStatusUpdate,
          debug: (params as any).debug,
          skipUpdate: (params as any).skipUpdate,
          autoResolveDeleteConflicts: (params as any).autoResolveDeleteConflicts,
          skipConflictCheck: (params as any).skipConflictCheck,
        }) as any;
=======
        const result = (await sessionPrFromParams({
          title: params.title,
          body: params.body,
          bodyPath: params.bodyPath,
          session: params.name,
          task: params.task,
          repo: params.repo,
          noStatusUpdate: params.noStatusUpdate,
          debug: params.debug,
          skipUpdate: params.skipUpdate,
          autoResolveDeleteConflicts: params.autoResolveDeleteConflicts,
          skipConflictCheck: params.skipConflictCheck,
        })) as any;
>>>>>>> fd19c9e4

        return {
          success: true,
          ...result,
        };
      } catch (error) {
        // Instead of just logging and rethrowing, provide user-friendly error messages
<<<<<<< HEAD
        const errorMessage = getErrorMessage(error as any);
          
=======
        const errorMessage = getErrorMessage(error);

>>>>>>> fd19c9e4
        // Handle specific error types with friendly messages
        if ((errorMessage as any).includes("CONFLICT") || (errorMessage as any).includes("conflict")) {
          throw new MinskyError(
            `🔥 Git merge conflict detected while creating PR branch.

This usually happens when:
• The PR branch already exists with different content
• There are conflicting changes between your session and the base branch

💡 Quick fixes:
• Try with --skip-update to avoid session updates
• Or manually resolve conflicts and retry

Technical details: ${errorMessage}`
          );
        } else if ((errorMessage as any).includes("Failed to create prepared merge commit")) {
          throw new MinskyError(
            `❌ Failed to create PR branch merge commit.

This could be due to:
• Merge conflicts between your session branch and base branch
• Remote PR branch already exists with different content
• Network issues with git operations

💡 Try these solutions:
• Run 'git status' to check for conflicts
• Use --skip-update to bypass session updates
• Check your git remote connection

Technical details: ${errorMessage}`
          );
<<<<<<< HEAD
        } else if ((errorMessage as any).includes("Permission denied") || (errorMessage as any).includes("authentication")) {
=======
        } else if (
          errorMessage.includes("Permission denied") ||
          errorMessage.includes("authentication")
        ) {
>>>>>>> fd19c9e4
          throw new MinskyError(
            `🔐 Git authentication error.

Please check:
• Your SSH keys are properly configured
• You have push access to the repository
• Your git credentials are valid

Technical details: ${errorMessage}`
          );
        } else if ((errorMessage as any).includes("Session") && (errorMessage as any).includes("not found")) {
          throw new MinskyError(
            `🔍 Session not found.
<<<<<<< HEAD
            
The session '${(params as any).name || (params as any).task}' could not be located.
=======

The session '${params.name || params.task}' could not be located.
>>>>>>> fd19c9e4

💡 Try:
• Check available sessions: minsky session list
• Verify you're in the correct directory
• Use the correct session name or task ID

Technical details: ${errorMessage}`
          );
        } else {
          // For other errors, provide a general helpful message
          throw new MinskyError(
            `❌ Failed to create session PR.

The operation failed with: ${errorMessage}

💡 Troubleshooting:
• Check that you're in a session workspace
• Verify all files are committed
• Try running with --debug for more details
• Check 'minsky session list' to see available sessions

Need help? Run the command with --debug for detailed error information.`
          );
        }
      }
    },
  });

  // Register session inspect command
  (sharedCommandRegistry as any).registerCommand({
    id: "session.inspect",
    category: (CommandCategory as any).SESSION,
    name: "inspect",
    description: "Inspect the current session (auto-detected from workspace)",
    parameters: {
      json: {
        schema: z.boolean(),
        description: "Output in JSON format",
        required: false,
        defaultValue: false,
      },
    },
    execute: async (params: Record<string, any>, context: CommandExecutionContext) => {
      log.debug("Executing session.inspect command", { params, context });

      try {
        const session = await inspectSessionFromParams({
          json: (params as any).json,
        });

        return {
          success: true,
          session,
        };
      } catch (error) {
        log.error("Failed to inspect session", {
          error: getErrorMessage(error as any),
        });
        throw error;
      }
    },
  });
}<|MERGE_RESOLUTION|>--- conflicted
+++ resolved
@@ -131,7 +131,7 @@
     defaultValue: false,
   },
   packageManager: {
-    schema: z.string(),
+    schema: z.enum(["bun", "npm", "yarn", "pnpm"]),
     description: "Override the detected package manager",
     required: false,
   },
@@ -375,9 +375,9 @@
  */
 export function registerSessionCommands(): void {
   // Register session list command
-  (sharedCommandRegistry as any).registerCommand({
+  sharedCommandRegistry.registerCommand({
     id: "session.list",
-    category: (CommandCategory as any).SESSION,
+    category: CommandCategory.SESSION,
     name: "list",
     description: "List all sessions",
     parameters: sessionListCommandParams,
@@ -386,8 +386,8 @@
 
       try {
         const sessions = await listSessionsFromParams({
-          repo: (params as any).repo,
-          json: (params as any).json,
+          repo: params.repo,
+          json: params.json,
         });
 
         return {
@@ -396,7 +396,7 @@
         };
       } catch (error) {
         log.error("Failed to list sessions", {
-          error: getErrorMessage(error as any),
+          error: getErrorMessage(error),
         });
         throw error;
       }
@@ -404,25 +404,25 @@
   });
 
   // Register session get command
-  (sharedCommandRegistry as any).registerCommand({
+  sharedCommandRegistry.registerCommand({
     id: "session.get",
-    category: (CommandCategory as any).SESSION,
+    category: CommandCategory.SESSION,
     name: "get",
     description: "Get details of a specific session",
     parameters: sessionGetCommandParams,
     execute: async (params: Record<string, any>, context: CommandExecutionContext) => {
-      log.debug("Executing session.get command"!, { params, context });
+      log.debug("Executing session.get command", { params, context });
 
       try {
         const session = await getSessionFromParams({
-          name: (params as any).name,
-          task: (params as any).task,
-          repo: (params as any).repo,
-          json: (params as any).json,
+          name: params.name,
+          task: params.task,
+          repo: params.repo,
+          json: params.json,
         });
 
         if (!session) {
-          const identifier = (params as any).name || `task #${(params as any).task}`;
+          const identifier = params.name || `task #${params.task}`;
           throw new Error(`Session '${identifier}' not found`);
         }
 
@@ -432,9 +432,9 @@
         };
       } catch (error) {
         log.error("Failed to get session", {
-          error: getErrorMessage(error as any),
-          session: (params as any).name,
-          task: (params as any).task,
+          error: getErrorMessage(error),
+          session: params.name,
+          task: params.task,
         });
         throw error;
       }
@@ -442,17 +442,17 @@
   });
 
   // Register session start command
-  (sharedCommandRegistry as any).registerCommand({
+  sharedCommandRegistry.registerCommand({
     id: "session.start",
-    category: (CommandCategory as any).SESSION,
+    category: CommandCategory.SESSION,
     name: "start",
     description: "Start a new session",
     parameters: sessionStartCommandParams,
     execute: async (params: Record<string, any>, context: CommandExecutionContext) => {
-      log.debug("Executing session.start command"!, { params, context });
+      log.debug("Executing session.start command", { params, context });
 
       // Phase 2: Validate that task association is provided
-      if (!(params as any).task && !(params as any).description) {
+      if (!params.task && !params.description) {
         throw new Error(`Task association is required for proper tracking.
 Please provide one of:
   --task <id>           Associate with existing task
@@ -465,17 +465,17 @@
 
       try {
         const session = await startSessionFromParams({
-          name: (params as any).name,
-          task: (params as any).task,
-          description: (params as any).description,
-          branch: (params as any).branch,
-          repo: (params as any).repo,
-          session: (params as any).session,
-          json: (params as any).json,
-          quiet: (params as any).quiet,
-          noStatusUpdate: (params as any).noStatusUpdate,
-          skipInstall: (params as any).skipInstall,
-          packageManager: (params as any).packageManager,
+          name: params.name,
+          task: params.task,
+          description: params.description,
+          branch: params.branch,
+          repo: params.repo,
+          session: params.session,
+          json: params.json,
+          quiet: params.quiet,
+          noStatusUpdate: params.noStatusUpdate,
+          skipInstall: params.skipInstall,
+          packageManager: params.packageManager,
         });
 
         return {
@@ -484,9 +484,9 @@
         };
       } catch (error) {
         log.error("Failed to start session", {
-          error: getErrorMessage(error as any),
-          session: (params as any).name,
-          task: (params as any).task,
+          error: getErrorMessage(error),
+          session: params.name,
+          task: params.task,
         });
         throw error;
       }
@@ -494,9 +494,9 @@
   });
 
   // Register session dir command
-  (sharedCommandRegistry as any).registerCommand({
+  sharedCommandRegistry.registerCommand({
     id: "session.dir",
-    category: (CommandCategory as any).SESSION,
+    category: CommandCategory.SESSION,
     name: "dir",
     description: "Get the directory of a session",
     parameters: sessionDirCommandParams,
@@ -505,10 +505,10 @@
 
       try {
         const directory = await getSessionDirFromParams({
-          name: (params as any).name,
-          task: (params as any).task,
-          repo: (params as any).repo,
-          json: (params as any).json,
+          name: params.name,
+          task: params.task,
+          repo: params.repo,
+          json: params.json,
         });
 
         return {
@@ -517,9 +517,9 @@
         };
       } catch (error) {
         log.error("Failed to get session directory", {
-          error: getErrorMessage(error as any),
-          session: (params as any).name,
-          task: (params as any).task,
+          error: getErrorMessage(error),
+          session: params.name,
+          task: params.task,
         });
         throw error;
       }
@@ -527,9 +527,9 @@
   });
 
   // Register session delete command
-  (sharedCommandRegistry as any).registerCommand({
+  sharedCommandRegistry.registerCommand({
     id: "session.delete",
-    category: (CommandCategory as any).SESSION,
+    category: CommandCategory.SESSION,
     name: "delete",
     description: "Delete a session",
     parameters: sessionDeleteCommandParams,
@@ -538,21 +538,21 @@
 
       try {
         const deleted = await deleteSessionFromParams({
-          name: (params as any).name,
-          task: (params as any).task,
-          force: (params as any).force,
-          repo: (params as any).repo,
-          json: (params as any).json,
+          name: params.name,
+          task: params.task,
+          force: params.force,
+          repo: params.repo,
+          json: params.json,
         });
 
         return {
           success: deleted,
-          session: (params as any).name || (params as any).task,
+          session: params.name || params.task,
         };
       } catch (error) {
         log.error("Failed to delete session", {
-          error: getErrorMessage(error as any),
-          session: (params as any).name || (params as any).task,
+          error: getErrorMessage(error),
+          session: params.name || params.task,
         });
         throw error;
       }
@@ -560,9 +560,9 @@
   });
 
   // Register session update command
-  (sharedCommandRegistry as any).registerCommand({
+  sharedCommandRegistry.registerCommand({
     id: "session.update",
-    category: (CommandCategory as any).SESSION,
+    category: CommandCategory.SESSION,
     name: "update",
     description: "Update a session",
     parameters: sessionUpdateCommandParams,
@@ -571,28 +571,28 @@
 
       try {
         await updateSessionFromParams({
-          name: (params as any).name,
-          task: (params as any).task,
-          repo: (params as any).repo,
-          branch: (params as any).branch,
-          noStash: (params as any).noStash,
-          noPush: (params as any).noPush,
-          force: (params as any).force,
-          json: (params as any).json,
-          skipConflictCheck: (params as any).skipConflictCheck,
-          autoResolveDeleteConflicts: (params as any).autoResolveDeleteConflicts,
-          dryRun: (params as any).dryRun,
-          skipIfAlreadyMerged: (params as any).skipIfAlreadyMerged,
+          name: params.name,
+          task: params.task,
+          repo: params.repo,
+          branch: params.branch,
+          noStash: params.noStash,
+          noPush: params.noPush,
+          force: params.force,
+          json: params.json,
+          skipConflictCheck: params.skipConflictCheck,
+          autoResolveDeleteConflicts: params.autoResolveDeleteConflicts,
+          dryRun: params.dryRun,
+          skipIfAlreadyMerged: params.skipIfAlreadyMerged,
         });
 
         return {
           success: true,
-          session: (params as any).name || (params as any).task,
+          session: params.name || params.task,
         };
       } catch (error) {
         log.error("Failed to update session", {
-          error: getErrorMessage(error as any),
-          session: (params as any).name || (params as any).task,
+          error: getErrorMessage(error),
+          session: params.name || params.task,
         });
         throw error;
       }
@@ -600,9 +600,9 @@
   });
 
   // Register session approve command
-  (sharedCommandRegistry as any).registerCommand({
+  sharedCommandRegistry.registerCommand({
     id: "session.approve",
-    category: (CommandCategory as any).SESSION,
+    category: CommandCategory.SESSION,
     name: "approve",
     description: "Approve a session pull request",
     parameters: sessionApproveCommandParams,
@@ -610,21 +610,12 @@
       log.debug("Executing session.approve command", { params, context });
 
       try {
-<<<<<<< HEAD
-        const result = await approveSessionFromParams({
-          session: (params as any).name,
-          task: (params as any).task,
-          repo: (params as any).repo,
-          json: (params as any).json,
-        }) as any;
-=======
         const result = (await approveSessionFromParams({
           session: params.name,
           task: params.task,
           repo: params.repo,
           json: params.json,
         })) as any;
->>>>>>> fd19c9e4
 
         return {
           success: true,
@@ -632,9 +623,9 @@
         };
       } catch (error) {
         log.error("Failed to approve session", {
-          error: getErrorMessage(error as any),
-          session: (params as any).name,
-          task: (params as any).task,
+          error: getErrorMessage(error),
+          session: params.name,
+          task: params.task,
         });
         throw error;
       }
@@ -642,9 +633,9 @@
   });
 
   // Register session pr command
-  (sharedCommandRegistry as any).registerCommand({
+  sharedCommandRegistry.registerCommand({
     id: "session.pr",
-    category: (CommandCategory as any).SESSION,
+    category: CommandCategory.SESSION,
     name: "pr",
     description: "Create a pull request for a session",
     parameters: sessionPrCommandParams,
@@ -664,21 +655,6 @@
       }
 
       try {
-<<<<<<< HEAD
-        const result = await sessionPrFromParams({
-          title: (params as any).title,
-          body: (params as any).body,
-          bodyPath: (params as any).bodyPath,
-          session: (params as any).name,
-          task: (params as any).task,
-          repo: (params as any).repo,
-          noStatusUpdate: (params as any).noStatusUpdate,
-          debug: (params as any).debug,
-          skipUpdate: (params as any).skipUpdate,
-          autoResolveDeleteConflicts: (params as any).autoResolveDeleteConflicts,
-          skipConflictCheck: (params as any).skipConflictCheck,
-        }) as any;
-=======
         const result = (await sessionPrFromParams({
           title: params.title,
           body: params.body,
@@ -692,7 +668,6 @@
           autoResolveDeleteConflicts: params.autoResolveDeleteConflicts,
           skipConflictCheck: params.skipConflictCheck,
         })) as any;
->>>>>>> fd19c9e4
 
         return {
           success: true,
@@ -700,15 +675,10 @@
         };
       } catch (error) {
         // Instead of just logging and rethrowing, provide user-friendly error messages
-<<<<<<< HEAD
-        const errorMessage = getErrorMessage(error as any);
-          
-=======
         const errorMessage = getErrorMessage(error);
 
->>>>>>> fd19c9e4
         // Handle specific error types with friendly messages
-        if ((errorMessage as any).includes("CONFLICT") || (errorMessage as any).includes("conflict")) {
+        if (errorMessage.includes("CONFLICT") || errorMessage.includes("conflict")) {
           throw new MinskyError(
             `🔥 Git merge conflict detected while creating PR branch.
 
@@ -722,7 +692,7 @@
 
 Technical details: ${errorMessage}`
           );
-        } else if ((errorMessage as any).includes("Failed to create prepared merge commit")) {
+        } else if (errorMessage.includes("Failed to create prepared merge commit")) {
           throw new MinskyError(
             `❌ Failed to create PR branch merge commit.
 
@@ -738,14 +708,10 @@
 
 Technical details: ${errorMessage}`
           );
-<<<<<<< HEAD
-        } else if ((errorMessage as any).includes("Permission denied") || (errorMessage as any).includes("authentication")) {
-=======
         } else if (
           errorMessage.includes("Permission denied") ||
           errorMessage.includes("authentication")
         ) {
->>>>>>> fd19c9e4
           throw new MinskyError(
             `🔐 Git authentication error.
 
@@ -756,16 +722,11 @@
 
 Technical details: ${errorMessage}`
           );
-        } else if ((errorMessage as any).includes("Session") && (errorMessage as any).includes("not found")) {
+        } else if (errorMessage.includes("Session") && errorMessage.includes("not found")) {
           throw new MinskyError(
             `🔍 Session not found.
-<<<<<<< HEAD
-            
-The session '${(params as any).name || (params as any).task}' could not be located.
-=======
 
 The session '${params.name || params.task}' could not be located.
->>>>>>> fd19c9e4
 
 💡 Try:
 • Check available sessions: minsky session list
@@ -795,9 +756,9 @@
   });
 
   // Register session inspect command
-  (sharedCommandRegistry as any).registerCommand({
+  sharedCommandRegistry.registerCommand({
     id: "session.inspect",
-    category: (CommandCategory as any).SESSION,
+    category: CommandCategory.SESSION,
     name: "inspect",
     description: "Inspect the current session (auto-detected from workspace)",
     parameters: {
@@ -813,7 +774,7 @@
 
       try {
         const session = await inspectSessionFromParams({
-          json: (params as any).json,
+          json: params.json,
         });
 
         return {
@@ -822,7 +783,7 @@
         };
       } catch (error) {
         log.error("Failed to inspect session", {
-          error: getErrorMessage(error as any),
+          error: getErrorMessage(error),
         });
         throw error;
       }
