--- conflicted
+++ resolved
@@ -46,97 +46,6 @@
 } from "./session-error-handling";
 
 
-<<<<<<< HEAD
-/**
- * Parameters for the session pr command
- * 
- * PROGRESSIVE DISCLOSURE STRATEGY:
- * - Core flags: Essential for basic PR creation (always visible)
- * - Advanced flags: Expert-level control (hidden by default, shown with --advanced)
- * - Smart defaults: Work for 90% of cases without additional flags
- */
-const sessionPrCommandParams: CommandParameterMap = {
-  // === CORE PARAMETERS (Always visible) ===
-  title: {
-    schema: z.string().min(1),
-    description: "Title for the PR (auto-generated if not provided)",
-    required: false,
-  },
-  body: {
-    schema: z.string(),
-    description: "Body text for the PR",
-    required: false,
-  },
-  bodyPath: {
-    schema: z.string(),
-    description: "Path to file containing PR body text",
-    required: false,
-  },
-  name: {
-    schema: z.string(),
-    description: "Session name (auto-detected from workspace if not provided)",
-    required: false,
-  },
-  task: {
-    schema: z.string(),
-    description: "Task ID associated with the session (auto-detected if not provided)",
-    required: false,
-  },
-  repo: {
-    schema: z.string(),
-    description: "Repository path (auto-detected if not provided)",
-    required: false,
-  },
-  json: {
-    schema: z.boolean(),
-    description: "Output in JSON format",
-    required: false,
-    defaultValue: false,
-  },
-  
-  // === PROGRESSIVE DISCLOSURE CONTROL ===
-  advanced: {
-    schema: z.boolean(),
-    description: "Show advanced options for conflict resolution and debugging",
-    required: false,
-    defaultValue: false,
-  },
-  
-  // === ADVANCED PARAMETERS (Hidden by default) ===
-  // Note: These are still registered but will be hidden in help unless --advanced is used
-  debug: {
-    schema: z.boolean(),
-    description: "Enable debug output (use with --advanced)",
-    required: false,
-    defaultValue: false,
-  },
-  noStatusUpdate: {
-    schema: z.boolean(),
-    description: "Skip updating task status (use with --advanced)",
-    required: false,
-    defaultValue: false,
-  },
-  skipUpdate: {
-    schema: z.boolean(),
-    description: "Skip session update before creating PR (use with --advanced)",
-    required: false,
-    defaultValue: false,
-  },
-  autoResolveDeleteConflicts: {
-    schema: z.boolean(),
-    description: "Automatically resolve delete/modify conflicts by accepting deletions (use with --advanced)",
-    required: false,
-    defaultValue: false,
-  },
-  skipConflictCheck: {
-    schema: z.boolean(),
-    description: "Skip proactive conflict detection during update (use with --advanced)",
-    required: false,
-    defaultValue: false,
-  },
-};
-=======
->>>>>>> 11c7e949
 
 /**
  * Register the session commands in the shared command registry
@@ -405,55 +314,13 @@
     id: "session.pr",
     category: CommandCategory.SESSION,
     name: "pr",
-    description: "Create a pull request for a session with intelligent defaults and smart auto-detection. Use --advanced for expert options.",
+    description: "Create a pull request for a session",
     parameters: sessionPrCommandParams,
     execute: async (params: Record<string, any>, context: CommandExecutionContext) => {
       log.debug("Executing session.pr command", { params, context });
-
-      // PROGRESSIVE DISCLOSURE: Show advanced usage help if --advanced flag is used
-      if (params!.advanced) {
-        const advancedHelp = `
-🎯 Advanced Session PR Options:
-
-CONFLICT RESOLUTION:
-• --skip-update                    Skip session update before creating PR
-• --skip-conflict-check           Skip proactive conflict detection
-• --auto-resolve-delete-conflicts Auto-resolve delete/modify conflicts
-
-DEBUGGING & CONTROL:
-• --debug                         Enable detailed debug output
-• --no-status-update             Skip automatic task status updates
-
-COMMON ADVANCED SCENARIOS:
-• Conflicted session:    minsky session pr --skip-update --title "fix: Emergency fix"
-• Debug mode:           minsky session pr --debug --title "feat: New feature"
-• Manual control:       minsky session pr --no-status-update --skip-conflict-check
-
-💡 These options provide expert-level control over the PR creation process.
-   Most users should use the basic command without these flags.
-`;
-        
-        console.log(advancedHelp);
-        return {
-          success: true,
-          message: "Advanced options displayed. Use these flags for expert-level control.",
-        };
-      }
 
       // Import gitService for validation
       const { createGitService } = await import("../../../domain/git.js");
-
-      // SMART DEFAULTS: Apply intelligent defaults based on common scenarios
-      const smartDefaults = {
-        // Auto-generate title from task ID or session name if not provided
-        title: params!.title || `PR for ${params!.task || params!.name || "session"}`,
-        // Use smart conflict resolution by default
-        autoResolveDeleteConflicts: params!.autoResolveDeleteConflicts ?? false,
-        skipConflictCheck: params!.skipConflictCheck ?? false,
-        skipUpdate: params!.skipUpdate ?? false,
-        debug: params!.debug ?? false,
-        noStatusUpdate: params!.noStatusUpdate ?? false,
-      };
 
       // Conditional validation: require body/bodyPath only for new PRs (not refreshing existing ones)
       if (!params!.body && !params!.bodyPath) {
@@ -517,24 +384,19 @@
       }
 
       try {
-<<<<<<< HEAD
-        const result = await sessionPrFromParams({
-          title: smartDefaults.title,
-=======
         const result = (await sessionPr({
           title: params!.title,
->>>>>>> 11c7e949
           body: params!.body,
           bodyPath: params!.bodyPath,
           session: params!.name,
           task: params!.task,
           repo: params!.repo,
-          noStatusUpdate: smartDefaults.noStatusUpdate,
-          debug: smartDefaults.debug,
-          skipUpdate: smartDefaults.skipUpdate,
-          autoResolveDeleteConflicts: smartDefaults.autoResolveDeleteConflicts,
-          skipConflictCheck: smartDefaults.skipConflictCheck,
-        });
+          noStatusUpdate: params!.noStatusUpdate,
+          debug: params!.debug,
+          skipUpdate: params!.skipUpdate,
+          autoResolveDeleteConflicts: params!.autoResolveDeleteConflicts,
+          skipConflictCheck: params!.skipConflictCheck,
+        })) as unknown;
 
         return {
           success: true,
@@ -544,25 +406,18 @@
         // Instead of just logging and rethrowing, provide user-friendly error messages
         const errorMessage = getErrorMessage(error as Error);
 
-        // Enhanced error handling with scenario-based guidance
+        // Handle specific error types with friendly messages
         if (errorMessage.includes("CONFLICT") || errorMessage.includes("conflict")) {
           throw new MinskyError(
             `🔥 Git merge conflict detected while creating PR branch.
 
-🎯 SCENARIO-BASED SOLUTIONS:
-
-📍 For emergency fixes:
-   minsky session pr --skip-update --title "fix: Emergency fix"
-
-📍 For complex conflicts:
-   1. Manually resolve conflicts in your session workspace
-   2. Commit resolved changes
-   3. Run: minsky session pr --title "Your PR title"
-
-📍 For clean slate approach:
-   minsky session pr --skip-conflict-check --title "Your PR title"
-
-💡 Use --advanced to see all conflict resolution options.
+This usually happens when:
+• The PR branch already exists with different content
+• There are conflicting changes between your session and the base branch
+
+💡 Quick fixes:
+• Try with --skip-update to avoid session updates
+• Or manually resolve conflicts and retry
 
 Technical details: ${errorMessage}`
           );
@@ -570,15 +425,15 @@
           throw new MinskyError(
             `❌ Failed to create PR branch merge commit.
 
-🎯 QUICK DIAGNOSIS:
-• Check for uncommitted changes: git status
-• Check branch state: git branch -a
-• Check remote connection: git remote -v
-
-💡 Common solutions:
-• Emergency bypass: minsky session pr --skip-update --title "fix: Issue"
-• Debug mode: minsky session pr --advanced --debug --title "Your title"
-• Manual resolution: Commit changes first, then retry
+This could be due to:
+• Merge conflicts between your session branch and base branch
+• Remote PR branch already exists with different content
+• Network issues with git operations
+
+💡 Try these solutions:
+• Run 'git status' to check for conflicts
+• Use --skip-update to bypass session updates
+• Check your git remote connection
 
 Technical details: ${errorMessage}`
           );
@@ -589,50 +444,40 @@
           throw new MinskyError(
             `🔐 Git authentication error.
 
-🎯 QUICK FIXES:
-• Check SSH keys: ssh -T git@github.com
-• Verify repository access permissions
-• Ensure git credentials are configured
-
-🔧 Common solutions:
-• GitHub: Generate new personal access token
-• SSH: Add your key to ssh-agent
-• HTTPS: Update stored credentials
+Please check:
+• Your SSH keys are properly configured
+• You have push access to the repository
+• Your git credentials are valid
 
 Technical details: ${errorMessage}`
           );
         } else if (errorMessage.includes("Session") && errorMessage.includes("not found")) {
           throw new MinskyError(
-            `🔍 Session not found: '${params!.name || params!.task}'
-
-🎯 TROUBLESHOOTING STEPS:
-1. Check available sessions: minsky session list
-2. Verify you're in the correct directory
-3. Auto-detect from workspace: minsky session pr --title "Your title"
-
-💡 The command auto-detects your session context when run from a session workspace.
+            `🔍 Session not found.
+
+The session '${params!.name || params!.task}' could not be located.
+
+💡 Try:
+• Check available sessions: minsky session list
+• Verify you're in the correct directory
+• Use the correct session name or task ID
 
 Technical details: ${errorMessage}`
           );
         } else {
-          // Enhanced general error with progressive disclosure
+          // For other errors, provide a general helpful message
           throw new MinskyError(
             `❌ Failed to create session PR.
 
-🎯 QUICK DIAGNOSIS:
-• Are you in a session workspace? (Check with: pwd)
-• Are all changes committed? (Check with: git status)
-• Is the session registered? (Check with: minsky session list)
-
-💡 For detailed diagnosis, run with --advanced --debug:
-   minsky session pr --advanced --debug --title "Your title"
-
-🔧 Common solutions:
-• Commit uncommitted changes first
-• Run from session workspace directory
-• Use --skip-update if session updates are problematic
-
-Technical details: ${errorMessage}`
+The operation failed with: ${errorMessage}
+
+💡 Troubleshooting:
+• Check that you're in a session workspace
+• Verify all files are committed
+• Try running with --debug for more details
+• Check 'minsky session list' to see available sessions
+
+Need help? Run the command with --debug for detailed error information.`
           );
         }
       }
