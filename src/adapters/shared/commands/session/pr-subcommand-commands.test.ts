/**
 * Test for PR Detection Bug Fix
 *
 * Bug: Session PR create command fails to detect existing PRs when invoked with --task parameter
 *
 * Issue Description:
 * When running `minsky session pr create --task md#368`, the command fails with:
 * "PR description is required for new pull request creation"
 *
 * Root Cause:
 * The checkIfPrCanBeRefreshed() method only checks for explicit session name or
 * current working directory detection, but doesn't use the same session resolution
 * logic as the main command (resolveSessionContextWithFeedback).
 *
 * Steps to Reproduce:
 * 1. Have an existing session with PR state for a task
 * 2. Run session pr create with --task parameter (not --name)
 * 3. Command should detect existing PR but fails
 */

import { describe, it, expect, beforeEach, afterEach, mock, spyOn } from "bun:test";
import { SessionPrCreateCommand } from "./pr-subcommand-commands";
import type { CommandExecutionContext } from "../../types";
import { createMock as createMockFunction } from "../../../../utils/test-utils/core/mock-functions";

describe("Session PR Create Command - Task Parameter Bug Fix", () => {
  let command: SessionPrCreateCommand;
  let mockContext: CommandExecutionContext;
  // Static mock path to prevent environment dependencies
  const mockWorkingDirectory = "/mock/projects/minsky";

  beforeEach(() => {
    command = new SessionPrCreateCommand();
    mockContext = {
      interface: "cli",
      workingDirectory: "/Users/edobry/Projects/minsky", // Not in session workspace
    } as CommandExecutionContext;
    // Mock cleanup - avoiding real filesystem operations
  });

  afterEach(() => {
    // Mock cleanup - avoiding real filesystem operations
  });

  describe("🐛 Bug: PR Detection with Task Parameter", () => {
    it("should detect existing PR when using --task parameter instead of --name", async () => {
      // Bug reproduction scenario: task has existing session with PR state
      const taskId = "md#368";
      const sessionName = "test-session-fix-368";

      // Mock the session provider to return an existing session with PR state
      const mockSessionProvider = {
        getSession: mock(async (name: string) => {
          if (name === sessionName) {
            return {
              session: sessionName,
              taskId: taskId,
              prState: {
                commitHash: "abc123",
                branchName: `pr/${sessionName}`,
                exists: true,
                lastChecked: new Date().toISOString(),
              },
              prBranch: `pr/${sessionName}`,
              repoName: "local-minsky",
            };
          }
          return null;
        }),
      };

      // Mock the session resolution to map task to session (this works in real code)
      const mockSessionResolver = mock(async (options: any) => {
        if (options.task === taskId) {
          return {
            sessionName: sessionName,
            taskId: taskId,
            autoDetectionMessage: `Auto-detected session: ${sessionName}`,
          };
        }
        throw new Error("Session not found");
      });

      // Mock git service to confirm branch exists
      const mockGitService = {
        execInRepository: mock(async (dir: string, command: string) => {
          if (command.includes("show-ref")) {
            return ""; // Branch exists (empty output means success)
          }
          if (command.includes("ls-remote")) {
            return `abc123 refs/heads/pr/${sessionName}`; // Remote branch exists
          }
          return "";
        }),
      };

<<<<<<< HEAD
      // Use spyOn to properly mock the dynamic imports
=======
      // Mock module imports used by the command implementation
>>>>>>> 64dd9c66
      const sessionImportSpy = spyOn(
        await import("../../../../domain/session"),
        "createSessionProvider"
      ).mockImplementation(() => mockSessionProvider as any);

      const resolverImportSpy = spyOn(
        await import("../../../../domain/session/session-context-resolver"),
        "resolveSessionContextWithFeedback"
      ).mockImplementation(mockSessionResolver as any);

      try {
        // Test the specific method that was fixed
        const canRefresh = await (command as any).checkIfPrCanBeRefreshed({
          task: taskId,
          title: "fix: Test PR",
        });

        // This should now return true thanks to our fix
        expect(canRefresh).toBe(true);
      } finally {
        sessionImportSpy.mockRestore();
        resolverImportSpy.mockRestore();
      }
    });

    it("should still require body for truly new PRs (regression check)", async () => {
      // Ensure we don't break the legitimate case where body is required
      const taskId = "md#999";

      const mockSessionProvider = {
        getSession: mock(async () => null), // No existing session
      };

      const mockSessionResolver = mock(async () => {
        throw new Error("Session not found for task md#999");
      });

      const sessionImportSpy = spyOn(
        await import("../../../../domain/session"),
        "createSessionProvider"
      ).mockImplementation(() => mockSessionProvider as any);

      const resolverImportSpy = spyOn(
        await import("../../../../domain/session/session-context-resolver"),
        "resolveSessionContextWithFeedback"
      ).mockImplementation(mockSessionResolver as any);

      try {
        await expect(async () => {
          await command.executeCommand(
            {
              task: taskId,
              title: "fix: New PR",
              // No body or bodyPath - should be required for new PR
            },
            mockContext
          );
        }).toThrow(/PR description is required/);
      } finally {
        sessionImportSpy.mockRestore();
        resolverImportSpy.mockRestore();
      }
    });
  });

  describe("🔍 Current Implementation Analysis", () => {
    it("should show how checkIfPrCanBeRefreshed currently fails with task parameter", async () => {
      // This test documents the current broken behavior
      const params = {
        task: "md#368",
        title: "Test PR",
        // No name parameter, not in session workspace
      };

      // Use static mock path to prevent environment dependencies
      const mockCurrentDir = mockWorkingDirectory;

      // Call the private method to test its current behavior
      const canRefresh = await (command as any).checkIfPrCanBeRefreshed(params);

      // Currently this returns false because:
      // 1. params.name is undefined
      // 2. current directory doesn't contain "/sessions/"
      // 3. Method doesn't try task-to-session resolution
      expect(canRefresh).toBe(false);
    });
  });
});<|MERGE_RESOLUTION|>--- conflicted
+++ resolved
@@ -94,11 +94,7 @@
         }),
       };
 
-<<<<<<< HEAD
-      // Use spyOn to properly mock the dynamic imports
-=======
       // Mock module imports used by the command implementation
->>>>>>> 64dd9c66
       const sessionImportSpy = spyOn(
         await import("../../../../domain/session"),
         "createSessionProvider"
