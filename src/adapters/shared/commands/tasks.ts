/**
 * Shared Tasks Commands
 *
 * This module contains shared task command implementations that can be
 * registered in the shared command registry and exposed through
 * multiple interfaces (CLI, MCP).
 */

import { z } from "zod";
import { select, isCancel, cancel } from "@clack/prompts";
import {
  sharedCommandRegistry,
  CommandCategory,
  type CommandParameterMap,
  type CommandExecutionContext,
} from "../command-registry";
import {
  getTaskStatusFromParams,
  setTaskStatusFromParams,
  getTaskSpecContentFromParams,
  normalizeTaskId,
  listTasksFromParams,
  getTaskFromParams,
  createTaskFromParams,
} from "../../../domain/tasks";
import { BackendMigrationUtils } from "../../../domain/tasks/migrationUtils";
import { TaskService } from "../../../domain/tasks/taskService";
import { log } from "../../../utils/logger";
import { ValidationError } from "../../../errors/index";
// Schemas removed as they are unused in this file

// Exported from domain/tasks.ts
export const TASK_STATUS = {
  TODO: "TODO",
  DONE: "DONE",
  IN_PROGRESS: "IN-PROGRESS",
  IN_REVIEW: "IN-REVIEW",
  BLOCKED: "BLOCKED",
} as const;

/**
 * Parameters for tasks status get command
 */
const tasksStatusGetParams: CommandParameterMap = {
  taskId: {
    schema: z.string(),
    description: "Task identifier",
    required: true,
  },
  repo: {
    schema: z.string(),
    description: "Repository path",
    required: false,
  },
  workspace: {
    schema: z.string(),
    description: "Workspace path",
    required: false,
  },
  session: {
    schema: z.string(),
    description: "Session identifier",
    required: false,
  },
  backend: {
    schema: z.string(),
    description: "Backend identifier",
    required: false,
  },
  json: {
    schema: z.boolean().default(false),
    description: "Output in JSON format",
    required: false,
  },
};

/**
 * Parameters for tasks status set command
 */
const tasksStatusSetParams: CommandParameterMap = {
  taskId: {
    schema: z.string(),
    description: "Task identifier",
    required: true,
  },
  status: {
    schema: z.enum([
      TASK_STATUS.TODO,
      TASK_STATUS.IN_PROGRESS,
      TASK_STATUS.IN_REVIEW,
      TASK_STATUS.DONE,
      TASK_STATUS.BLOCKED,
    ]),
    description: "Task status",
    required: false,
  },
  repo: {
    schema: z.string(),
    description: "Repository path",
    required: false,
  },
  workspace: {
    schema: z.string(),
    description: "Workspace path",
    required: false,
  },
  session: {
    schema: z.string(),
    description: "Session identifier",
    required: false,
  },
  backend: {
    schema: z.string(),
    description: "Backend identifier",
    required: false,
  },
  json: {
    schema: z.boolean().default(false),
    description: "Output in JSON format",
    required: false,
  },
};

/**
 * Parameters for tasks spec command
 */
const tasksSpecParams: CommandParameterMap = {
  taskId: {
    schema: z.string(),
    description: "Task identifier",
    required: true,
  },
  section: {
    schema: z.string(),
    description: "Specific section of the specification to retrieve",
    required: false,
  },
  repo: {
    schema: z.string(),
    description: "Repository path",
    required: false,
  },
  workspace: {
    schema: z.string(),
    description: "Workspace path",
    required: false,
  },
  session: {
    schema: z.string(),
    description: "Session identifier",
    required: false,
  },
  backend: {
    schema: z.string(),
    description: "Backend identifier",
    required: false,
  },
  json: {
    schema: z.boolean().default(false),
    description: "Output in JSON format",
    required: false,
  },
};

/**
 * Task status get command definition
 */
const tasksStatusGetRegistration = {
  id: "tasks.status.get",
  category: CommandCategory.TASKS,
  name: "status get",
  description: "Get the status of a task",
  parameters: tasksStatusGetParams,
  execute: async (params, _ctx: CommandExecutionContext) => {
    const normalizedTaskId = normalizeTaskId(params.taskId);
    if (!normalizedTaskId) {
      throw new ValidationError(
        `Invalid task ID: '${params.taskId}'. Please provide a valid numeric task ID (e.g., 077 or #077).`
      );
    }
    const status = await getTaskStatusFromParams({
      ...params,
      taskId: normalizedTaskId,
    });
    return {
      success: true,
      taskId: normalizedTaskId,
      status: status,
    };
  },
};

/**
 * Task status set command definition
 */
const tasksStatusSetRegistration = {
  id: "tasks.status.set",
  category: CommandCategory.TASKS,
  name: "status set",
  description: "Set the status of a task",
  parameters: tasksStatusSetParams,
  execute: async (params, _ctx: CommandExecutionContext) => {
    if (!params.taskId) throw new ValidationError("Missing required parameter: taskId");

    // Normalize and validate task ID first
    const normalizedTaskId = normalizeTaskId(params.taskId);
    if (!normalizedTaskId) {
      throw new ValidationError(
        `Invalid task ID: '${params.taskId}'. Please provide a valid numeric task ID (e.g., 077 or #077).`
      );
    }

    // Verify the task exists before prompting for status and get current status
    // This will throw ResourceNotFoundError if task doesn't exist
    const previousStatus = await getTaskStatusFromParams({
      taskId: normalizedTaskId,
      repo: params.repo,
      workspace: params.workspace,
      session: params.session,
      backend: params.backend,
    });

    let status = params.status;

    // If status is not provided, prompt for it interactively
    if (!status) {
      // Check if we're in an interactive environment
      if (!process.stdout.isTTY) {
        throw new ValidationError("Status parameter is required in non-interactive mode");
      }

<<<<<<< HEAD
      // Create status options with current status first
      const allStatusOptions = [
=======
      // Define the options array for consistency
      const statusOptions = [
>>>>>>> ae400226
        { value: TASK_STATUS.TODO, label: "TODO" },
        { value: TASK_STATUS.IN_PROGRESS, label: "IN-PROGRESS" },
        { value: TASK_STATUS.IN_REVIEW, label: "IN-REVIEW" },
        { value: TASK_STATUS.DONE, label: "DONE" },
        { value: TASK_STATUS.BLOCKED, label: "BLOCKED" },
      ];

<<<<<<< HEAD
      // Reorder options to put current status first
      const currentStatusOption = allStatusOptions.find(option => option.value === previousStatus);
      const otherStatusOptions = allStatusOptions.filter(option => option.value !== previousStatus);
      
      const statusOptions = currentStatusOption 
        ? [currentStatusOption, ...otherStatusOptions]
        : allStatusOptions;

      // Prompt for status selection with current status highlighted in message
      const selectedStatus = await select({
        message: `Select a status (current: ${previousStatus}):`,
        options: statusOptions,
=======
      // Find the index of the current status to pre-select it
      const currentStatusIndex = statusOptions.findIndex(
        (option) => option.value === previousStatus
      );
      const initialIndex = currentStatusIndex >= 0 ? currentStatusIndex : 0; // Default to TODO if current status not found

      // Prompt for status selection
      const selectedStatus = await select({
        message: "Select a status:",
        options: statusOptions,
        initial: initialIndex, // Pre-select the current status
>>>>>>> ae400226
      });

      // Handle cancellation
      if (isCancel(selectedStatus)) {
        cancel("Operation cancelled.");
        return "Operation cancelled by user";
      }

      status = selectedStatus;
    }

    if (!status) throw new ValidationError("Missing required parameter: status");

    await setTaskStatusFromParams({
      taskId: normalizedTaskId,
      status: status,
      repo: params.repo,
      workspace: params.workspace,
      session: params.session,
      backend: params.backend,
    });

    return {
      success: true,
      taskId: normalizedTaskId,
      status: status,
      previousStatus: previousStatus,
    };
  },
};

/**
 * Task spec command definition
 */
const tasksSpecRegistration = {
  id: "tasks.spec",
  category: CommandCategory.TASKS,
  name: "spec",
  description: "Get task specification content",
  parameters: tasksSpecParams,
  execute: async (params, _ctx: CommandExecutionContext) => {
    try {
      const normalizedTaskId = normalizeTaskId(params.taskId);
      if (!normalizedTaskId) {
        throw new ValidationError(
          `Invalid task ID: '${params.taskId}'. Please provide a valid numeric task ID (e.g., 077 or #077).`
        );
      }
      const result = await getTaskSpecContentFromParams({
        ...params,
        taskId: normalizedTaskId,
      });
      return result;
    } catch (error) {
      log.error("Error getting task specification", { error });
      throw error;
    }
  },
};

/**
 * Parameters for tasks list command
 */
const tasksListParams: CommandParameterMap = {
  filter: {
    schema: z.string(),
    description: "Filter tasks by status or other criteria",
    required: false,
  },
  status: {
    schema: z.enum([
      TASK_STATUS.TODO,
      TASK_STATUS.IN_PROGRESS,
      TASK_STATUS.IN_REVIEW,
      TASK_STATUS.DONE,
      TASK_STATUS.BLOCKED,
    ]),
    description: "Filter tasks by status",
    required: false,
  },
  limit: {
    schema: z.number(),
    description: "Limit the number of tasks returned",
    required: false,
  },
  all: {
    schema: z.boolean().default(false),
    description: "Include completed tasks",
    required: false,
  },
  backend: {
    schema: z.string(),
    description: "Specify task backend (markdown, json-file, github)",
    required: false,
  },
  repo: {
    schema: z.string(),
    description: "Repository path",
    required: false,
  },
  workspace: {
    schema: z.string(),
    description: "Workspace path",
    required: false,
  },
  session: {
    schema: z.string(),
    description: "Session identifier",
    required: false,
  },
  json: {
    schema: z.boolean().default(false),
    description: "Output in JSON format",
    required: false,
  },
};

/**
 * Parameters for tasks get command
 */
const tasksGetParams: CommandParameterMap = {
  taskId: {
    schema: z.string(),
    description: "ID of the task to retrieve",
    required: true,
  },
  backend: {
    schema: z.string(),
    description: "Specify task backend (markdown, json-file, github)",
    required: false,
  },
  repo: {
    schema: z.string(),
    description: "Repository path",
    required: false,
  },
  workspace: {
    schema: z.string(),
    description: "Workspace path",
    required: false,
  },
  session: {
    schema: z.string(),
    description: "Session identifier",
    required: false,
  },
  json: {
    schema: z.boolean().default(false),
    description: "Output in JSON format",
    required: false,
  },
};

/**
 * Parameters for tasks create command
 */
const tasksCreateParams: CommandParameterMap = {
  specPath: {
    schema: z.string().min(1),
    description: "Path to the task specification document",
    required: true,
  },
  force: {
    schema: z.boolean().default(false),
    description: "Force creation even if task already exists",
    required: false,
    defaultValue: false,
  },
  backend: {
    schema: z.string(),
    description: "Specify task backend (markdown, json-file, github)",
    required: false,
  },
  repo: {
    schema: z.string(),
    description: "Repository path",
    required: false,
  },
  workspace: {
    schema: z.string(),
    description: "Workspace path",
    required: false,
  },
  session: {
    schema: z.string(),
    description: "Session identifier",
    required: false,
  },
  json: {
    schema: z.boolean().default(false),
    description: "Output in JSON format",
    required: false,
  },
};

/**
 * Tasks commands registration parameters and definitions
 */
const tasksListRegistration = {
  id: "tasks.list",
  category: CommandCategory.TASKS,
  name: "list",
  description: "List tasks with optional filtering",
  parameters: tasksListParams,
  execute: async (params, ctx) => {
    const { all = false, status, filter, ...rest } = params;

    // Use status parameter if provided, otherwise fall back to filter
    const filterParam = status || filter;

    return await listTasksFromParams({
      all,
      filter: filterParam,
      ...rest,
    });
  },
};

/**
 * Register tasks.get command
 */
const tasksGetRegistration = {
  id: "tasks.get",
  category: CommandCategory.TASKS,
  name: "get",
  description: "Get a task by ID",
  parameters: tasksGetParams,
  execute: async (params, ctx) => {
    if (!params.taskId) throw new ValidationError("Missing required parameter: taskId");
    return await getTaskFromParams({
      taskId: params.taskId,
      backend: params.backend,
      repo: params.repo,
      workspace: params.workspace,
      session: params.session,
    });
  },
};

/**
 * Register tasks.create command
 */
const tasksCreateRegistration = {
  id: "tasks.create",
  category: CommandCategory.TASKS,
  name: "create",
  description: "Create a new task from a specification document",
  parameters: tasksCreateParams,
  execute: async (params, ctx) => {
    if (!params.specPath) throw new ValidationError("Missing required parameter: specPath");
    return await createTaskFromParams({
      specPath: params.specPath,
      force: params.force ?? false,
      backend: params.backend,
      repo: params.repo,
      workspace: params.workspace,
      session: params.session,
    });
  },
};

/**
 * Parameters for tasks migrate command
 */
const tasksMigrateParams: CommandParameterMap = {
  sourceBackend: {
    schema: z.string(),
    description: "Source backend (markdown, json-file, github-issues)",
    required: true,
  },
  targetBackend: {
    schema: z.string(),
    description: "Target backend (markdown, json-file, github-issues)",
    required: true,
  },
  idConflictStrategy: {
    schema: z.enum(["skip", "rename", "overwrite"]).default("skip"),
    description: "Strategy for handling ID conflicts",
    required: false,
  },
  statusMapping: {
    schema: z.string(),
    description: "Custom status mapping (JSON format)",
    required: false,
  },
  createBackup: {
    schema: z.boolean().default(true),
    description: "Create backup before migration",
    required: false,
  },
  dryRun: {
    schema: z.boolean().default(false),
    description: "Perform dry run without making changes",
    required: false,
  },
  repo: {
    schema: z.string(),
    description: "Repository path",
    required: false,
  },
  workspace: {
    schema: z.string(),
    description: "Workspace path",
    required: false,
  },
  session: {
    schema: z.string(),
    description: "Session identifier",
    required: false,
  },
  json: {
    schema: z.boolean().default(false),
    description: "Output in JSON format",
    required: false,
  },
  force: {
    schema: z.boolean().default(false),
    description: "Skip confirmation prompts",
    required: false,
  },
};

/**
 * Register tasks.migrate command
 */
const tasksMigrateRegistration = {
  id: "tasks.migrate",
  category: CommandCategory.TASKS,
  name: "migrate",
  description: "Migrate tasks between different backends",
  parameters: tasksMigrateParams,
  execute: async (params, _ctx: CommandExecutionContext) => {
    const {
      sourceBackend,
      targetBackend,
      idConflictStrategy = "skip",
      statusMapping,
      createBackup = true,
      dryRun = false,
      repo,
      workspace,
      session,
      json = false,
    } = params;

    // Parse status mapping if provided
    let parsedStatusMapping: Record<string, string> | undefined;
    if (statusMapping) {
      try {
        parsedStatusMapping = JSON.parse(statusMapping);
      } catch (error) {
        throw new ValidationError(`Invalid status mapping JSON: ${error}`);
      }
    }

    // Create task services for source and target backends
    const sourceTaskService = new TaskService({
      workspacePath: workspace || repo || process.cwd(),
      backend: sourceBackend,
    });

    const targetTaskService = new TaskService({
      workspacePath: workspace || repo || process.cwd(),
      backend: targetBackend,
    });

    // Use session parameter if provided for session-specific migrations
    if (session) {
      log.debug(`Migration requested for session: ${session}`);
    }

    // Get the actual backend instances
    const sourceBackendInstance = (sourceTaskService as any).currentBackend;
    const targetBackendInstance = (targetTaskService as any).currentBackend;

    // Create migration utility
    const migrationUtils = new BackendMigrationUtils();

    try {
      // Perform actual migration
      const result = await migrationUtils.migrateTasksBetweenBackends(
        sourceBackendInstance,
        targetBackendInstance,
        {
          preserveIds: true,
          dryRun,
          statusMapping: parsedStatusMapping,
          rollbackOnFailure: true,
          idConflictStrategy,
          createBackup,
        }
      );

      // Transform result to match CLI interface
      const cliResult = {
        success: result.success,
        summary: {
          migrated: result.migratedCount,
          skipped: result.skippedCount,
          total: result.migratedCount + result.skippedCount,
          errors: result.errors.length,
        },
        conflicts: [], // TODO: Add conflict details from result
        backupPath: result.backupPath,
      };

      if (json) {
        return cliResult;
      }

      // Format human-readable output
      log.cli(`\n✅ Migration ${dryRun ? "simulation" : "completed"} successfully!`);
      log.cli(`📊 Summary:`);
      log.cli(`   • Tasks migrated: ${cliResult.summary.migrated}`);
      log.cli(`   • Tasks skipped: ${cliResult.summary.skipped}`);
      log.cli(`   • Total processed: ${cliResult.summary.total}`);
      
      if (cliResult.summary.errors > 0) {
        log.cliWarn(`   • Errors: ${cliResult.summary.errors}`);
      }

      if (cliResult.conflicts && cliResult.conflicts.length > 0) {
        log.cliWarn(`\n⚠️  ID Conflicts detected:`);
        cliResult.conflicts.forEach(conflict => {
          log.cliWarn(`   • Task ${conflict.taskId}: ${conflict.resolution}`);
        });
      }

      if (cliResult.backupPath) {
        log.cli(`\n💾 Backup created: ${cliResult.backupPath}`);
      }

      return cliResult;
    } catch (error) {
      throw new ValidationError(`Migration failed: ${error instanceof Error ? error.message : String(error)}`);
    }
  },
};

export function registerTasksCommands() {
  // Register tasks.list command
  sharedCommandRegistry.registerCommand(tasksListRegistration);

  // Register tasks.get command
  sharedCommandRegistry.registerCommand(tasksGetRegistration);

  // Register tasks.create command
  sharedCommandRegistry.registerCommand(tasksCreateRegistration);

  // Register tasks.status.get command
  sharedCommandRegistry.registerCommand(tasksStatusGetRegistration);

  // Register tasks.status.set command
  sharedCommandRegistry.registerCommand(tasksStatusSetRegistration);

  // Register tasks.spec command
  sharedCommandRegistry.registerCommand(tasksSpecRegistration);

  // Register tasks.migrate command
  sharedCommandRegistry.registerCommand(tasksMigrateRegistration);
}<|MERGE_RESOLUTION|>--- conflicted
+++ resolved
@@ -229,13 +229,8 @@
         throw new ValidationError("Status parameter is required in non-interactive mode");
       }
 
-<<<<<<< HEAD
-      // Create status options with current status first
-      const allStatusOptions = [
-=======
       // Define the options array for consistency
       const statusOptions = [
->>>>>>> ae400226
         { value: TASK_STATUS.TODO, label: "TODO" },
         { value: TASK_STATUS.IN_PROGRESS, label: "IN-PROGRESS" },
         { value: TASK_STATUS.IN_REVIEW, label: "IN-REVIEW" },
@@ -243,20 +238,6 @@
         { value: TASK_STATUS.BLOCKED, label: "BLOCKED" },
       ];
 
-<<<<<<< HEAD
-      // Reorder options to put current status first
-      const currentStatusOption = allStatusOptions.find(option => option.value === previousStatus);
-      const otherStatusOptions = allStatusOptions.filter(option => option.value !== previousStatus);
-      
-      const statusOptions = currentStatusOption 
-        ? [currentStatusOption, ...otherStatusOptions]
-        : allStatusOptions;
-
-      // Prompt for status selection with current status highlighted in message
-      const selectedStatus = await select({
-        message: `Select a status (current: ${previousStatus}):`,
-        options: statusOptions,
-=======
       // Find the index of the current status to pre-select it
       const currentStatusIndex = statusOptions.findIndex(
         (option) => option.value === previousStatus
@@ -268,7 +249,6 @@
         message: "Select a status:",
         options: statusOptions,
         initial: initialIndex, // Pre-select the current status
->>>>>>> ae400226
       });
 
       // Handle cancellation
