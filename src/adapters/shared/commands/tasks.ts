/**
 * Shared Tasks Commands
 *
 * This module contains shared task command implementations that can be
 * registered in the shared command registry and exposed through
 * multiple interfaces (CLI, MCP).
 */

import { z } from "zod";
import { select, isCancel, cancel } from "@clack/prompts";
import { getErrorMessage } from "../errors/index";
import {
  sharedCommandRegistry,
  CommandCategory,
  type CommandExecutionContext,
  type CommandParameterMap,
} from "../command-registry";
import {
  getTaskStatusFromParams,
  setTaskStatusFromParams,
  getTaskSpecContentFromParams,
  normalizeTaskId,
  listTasksFromParams,
  getTaskFromParams,
  createTaskFromParams,
  createTaskFromTitleAndDescription,
  deleteTaskFromParams,
} from "../../../domain/tasks";
import { TaskService } from "../../../domain/tasks/taskService";
import { log } from "../../../utils/logger";
import { ValidationError } from "../../../errors/index";
// Import task status constants from centralized location
import { TASK_STATUS } from "../../../domain/tasks/taskConstants.js";
// Schemas removed as they are unused in this file

/**
 * Parameters for tasks status get command
 */
const tasksStatusGetParams: CommandParameterMap = {
  taskId: {
    schema: z.string(),
    description: "Task identifier",
    required: true,
  },
  repo: {
    schema: z.string(),
    description: "Repository path",
    required: false,
  },
  workspace: {
    schema: z.string(),
    description: "Workspace path",
    required: false,
  },
  session: {
    schema: z.string(),
    description: "Session identifier",
    required: false,
  },
  backend: {
    schema: z.string(),
    description: "Backend identifier",
    required: false,
  },
  json: {
    schema: z.boolean().default(false),
    description: "Output in JSON format",
    required: false,
  },
};

/**
 * Parameters for tasks status set command
 */
const tasksStatusSetParams: CommandParameterMap = {
  taskId: {
    schema: z.string(),
    description: "Task identifier",
    required: true,
  },
  status: {
    schema: z.enum([
      TASK_STATUS.TODO,
      TASK_STATUS.IN_PROGRESS,
      TASK_STATUS.IN_REVIEW,
      TASK_STATUS.DONE,
      TASK_STATUS.BLOCKED,
      TASK_STATUS.CLOSED,
    ]),
    description: "Task status",
    required: false,
  },
  repo: {
    schema: z.string(),
    description: "Repository path",
    required: false,
  },
  workspace: {
    schema: z.string(),
    description: "Workspace path",
    required: false,
  },
  session: {
    schema: z.string(),
    description: "Session identifier",
    required: false,
  },
  backend: {
    schema: z.string(),
    description: "Backend identifier",
    required: false,
  },
  json: {
    schema: z.boolean().default(false),
    description: "Output in JSON format",
    required: false,
  },
};

/**
 * Parameters for tasks spec command
 */
const tasksSpecParams: CommandParameterMap = {
  taskId: {
    schema: z.string(),
    description: "Task identifier",
    required: true,
  },
  section: {
    schema: z.string(),
    description: "Specific section of the specification to retrieve",
    required: false,
  },
  repo: {
    schema: z.string(),
    description: "Repository path",
    required: false,
  },
  workspace: {
    schema: z.string(),
    description: "Workspace path",
    required: false,
  },
  session: {
    schema: z.string(),
    description: "Session identifier",
    required: false,
  },
  backend: {
    schema: z.string(),
    description: "Backend identifier",
    required: false,
  },
  json: {
    schema: z.boolean().default(false),
    description: "Output in JSON format",
    required: false,
  },
};

/**
 * Task status get command definition
 */
const tasksStatusGetRegistration = {
  id: "tasks.status.get",
  category: CommandCategory.TASKS,
  name: "status get",
  description: "Get the status of a task",
  parameters: tasksStatusGetParams,
  execute: async (params, ctx: CommandExecutionContext) => {
    const normalizedTaskId = normalizeTaskId(params.taskId);
    if (!normalizedTaskId) {
      throw new ValidationError(
        `Invalid task ID: '${params.taskId}'. Please provide a valid numeric task ID (e.g., 077 or #077).`
      );
    }
    const status = await getTaskStatusFromParams({
      ...params,
      taskId: normalizedTaskId,
    });
    return {
      success: true,
      taskId: normalizedTaskId,
      status: status,
    };
  },
};

/**
 * Task status set command definition
 */
const tasksStatusSetRegistration = {
  id: "tasks.status.set",
  category: CommandCategory.TASKS,
  name: "status set",
  description: "Set the status of a task",
  parameters: tasksStatusSetParams,
  execute: async (params, _ctx: CommandExecutionContext) => {
    log.debug("Starting tasks.status.set execution");
    if (!params.taskId) throw new ValidationError("Missing required parameter: taskId");

    // Normalize and validate task ID first
    log.debug("About to normalize task ID");
    const normalizedTaskId = normalizeTaskId(params.taskId);
    if (!normalizedTaskId) {
      throw new ValidationError(
        `Invalid task ID: '${params.taskId}'. Please provide a valid numeric task ID (e.g., 077 or #077).`
      );
    }

    // Verify the task exists before prompting for status and get current status
    // This will throw ResourceNotFoundError if task doesn't exist
    log.debug("About to get previous status");
    const previousStatus = await getTaskStatusFromParams({
      taskId: normalizedTaskId,
      repo: params.repo,
      workspace: params.workspace,
      session: params.session,
      backend: params.backend,
    });
    log.debug("Previous status retrieved successfully");

    let status = params.status;

    // If status is not provided, prompt for it interactively
    if (!status) {
      // Check if we're in an interactive environment
      if (!process.stdout.isTTY) {
        throw new ValidationError("Status parameter is required in non-interactive mode");
      }

      // Define the options array for consistency
      const statusOptions = [
        { value: TASK_STATUS.TODO, label: "TODO" },
        { value: TASK_STATUS.IN_PROGRESS, label: "IN-PROGRESS" },
        { value: TASK_STATUS.IN_REVIEW, label: "IN-REVIEW" },
        { value: TASK_STATUS.DONE, label: "DONE" },
        { value: TASK_STATUS.BLOCKED, label: "BLOCKED" },
        { value: TASK_STATUS.CLOSED, label: "CLOSED" },
      ];

      // Find the index of the current status to pre-select it
      const currentStatusIndex = statusOptions.findIndex(
        (option) => option.value === previousStatus
      );
      const initialIndex = currentStatusIndex >= 0 ? currentStatusIndex : 0; // Default to TODO if current status not found

      // Prompt for status selection
      const selectedStatus = await select({
        message: "Select a status:",
        options: statusOptions,
        initialValue: currentStatusIndex >= 0 ? previousStatus : TASK_STATUS.TODO, // Pre-select the current status
      });

      // Handle cancellation
      if (isCancel(selectedStatus)) {
        cancel("Operation cancelled.");
        return "Operation cancelled by user";
      }

      // Re-assign status from the interactive prompt
      status = selectedStatus as string;
    }

    if (!status) throw new ValidationError("Missing required parameter: status");

    await setTaskStatusFromParams({
      taskId: normalizedTaskId,
      status: status,
      repo: params.repo,
      workspace: params.workspace,
      session: params.session,
      backend: params.backend,
    });

    return {
      success: true,
      taskId: normalizedTaskId,
      status: status,
      previousStatus: previousStatus,
    };
  },
};

/**
 * Task spec command definition
 */
const tasksSpecRegistration = {
  id: "tasks.spec",
  category: CommandCategory.TASKS,
  name: "spec",
  description: "Get task specification content",
  parameters: tasksSpecParams,
  execute: async (params, ctx: CommandExecutionContext) => {
    try {
      const normalizedTaskId = normalizeTaskId(params.taskId);
      if (!normalizedTaskId) {
        throw new ValidationError(
          `Invalid task ID: '${params.taskId}'. Please provide a valid numeric task ID (e.g., 077 or #077).`
        );
      }
      const result = await getTaskSpecContentFromParams({
        ...params,
        taskId: normalizedTaskId,
      });
      return result;
    } catch (error) {
      log.error("Error getting task specification", { error });
      throw error;
    }
  },
};

/**
 * Parameters for tasks list command
 */
const tasksListParams: CommandParameterMap = {
  filter: {
    schema: z.string(),
    description: "Filter tasks by status or other criteria",
    required: false,
  },
  status: {
    schema: z.enum([
      TASK_STATUS.TODO,
      TASK_STATUS.IN_PROGRESS,
      TASK_STATUS.IN_REVIEW,
      TASK_STATUS.DONE,
      TASK_STATUS.BLOCKED,
      TASK_STATUS.CLOSED,
    ]),
    description: "Filter tasks by status",
    required: false,
  },
  limit: {
    schema: z.number(),
    description: "Limit the number of tasks returned",
    required: false,
  },
  all: {
    schema: z.boolean().default(false),
    description: "Include completed tasks",
    required: false,
  },
  backend: {
    schema: z.string(),
    description: "Specify task backend (markdown, json-file, github)",
    required: false,
  },
  repo: {
    schema: z.string(),
    description: "Repository path",
    required: false,
  },
  workspace: {
    schema: z.string(),
    description: "Workspace path",
    required: false,
  },
  session: {
    schema: z.string(),
    description: "Session identifier",
    required: false,
  },
  json: {
    schema: z.boolean().default(false),
    description: "Output in JSON format",
    required: false,
  },
};

/**
 * Parameters for tasks get command
 */
const tasksGetParams: CommandParameterMap = {
  taskId: {
    schema: z.string(),
    description: "ID of the task to retrieve",
    required: true,
  },
  backend: {
    schema: z.string(),
    description: "Specify task backend (markdown, json-file, github)",
    required: false,
  },
  repo: {
    schema: z.string(),
    description: "Repository path",
    required: false,
  },
  workspace: {
    schema: z.string(),
    description: "Workspace path",
    required: false,
  },
  session: {
    schema: z.string(),
    description: "Session identifier",
    required: false,
  },
  json: {
    schema: z.boolean().default(false),
    description: "Output in JSON format",
    required: false,
  },
};

/**
 * Parameters for tasks create command
 */
const tasksCreateParams: CommandParameterMap = {
  title: {
    schema: z.string().min(1),
    description: "Title for the task",
    required: true,
  },
  description: {
    schema: z.string(),
    description: "Description text for the task",
    required: false,
  },
  descriptionPath: {
    schema: z.string(),
    description: "Path to file containing task description",
    required: false,
  },
  force: {
    schema: z.boolean().default(false),
    description: "Force creation even if task already exists",
    required: false,
    defaultValue: false,
  },
  backend: {
    schema: z.string(),
    description: "Specify task backend (markdown, json-file, github)",
    required: false,
  },
  repo: {
    schema: z.string(),
    description: "Repository path",
    required: false,
  },
  workspace: {
    schema: z.string(),
    description: "Workspace path",
    required: false,
  },
  session: {
    schema: z.string(),
    description: "Session identifier",
    required: false,
  },
  json: {
    schema: z.boolean().default(false),
    description: "Output in JSON format",
    required: false,
  },
};

/**
 * Tasks commands registration parameters and definitions
 */
const tasksListRegistration = {
  id: "tasks.list",
  category: CommandCategory.TASKS,
  name: "list",
  description: "List tasks with optional filtering",
  parameters: tasksListParams,
  execute: async (params, ctx) => {
    const { all = false, status, filter, ...rest } = params;

    // Use status parameter if provided, otherwise fall back to filter
    const filterParam = status || filter;

    return await listTasksFromParams({
      all,
      filter: filterParam,
      ...rest,
    });
  },
};

/**
 * Register tasks.get command
 */
const tasksGetRegistration = {
  id: "tasks.get",
  category: CommandCategory.TASKS,
  name: "get",
  description: "Get a task by ID",
  parameters: tasksGetParams,
  execute: async (params, ctx) => {
    if (!params.taskId) throw new ValidationError("Missing required parameter: taskId");
    return await getTaskFromParams({
      taskId: params.taskId,
      backend: params.backend,
      repo: params.repo,
      workspace: params.workspace,
      session: params.session,
    });
  },
};

/**
 * Register tasks.create command
 */
const tasksCreateRegistration = {
  id: "tasks.create",
  category: CommandCategory.TASKS,
  name: "create",
  description: "Create a new task with --title and --description",
  parameters: tasksCreateParams,
  execute: async (params, ctx) => {
    // Title is required by schema, but validate it's provided
    if (!params.title) {
      throw new ValidationError("Title is required");
    }

    // Validate that either description or descriptionPath is provided
    if (!params.description && !params.descriptionPath) {
      throw new ValidationError("Either --description or --description-path must be provided");
    }

    // Both description and descriptionPath provided is an error
    if (params.description && params.descriptionPath) {
      throw new ValidationError(
        "Cannot provide both --description and --description-path - use one or the other"
      );
    }

    return await createTaskFromTitleAndDescription({
      title: params.title,
      description: params.description,
      descriptionPath: params.descriptionPath,
      force: params.force ?? false,
      backend: params.backend,
      repo: params.repo,
      workspace: params.workspace,
      session: params.session,
    });
  },
};

/**
 * Parameters for tasks delete command
 */
const tasksDeleteParams: CommandParameterMap = {
  taskId: {
    schema: z.string().min(1),
    description: "ID of the task to delete",
    required: true,
  },
  force: {
    schema: z.boolean().default(false),
    description: "Force deletion without confirmation",
    required: false,
    defaultValue: false,
  },
  backend: {
    schema: z.string(),
    description: "Specify task backend (markdown, json-file, github)",
    required: false,
  },
  repo: {
    schema: z.string(),
    description: "Repository path",
    required: false,
  },
  workspace: {
    schema: z.string(),
    description: "Workspace path",
    required: false,
  },
  session: {
    schema: z.string(),
    description: "Session identifier",
    required: false,
  },
  json: {
    schema: z.boolean().default(false),
    description: "Output in JSON format",
    required: false,
  },
};

/**
 * Register tasks.delete command
 */
const tasksDeleteRegistration = {
  id: "tasks.delete",
  category: CommandCategory.TASKS,
<<<<<<< HEAD
  name: "migrate",
  description: "Migrate tasks between different backends",
  parameters: tasksMigrateParams,
  execute: async (params, _ctx: CommandExecutionContext) => {
    const {
      sourceBackend,
      targetBackend,
      idConflictStrategy = "skip",
      statusMapping,
      createBackup = true,
      dryRun = false,
      repo,
      workspace,
      session,
      json = false,
    } = params;

    // Parse status mapping if provided
    let parsedStatusMapping: Record<string, string> | undefined;
    if (statusMapping) {
      try {
        parsedStatusMapping = JSON.parse(statusMapping);
      } catch (error) {
        throw new ValidationError(`Invalid status mapping JSON: ${getErrorMessage(error)}`);
      }
    }
=======
  name: "delete",
  description: "Delete a task",
  parameters: tasksDeleteParams,
  execute: async (params, ctx) => {
    if (!params.taskId) throw new ValidationError("Missing required parameter: taskId");
>>>>>>> f039790d

    // Handle confirmation if force is not set and we're in interactive mode
    if (!params.force && !params.json) {
      // Get task details for confirmation
      const task = await getTaskFromParams({
        taskId: params.taskId,
        backend: params.backend,
        repo: params.repo,
        workspace: params.workspace,
        session: params.session,
      });

      // Import confirm from @clack/prompts for confirmation
      const { confirm, isCancel } = await import("@clack/prompts");

      const shouldDelete = await confirm({
        message: `Are you sure you want to delete task ${task.id}: "${task.title}"?`,
      });

      if (isCancel(shouldDelete) || !shouldDelete) {
        return {
          success: false,
          message: "Task deletion cancelled",
          taskId: params.taskId,
        };
      }
    }

    const result = await deleteTaskFromParams({
      taskId: params.taskId,
      force: params.force ?? false,
      backend: params.backend,
      repo: params.repo,
      workspace: params.workspace,
      session: params.session,
    });

    const message = result.success
      ? `Task ${result.taskId} deleted successfully`
      : `Failed to delete task ${result.taskId}`;

    // Return different formats based on --json flag
    if (params.json) {
      // Structured output for programmatic use
      return {
        success: result.success,
        taskId: result.taskId,
        task: result.task,
        message: message,
      };
<<<<<<< HEAD

      if (json) {
        return cliResult;
      }

      // Format human-readable output
      log.cli(`\n✅ Migration ${dryRun ? "simulation" : "completed"} successfully!`);
      log.cli("📊 Summary:");
      log.cli(`   • Tasks migrated: ${cliResult.summary.migrated}`);
      log.cli(`   • Tasks skipped: ${cliResult.summary.skipped}`);
      log.cli(`   • Total processed: ${cliResult.summary.total}`);

      if (cliResult.summary.errors > 0) {
        log.cliWarn(`   • Errors: ${cliResult.summary.errors}`);
      }

      if (cliResult.conflicts && cliResult.conflicts.length > 0) {
        log.cliWarn("\n⚠️  ID Conflicts detected:");
        cliResult.conflicts.forEach((conflict) => {
          log.cliWarn(`   • Task ${conflict.taskId}: ${conflict.resolution}`);
        });
      }

      if (cliResult.backupPath) {
        log.cli(`\n💾 Backup created: ${cliResult.backupPath}`);
      }

      return cliResult;
    } catch (error) {
      throw new ValidationError(
        `Migration failed: ${getErrorMessage(error)}`
      );
=======
    } else {
      // Simple message for user-friendly output
      return message;
>>>>>>> f039790d
    }
  },
};

export function registerTasksCommands() {
  // Register tasks.list command
  sharedCommandRegistry.registerCommand(tasksListRegistration);

  // Register tasks.get command
  sharedCommandRegistry.registerCommand(tasksGetRegistration);

  // Register tasks.create command
  sharedCommandRegistry.registerCommand(tasksCreateRegistration);

  // Register tasks.delete command
  sharedCommandRegistry.registerCommand(tasksDeleteRegistration);

  // Register tasks.status.get command
  sharedCommandRegistry.registerCommand(tasksStatusGetRegistration);

  // Register tasks.status.set command
  sharedCommandRegistry.registerCommand(tasksStatusSetRegistration);

  // Register tasks.spec command
  sharedCommandRegistry.registerCommand(tasksSpecRegistration);
}<|MERGE_RESOLUTION|>--- conflicted
+++ resolved
@@ -8,7 +8,7 @@
 
 import { z } from "zod";
 import { select, isCancel, cancel } from "@clack/prompts";
-import { getErrorMessage } from "../errors/index";
+import { getErrorMessage } from "../../../errors/index";
 import {
   sharedCommandRegistry,
   CommandCategory,
@@ -589,40 +589,11 @@
 const tasksDeleteRegistration = {
   id: "tasks.delete",
   category: CommandCategory.TASKS,
-<<<<<<< HEAD
-  name: "migrate",
-  description: "Migrate tasks between different backends",
-  parameters: tasksMigrateParams,
-  execute: async (params, _ctx: CommandExecutionContext) => {
-    const {
-      sourceBackend,
-      targetBackend,
-      idConflictStrategy = "skip",
-      statusMapping,
-      createBackup = true,
-      dryRun = false,
-      repo,
-      workspace,
-      session,
-      json = false,
-    } = params;
-
-    // Parse status mapping if provided
-    let parsedStatusMapping: Record<string, string> | undefined;
-    if (statusMapping) {
-      try {
-        parsedStatusMapping = JSON.parse(statusMapping);
-      } catch (error) {
-        throw new ValidationError(`Invalid status mapping JSON: ${getErrorMessage(error)}`);
-      }
-    }
-=======
   name: "delete",
   description: "Delete a task",
   parameters: tasksDeleteParams,
   execute: async (params, ctx) => {
     if (!params.taskId) throw new ValidationError("Missing required parameter: taskId");
->>>>>>> f039790d
 
     // Handle confirmation if force is not set and we're in interactive mode
     if (!params.force && !params.json) {
@@ -673,44 +644,9 @@
         task: result.task,
         message: message,
       };
-<<<<<<< HEAD
-
-      if (json) {
-        return cliResult;
-      }
-
-      // Format human-readable output
-      log.cli(`\n✅ Migration ${dryRun ? "simulation" : "completed"} successfully!`);
-      log.cli("📊 Summary:");
-      log.cli(`   • Tasks migrated: ${cliResult.summary.migrated}`);
-      log.cli(`   • Tasks skipped: ${cliResult.summary.skipped}`);
-      log.cli(`   • Total processed: ${cliResult.summary.total}`);
-
-      if (cliResult.summary.errors > 0) {
-        log.cliWarn(`   • Errors: ${cliResult.summary.errors}`);
-      }
-
-      if (cliResult.conflicts && cliResult.conflicts.length > 0) {
-        log.cliWarn("\n⚠️  ID Conflicts detected:");
-        cliResult.conflicts.forEach((conflict) => {
-          log.cliWarn(`   • Task ${conflict.taskId}: ${conflict.resolution}`);
-        });
-      }
-
-      if (cliResult.backupPath) {
-        log.cli(`\n💾 Backup created: ${cliResult.backupPath}`);
-      }
-
-      return cliResult;
-    } catch (error) {
-      throw new ValidationError(
-        `Migration failed: ${getErrorMessage(error)}`
-      );
-=======
     } else {
       // Simple message for user-friendly output
       return message;
->>>>>>> f039790d
     }
   },
 };
