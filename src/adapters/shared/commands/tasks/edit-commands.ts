--- conflicted
+++ resolved
@@ -382,9 +382,6 @@
       const currentSpec = currentTask.spec || "";
       const newSpec = updates.spec;
 
-<<<<<<< HEAD
-    return !isCancel(shouldProceed) && shouldProceed;
-=======
       // Show first few lines of each for preview
       const currentPreview = currentSpec.split("\n").slice(0, 5).join("\n");
       const newPreview = newSpec.split("\n").slice(0, 5).join("\n");
@@ -407,7 +404,6 @@
     message += `${chalk.yellow("To apply these changes, run with")} ${chalk.cyan("--execute")}`;
 
     return message;
->>>>>>> 0d833b7b
   }
 }
 
