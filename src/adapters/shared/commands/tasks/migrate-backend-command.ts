/**
 * Task Backend Migration Command
 *
 * Migrates tasks between different backends (markdown, db, github, etc.)
 * Reuses patterns from session migrate-backend command for consistency.
 */

import { z } from "zod";
import type { CommandExecutionContext } from "../../command-registry";
import { BaseTaskCommand } from "./base-task-command";
import { log } from "../../../../utils/logger";
import {
  createConfiguredTaskService,
  TaskServiceInterface,
} from "../../../../domain/tasks/taskService";
import { _backendDetectionService } from "../../../../domain/configuration/backend-detection";

const migrateBackendParamsSchema = z.object({
  from: z.enum(["markdown", "minsky", "github", "json-file"]).optional(),
  to: z.enum(["markdown", "minsky", "github", "json-file"]),
  execute: z.boolean().optional().default(false),
  limit: z.number().int().positive().optional(),
  filterStatus: z.string().optional(),
  quiet: z.boolean().optional().default(false),
  json: z.boolean().optional().default(false),
  updateIds: z.boolean().optional().default(true),
});

export type MigrateBackendParams = z.infer<typeof migrateBackendParamsSchema>;

export class TasksMigrateBackendCommand extends BaseTaskCommand<MigrateBackendParams, any> {
  readonly id = "tasks.migrate-backend";
  readonly name = "migrate-backend";
  readonly description =
    "Migrate tasks between different backends (markdown, minsky, github, json-file)";
  readonly parameters = {
    from: {
      schema: z.enum(["markdown", "minsky", "github", "json-file"]).optional(),
      description: "Source backend (auto-detect if not provided)",
      required: false,
    },
    to: {
      schema: z.enum(["markdown", "minsky", "github", "json-file"]),
      description: "Target backend",
      required: true,
    },
    execute: {
      schema: z.boolean().default(false),
      description: "Apply changes (defaults to dry-run without this flag)",
      required: false,
    },
    limit: {
      schema: z.number().int().positive().optional(),
      description: "Limit number of tasks to migrate",
      required: false,
    },
    filterStatus: {
      schema: z.string().optional(),
      description: "Filter tasks by status (e.g., TODO, IN-PROGRESS)",
      required: false,
    },
    updateIds: {
      schema: z.boolean().default(true),
      description: "Update task IDs to match target backend prefix (default: true)",
      required: false,
    },
    quiet: {
      schema: z.boolean().default(false),
      description: "Suppress output",
      required: false,
    },
    json: {
      schema: z.boolean().default(false),
      description: "Output in JSON format",
      required: false,
    },
  };

  async execute(params: MigrateBackendParams, context: CommandExecutionContext): Promise<any> {
    const p = migrateBackendParamsSchema.parse(params);
    const dryRun = !p.execute;
    const workspacePath = context.workspacePath || process.cwd();

    // Auto-detect source backend if not provided
    const sourceBackend = p.from || (await this.detectCurrentBackend(workspacePath));
    const targetBackend = p.to;

    if (sourceBackend === targetBackend) {
      throw new Error(`Source and target backends are the same: ${sourceBackend}`);
    }

    if (!p.quiet) {
      log.cli(
        dryRun
          ? `🔍 DRY RUN: Previewing ${sourceBackend} → ${targetBackend} migration...`
          : `🚀 Migrating tasks ${sourceBackend} → ${targetBackend}...`
      );
      if (p.filterStatus) log.cli(`📋 Filter status: ${p.filterStatus}`);
      if (typeof p.limit === "number") log.cli(`🔢 Limit: ${p.limit}`);
      if (!p.updateIds) log.cli(`🔒 ID Update: DISABLED (preserving original IDs)`);
    }

    const result = await this.migrateTasksBetweenBackends({
      sourceBackend,
      targetBackend,
      workspacePath,
      dryRun,
      limit: p.limit,
      filterStatus: p.filterStatus,
      updateIds: p.updateIds,
    });

    // Perform post-migration validation if not dry run
    let validationResult;
    if (!dryRun) {
      if (!p.quiet) {
        log.cli("\n🔍 Validating migration...");
      }

      validationResult = await this.validateMigration({
        sourceBackend,
        targetBackend,
        workspacePath,
        migratedTasks: result.details.filter((d: any) => d.status === "migrated"),
        updateIds: p.updateIds,
      });

      if (validationResult.failed.length > 0) {
        const errorMessage = `Post-migration validation failed: ${validationResult.failed.length} tasks failed validation`;

        if (p.json || context.format === "json") {
          return {
            success: false,
            error: errorMessage,
            validationErrors: validationResult.failed,
            summary: {
              total: result.total,
              migrated: result.migrated,
              skipped: result.skipped,
              errors: result.errors,
              validated: validationResult.passed.length,
              validationFailed: validationResult.failed.length,
            },
          };
        }

        this.displayValidationResults(validationResult);
        throw new Error(errorMessage);
      }

      if (!p.quiet) {
        const migratedCount = result.details.filter((d) => d.status === "migrated").length;
        if (migratedCount === 0) {
          log.cli("✅ Validation complete: No new migrations to verify");
        } else {
          log.cli(
            `✅ Validation passed: ${validationResult.passed.length} of ${migratedCount} migrated tasks verified`
          );
        }
      }
    }

    if (p.json || context.format === "json") {
      return this.createSuccessResult({
        ...result,
        validation: validationResult,
      });
    }

    this.displayResults(result, dryRun, sourceBackend, targetBackend);
    return this.createSuccessResult({
      sourceBackend,
      targetBackend,
      summary: {
        total: result.total,
        migrated: result.migrated,
        skipped: result.skipped,
        errors: result.errors,
        validated: validationResult?.passed.length || 0,
        validationFailed: validationResult?.failed.length || 0,
      },
    });
  }

  private async detectCurrentBackend(workspacePath: string): Promise<string> {
    // Use the backend detection service instead of hardcoded logic
    const detectedBackend = await _backendDetectionService.detectBackend(workspacePath);
<<<<<<< HEAD
    
=======

>>>>>>> d01d2b92
    // Convert TaskBackend enum to string format expected by migration command
    switch (detectedBackend) {
      case "MARKDOWN":
        return "markdown";
      case "JSON_FILE":
        return "json-file";
      case "GITHUB_ISSUES":
        return "github";
      default:
        throw new Error(`Unable to detect current backend in workspace: ${workspacePath}`);
    }
  }

  private async migrateTasksBetweenBackends(options: {
    sourceBackend: string;
    targetBackend: string;
    workspacePath: string;
    dryRun: boolean;
    limit?: number;
    filterStatus?: string;
    updateIds: boolean;
  }): Promise<{
    total: number;
    migrated: number;
    skipped: number;
    errors: number;
    details: any[];
  }> {
    const { sourceBackend, targetBackend, workspacePath, dryRun, limit, filterStatus, updateIds } =
      options;

    // Create source and target task services using unified async factory
    const sourceService = await createConfiguredTaskService({
      workspacePath,
      backend: sourceBackend,
    });
    const targetService = await createConfiguredTaskService({
      workspacePath,
      backend: targetBackend,
    });

    // Get all tasks from source backend
    let tasks = await sourceService.listTasks({ all: true }); // Get all tasks including DONE/CLOSED

    // Apply filters
    if (filterStatus) {
      tasks = tasks.filter((task) => task.status?.toUpperCase() === filterStatus.toUpperCase());
    }
    if (limit && limit > 0) {
      tasks = tasks.slice(0, limit);
    }

    const result = {
      total: tasks.length,
      migrated: 0,
      skipped: 0,
      errors: 0,
      details: [] as any[],
    };

    for (const task of tasks) {
      try {
        const taskId = task.id;

        // Get full task details including spec content
        const fullTask = await sourceService.getTask(taskId);
        if (!fullTask) {
          result.errors++;
          result.details.push({ id: taskId, status: "error", error: "Task not found in source" });
          continue;
        }

        // Generate target ID for checking if task already exists
        let newTaskId = taskId;
        if (updateIds) {
          const targetPrefix = this.getBackendPrefix(targetBackend);
          const sourcePrefix = this.getBackendPrefix(sourceBackend);

          if (taskId.startsWith(`${sourcePrefix}#`)) {
            const numericPart = taskId.replace(`${sourcePrefix}#`, "");
            newTaskId = `${targetPrefix}#${numericPart}`;
          }
        }

        // Check if task already exists in target backend
        const existingTask = await targetService.getTask(newTaskId).catch(() => null);
        if (existingTask) {
          result.skipped++;
          result.details.push({
            id: taskId,
            status: "skipped",
            reason: "already_exists",
            targetId: newTaskId,
          });
          continue;
        }

        // Get task spec content
        const specData = await sourceService.getTaskSpecContent(taskId);
        const specContent = specData?.content || "";

        if (!dryRun) {
          // Create task in target backend with transformed ID and status
          await targetService.createTaskFromTitleAndSpec(fullTask.title, specContent, {
            force: true,
            id: newTaskId,
            status: fullTask.status,
          });

          // Update the task ID and backend if needed
          if (newTaskId !== taskId) {
            // This would require additional backend support for ID updates
            // For now, we'll use the generated ID from the target backend
          }
        }

        result.migrated++;
        result.details.push({
          id: taskId,
          status: "migrated",
          sourceBackend,
          targetBackend,
        });
      } catch (error) {
        result.errors++;

        // Create user-friendly error message
        const errorMessage = this.createUserFriendlyErrorMessage(task.id, error);

        // In verbose mode, show more context but never raw stack traces
        if (process.env.MINSKY_VERBOSE === "true") {
          console.error(`❌ ${task.id}: ${errorMessage}`);
        }

        result.details.push({
          id: task.id,
          status: "error",
          error: errorMessage,
        });
      }
    }

    return result;
  }

  private getBackendPrefix(backend: string): string {
    const prefixMap: Record<string, string> = {
      markdown: "md",
      minsky: "mt",
      github: "gh",
      "json-file": "json",
    };
    return prefixMap[backend] || backend;
  }

  private createUserFriendlyErrorMessage(taskId: string, error: unknown): string {
    const errorMessage = error instanceof Error ? error.message : String(error);

    // Detect common error patterns and provide helpful messages
    if (errorMessage.includes("ENOENT") && errorMessage.includes("no such file or directory")) {
      // Extract filename from error for better context
      const fileMatch = errorMessage.match(/open '([^']+)'/);
      const fileName = fileMatch ? fileMatch[1] : "spec file";
      return `Spec file not found: ${fileName}. Task may already be migrated or file was moved.`;
    }

    if (errorMessage.includes("ELOOP") && errorMessage.includes("too many symbolic links")) {
      return `Broken symbolic links in spec file. Please check file system links.`;
    }

    if (errorMessage.includes("Failed to read spec file")) {
      return `Cannot read task specification file. File may be missing or have incorrect permissions.`;
    }

    if (errorMessage.includes("Task not found in source")) {
      return `Task exists in database but not accessible from source backend.`;
    }

    if (errorMessage.includes("already exists") || errorMessage.includes("duplicate")) {
      return `Task already exists in target backend. Consider using --force or check for duplicates.`;
    }

    // Default: Clean up technical error message for user consumption
    const cleanError = errorMessage
      .replace(/^Error:\s*/i, "")
      .replace(/\s+at\s+.*$/gm, "") // Remove stack trace lines
      .split("\n")[0] // Take only first line
      .slice(0, 100); // Limit length

    return cleanError || "Unknown migration error occurred.";
  }

  private displayResults(
    result: any,
    dryRun: boolean,
    sourceBackend: string,
    targetBackend: string
  ): void {
    log.cli("\n📊 MIGRATION RESULTS:");
    log.cli(`📝 Total: ${result.total}`);
    log.cli(`✅ Migrated: ${result.migrated}`);
    if (result.skipped > 0) log.cli(`⏭️  Skipped: ${result.skipped}`);
    if (result.errors > 0) log.cli(`❌ Errors: ${result.errors}`);

    // Show user-friendly error summary if there are errors
    if (result.errors > 0) {
      log.cli("\n⚠️  Migration Issues:");

      // Group errors by type for better presentation
      const errorGroups = this.groupErrorsByType(result.details);

      for (const [errorType, tasks] of Object.entries(errorGroups)) {
        if (tasks.length > 0) {
          log.cli(`   • ${errorType}: ${tasks.length} task${tasks.length > 1 ? "s" : ""}`);

          // Show a few examples if there are many
          const examples = tasks.slice(0, 3);
          examples.forEach((task) => {
            log.cli(`     - ${task.id}`);
          });

          if (tasks.length > 3) {
            log.cli(`     ... and ${tasks.length - 3} more`);
          }
        }
      }

      log.cli(`\n💡 Most errors are likely tasks already migrated to the target backend.`);
      log.cli(`   Set MINSKY_VERBOSE=true for detailed error information.`);
    }

    if (dryRun) {
      log.cli(`\n💡 Run with --execute to migrate from ${sourceBackend} to ${targetBackend}.`);
    } else {
      log.cli(`\n🎉 Successfully migrated tasks from ${sourceBackend} to ${targetBackend}!`);
    }
  }

  private groupErrorsByType(details: any[]): Record<string, any[]> {
    const groups: Record<string, any[]> = {
      "Missing spec files": [],
      "Already migrated": [],
      "File system issues": [],
      "Other errors": [],
    };

    details
      .filter((d) => d.status === "error")
      .forEach((detail) => {
        const error = detail.error || "";

        if (error.includes("Spec file not found") || error.includes("may already be migrated")) {
          groups["Already migrated"].push(detail);
        } else if (error.includes("spec file") || error.includes("not found")) {
          groups["Missing spec files"].push(detail);
        } else if (error.includes("symbolic links") || error.includes("permissions")) {
          groups["File system issues"].push(detail);
        } else {
          groups["Other errors"].push(detail);
        }
      });

    return groups;
  }

  /**
   * Validates that migrated tasks actually exist and match in the target backend
   */
  private async validateMigration(params: {
    sourceBackend: string;
    targetBackend: string;
    workspacePath: string;
    migratedTasks: any[];
    updateIds: boolean;
  }): Promise<{ passed: any[]; failed: any[] }> {
    const { sourceBackend, targetBackend, workspacePath, migratedTasks, updateIds } = params;

    if (migratedTasks.length === 0) {
      return { passed: [], failed: [] };
    }

    const sourceService = await createConfiguredTaskService({
      backend: sourceBackend,
      workspacePath,
    });

    const targetService = await createConfiguredTaskService({
      backend: targetBackend,
      workspacePath,
    });

    const passed: any[] = [];
    const failed: any[] = [];

    for (const migratedTask of migratedTasks) {
      try {
        // Determine expected target task ID
        let targetTaskId = migratedTask.id;
        if (updateIds) {
          const targetPrefix = this.getBackendPrefix(targetBackend);
          const sourcePrefix = this.getBackendPrefix(sourceBackend);

          if (migratedTask.id.startsWith(`${sourcePrefix}#`)) {
            const numericPart = migratedTask.id.replace(`${sourcePrefix}#`, "");
            targetTaskId = `${targetPrefix}#${numericPart}`;
          }
        }

        // 1. Verify task exists in target backend
        const targetTask = await targetService.getTask(targetTaskId).catch(() => null);
        if (!targetTask) {
          failed.push({
            taskId: migratedTask.id,
            targetTaskId,
            reason: "TASK_NOT_FOUND_IN_TARGET",
            details: `Task ${targetTaskId} was reported as migrated but does not exist in ${targetBackend} backend`,
          });
          continue;
        }

        // 2. Get source task for comparison
        const sourceTask = await sourceService.getTask(migratedTask.id).catch(() => null);
        if (!sourceTask) {
          // This shouldn't happen since we just migrated it, but check anyway
          failed.push({
            taskId: migratedTask.id,
            targetTaskId,
            reason: "SOURCE_TASK_MISSING",
            details: `Source task ${migratedTask.id} no longer exists in ${sourceBackend} backend`,
          });
          continue;
        }

        // 3. Verify critical fields match
        if (sourceTask.title !== targetTask.title) {
          failed.push({
            taskId: migratedTask.id,
            targetTaskId,
            reason: "TITLE_MISMATCH",
            details: `Title mismatch: source="${sourceTask.title}" vs target="${targetTask.title}"`,
          });
          continue;
        }

        if (sourceTask.status !== targetTask.status) {
          failed.push({
            taskId: migratedTask.id,
            targetTaskId,
            reason: "STATUS_MISMATCH",
            details: `Status mismatch: source="${sourceTask.status}" vs target="${targetTask.status}"`,
          });
          continue;
        }

        // 4. Verify spec content matches (if both backends support it)
        try {
          const sourceSpec = await sourceService.getTaskSpecContent(migratedTask.id);
          const targetSpec = await targetService.getTaskSpecContent(targetTaskId);

          if (sourceSpec?.content !== targetSpec?.content) {
            failed.push({
              taskId: migratedTask.id,
              targetTaskId,
              reason: "CONTENT_MISMATCH",
              details: `Spec content differs between source and target`,
            });
            continue;
          }
        } catch (error) {
          // If one backend doesn't support spec content, skip this check
          // This is expected for some backend combinations
        }

        // All validations passed
        passed.push({
          taskId: migratedTask.id,
          targetTaskId,
          status: "VALIDATED",
        });
      } catch (error) {
        failed.push({
          taskId: migratedTask.id,
          targetTaskId: migratedTask.id,
          reason: "VALIDATION_ERROR",
          details: `Validation failed with error: ${error}`,
        });
      }
    }

    return { passed, failed };
  }

  /**
   * Display detailed validation results to the user
   */
  private displayValidationResults(validationResult: { passed: any[]; failed: any[] }): void {
    log.cli("\n❌ MIGRATION VALIDATION FAILED:");
    log.cli(`✅ Validated: ${validationResult.passed.length}`);
    log.cli(`❌ Failed: ${validationResult.failed.length}`);

    if (validationResult.failed.length > 0) {
      log.cli("\n🔍 Validation Failures:");

      // Group failures by reason
      const failureGroups: Record<string, any[]> = {};
      validationResult.failed.forEach((failure) => {
        if (!failureGroups[failure.reason]) {
          failureGroups[failure.reason] = [];
        }
        failureGroups[failure.reason].push(failure);
      });

      for (const [reason, failures] of Object.entries(failureGroups)) {
        log.cli(`\n   • ${reason}: ${failures.length} task${failures.length > 1 ? "s" : ""}`);

        failures.slice(0, 5).forEach((failure) => {
          log.cli(`     - ${failure.taskId} → ${failure.targetTaskId}`);
          log.cli(`       ${failure.details}`);
        });

        if (failures.length > 5) {
          log.cli(`     ... and ${failures.length - 5} more`);
        }
      }

      log.cli("\n💡 Migration validation ensures all reported migrations actually succeeded.");
      log.cli("   Please investigate these failures before considering the migration complete.");
    }
  }
}

export function createTasksMigrateBackendCommand(): TasksMigrateBackendCommand {
  return new TasksMigrateBackendCommand();
}<|MERGE_RESOLUTION|>--- conflicted
+++ resolved
@@ -185,11 +185,7 @@
   private async detectCurrentBackend(workspacePath: string): Promise<string> {
     // Use the backend detection service instead of hardcoded logic
     const detectedBackend = await _backendDetectionService.detectBackend(workspacePath);
-<<<<<<< HEAD
-    
-=======
-
->>>>>>> d01d2b92
+
     // Convert TaskBackend enum to string format expected by migration command
     switch (detectedBackend) {
       case "MARKDOWN":
