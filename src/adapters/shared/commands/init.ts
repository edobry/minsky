import { z } from "zod";
import { select, isCancel, cancel, text, confirm } from "@clack/prompts";
import { getErrorMessage } from "../../../errors/index";
import {
  sharedCommandRegistry,
  CommandCategory,
  type CommandExecutionContext,
  type CommandParameterMap,
<<<<<<< HEAD
} from "../command-registry.js";
=======
} from "../command-registry";
>>>>>>> 2890545e
import { initializeProjectFromParams } from "../../../domain/init";
import { log } from "../../../utils/logger";
import { ValidationError } from "../../../errors/index";
// Removed unused initParamsSchema import

const initParams: CommandParameterMap = {
  repo: {
    schema: z.string().optional(),
    description: "Repository path to initialize",
    required: false,
  },
  session: {
    schema: z.string().optional(),
    description: "Session identifier",
    required: false,
  },
  backend: {
    schema: z.string().optional(),
    description: "Task backend type (markdown, json-file, github-issues)",
    required: false,
  },
  githubOwner: {
    schema: z.string().optional(),
    description: "GitHub repository owner (required for github-issues backend)",
    required: false,
  },
  githubRepo: {
    schema: z.string().optional(),
    description: "GitHub repository name (required for github-issues backend)",
    required: false,
  },
  ruleFormat: {
    schema: z.string().optional(),
    description: "Rule format (cursor or generic)",
    required: false,
  },
  mcp: {
    schema: z.union([z.string(), z.boolean()]).optional(),
    description: "Enable/disable MCP configuration (default: true)",
    required: false,
  },
  mcpTransport: {
    schema: z.string().optional(),
    description: "MCP transport type (stdio, sse, httpStream)",
    required: false,
  },
  mcpPort: {
    schema: z.string().optional(),
    description: "Port for MCP network transports",
    required: false,
  },
  mcpHost: {
    schema: z.string().optional(),
    description: "Host for MCP network transports",
    required: false,
  },
  mcpOnly: {
    schema: z.boolean().optional(),
    description: "Only configure MCP, skip other initialization steps",
    required: false,
  },
  overwrite: {
    schema: z.boolean().optional(),
    description: "Overwrite existing files",
    required: false,
  },
  workspacePath: {
    schema: z.string().optional(),
    description: "Workspace path",
    required: false,
  },
};

export function registerInitCommands() {
  sharedCommandRegistry.registerCommand({
    id: "init",
    category: CommandCategory.INIT,
    name: "init",
    description: "Initialize a project for Minsky",
    parameters: initParams,
    execute: async (params: any, _ctx: CommandExecutionContext) => {
      try {
        // Map CLI params to domain params
        const repoPath = params.repo || params.workspacePath || process.cwd();
        
        // Interactive backend selection if not provided
        let backend = params.backend;
        if (!backend) {
          // Check if we're in an interactive environment
          if (!process.stdout.isTTY) {
            throw new ValidationError("Backend parameter is required in non-interactive mode. Use --backend to specify: markdown, json-file, or github-issues");
          }

          const selectedBackend = await select({
            message: "Select a task backend:",
            options: [
              { value: "json-file", label: "JSON File (recommended for new projects)" },
              { value: "markdown", label: "Markdown (for existing tasks.md workflows)" },
              { value: "github-issues", label: "GitHub Issues (for GitHub integration)" },
            ],
            initialValue: "json-file",
          });

          if (isCancel(selectedBackend)) {
            cancel("Initialization cancelled.");
            return { success: false, message: "Initialization cancelled by user." };
          }

          backend = selectedBackend as string;
        }

        // Interactive GitHub configuration if github-issues backend selected
        let githubOwner = params.githubOwner;
        let githubRepo = params.githubRepo;
        
        if (backend === "github-issues") {
          if (!githubOwner) {
            if (!process.stdout.isTTY) {
              throw new ValidationError("GitHub owner is required when using github-issues backend. Use --github-owner to specify.");
            }

            const ownerInput = await text({
              message: "Enter GitHub repository owner:",
              placeholder: "e.g., octocat",
              validate: (value) => {
                if (!value || value.trim().length === 0) {
                  return "GitHub owner is required";
                }
                return undefined;
              },
            });

            if (isCancel(ownerInput)) {
              cancel("Initialization cancelled.");
              return { success: false, message: "Initialization cancelled by user." };
            }

            githubOwner = ownerInput.trim();
          }

          if (!githubRepo) {
            if (!process.stdout.isTTY) {
              throw new ValidationError("GitHub repository name is required when using github-issues backend. Use --github-repo to specify.");
            }

            const repoInput = await text({
              message: "Enter GitHub repository name:",
              placeholder: "e.g., my-project",
              validate: (value) => {
                if (!value || value.trim().length === 0) {
                  return "GitHub repository name is required";
                }
                return undefined;
              },
            });

            if (isCancel(repoInput)) {
              cancel("Initialization cancelled.");
              return { success: false, message: "Initialization cancelled by user." };
            }

            githubRepo = repoInput.trim();
          }
        }

        // Interactive rule format selection if not provided
        let ruleFormat = params.ruleFormat;
        if (!ruleFormat) {
          if (!process.stdout.isTTY) {
            // Default to cursor in non-interactive mode
            ruleFormat = "cursor";
          } else {
            const selectedFormat = await select({
              message: "Select rule format:",
              options: [
                { value: "cursor", label: "Cursor (default, optimized for Cursor editor)" },
                { value: "generic", label: "Generic (for other editors)" },
              ],
              initialValue: "cursor",
            });

            if (isCancel(selectedFormat)) {
              cancel("Initialization cancelled.");
              return { success: false, message: "Initialization cancelled by user." };
            }

            ruleFormat = selectedFormat as string;
          }
        }

        // Interactive MCP configuration if not provided
        let mcp:
          | {
              enabled: boolean;
              transport: "stdio" | "sse" | "httpStream";
              port?: number;
              host?: string;
            }
          | undefined = undefined;

        if (params.mcp !== undefined || params.mcpTransport || params.mcpPort || params.mcpHost) {
          // Use provided MCP parameters
          mcp = {
            enabled: params.mcp === undefined ? true : params.mcp === true || params.mcp === "true",
            transport: (params.mcpTransport as "stdio" | "sse" | "httpStream") || "stdio",
            port: params.mcpPort ? Number(params.mcpPort) : undefined,
            host: params.mcpHost,
          };
        } else if (process.stdout.isTTY && !params.mcpOnly) {
          // Interactive MCP configuration
          const enableMcp = await confirm({
            message: "Enable MCP (Model Context Protocol) configuration?",
            initialValue: true,
          });

          if (isCancel(enableMcp)) {
            cancel("Initialization cancelled.");
            return { success: false, message: "Initialization cancelled by user." };
          }

          if (enableMcp) {
            const transport = await select({
              message: "Select MCP transport type:",
              options: [
                { value: "stdio", label: "STDIO (recommended)" },
                { value: "sse", label: "Server-Sent Events" },
                { value: "httpStream", label: "HTTP Stream" },
              ],
              initialValue: "stdio",
            });

            if (isCancel(transport)) {
              cancel("Initialization cancelled.");
              return { success: false, message: "Initialization cancelled by user." };
            }

            mcp = {
              enabled: true,
              transport: transport as "stdio" | "sse" | "httpStream",
            };

            // Ask for port and host if not stdio
            if (transport !== "stdio") {
              const portInput = await text({
                message: "Enter port number (optional):",
                placeholder: "e.g., 3000",
                validate: (value) => {
                  if (value && isNaN(Number(value))) {
                    return "Port must be a number";
                  }
                  return undefined;
                },
              });

              if (isCancel(portInput)) {
                cancel("Initialization cancelled.");
                return { success: false, message: "Initialization cancelled by user." };
              }

              const hostInput = await text({
                message: "Enter host (optional):",
                placeholder: "e.g., localhost",
              });

              if (isCancel(hostInput)) {
                cancel("Initialization cancelled.");
                return { success: false, message: "Initialization cancelled by user." };
              }

              if (portInput) mcp.port = Number(portInput);
              if (hostInput) mcp.host = hostInput;
            }
          }
        }

        const mcpOnly = params.mcpOnly ?? false;
        const overwrite = params.overwrite ?? false;

        // Map backend values to what the domain function expects
        const domainBackend = backend === "markdown" ? "tasks.md" : 
          backend === "json-file" ? "tasks.md" : // json-file also uses tasks.md for now
            backend === "github-issues" ? "tasks.md" : // github-issues uses tasks.md base
              "tasks.md"; // default fallback

        await initializeProjectFromParams({
          repoPath,
          backend: domainBackend,
          ruleFormat,
          mcp,
          mcpOnly,
          overwrite,
        });

        // TODO: Handle GitHub-specific configuration when github-issues backend is selected
        // This would involve setting up GitHub API configuration, but that's not implemented yet
        // For now, we proceed with the basic initialization
        if (backend === "github-issues") {
          log.debug("GitHub Issues backend selected", { githubOwner, githubRepo });
          // Future: Set up GitHub API configuration, webhooks, etc.
        }

        return { success: true, message: "Project initialized successfully." };
      } catch (error: any) {
        log.error("Error initializing project", { error });
        throw error instanceof ValidationError
          ? error
          : new ValidationError(getErrorMessage(error));
      }
    },
  });
}<|MERGE_RESOLUTION|>--- conflicted
+++ resolved
@@ -6,11 +6,7 @@
   CommandCategory,
   type CommandExecutionContext,
   type CommandParameterMap,
-<<<<<<< HEAD
-} from "../command-registry.js";
-=======
 } from "../command-registry";
->>>>>>> 2890545e
 import { initializeProjectFromParams } from "../../../domain/init";
 import { log } from "../../../utils/logger";
 import { ValidationError } from "../../../errors/index";
