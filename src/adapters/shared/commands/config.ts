--- conflicted
+++ resolved
@@ -7,7 +7,7 @@
  */
 
 import { z } from "zod";
-import { getErrorMessage } from "../errors/index";
+import { getErrorMessage } from "../../../errors/index";
 import {
   sharedCommandRegistry,
   CommandCategory,
@@ -101,26 +101,15 @@
         resolved,
         showSources: params.sources || false,
       };
-<<<<<<< HEAD
-    } catch {
-      log.error("Failed to load configuration", { 
-        _workspacePath, 
-        error: getErrorMessage(error) 
-      });
-      return {
-        success: false,
-        error: getErrorMessage(error),
-=======
     } catch (error) {
       log.error("Failed to load configuration", {
-        error: error instanceof Error ? error.message : String(error),
+        error: getErrorMessage(error),
       });
       return {
         success: false,
         json: params.json || false,
-        error: error instanceof Error ? error.message : String(error),
+        error: getErrorMessage(error),
         showSources: params.sources || false,
->>>>>>> 6fae7fe4
       };
     }
   },
@@ -159,26 +148,15 @@
           })),
         }),
       };
-<<<<<<< HEAD
-    } catch {
-      log.error("Failed to load configuration", { 
-        _workspacePath, 
-        error: getErrorMessage(error) 
-      });
-      return {
-        success: false,
-        error: getErrorMessage(error),
-=======
     } catch (error) {
       log.error("Failed to load configuration", {
-        error: error instanceof Error ? error.message : String(error),
+        error: getErrorMessage(error),
       });
       return {
         success: false,
         json: params.json || false,
-        error: error instanceof Error ? error.message : String(error),
+        error: getErrorMessage(error),
         showSources: params.sources || false,
->>>>>>> 6fae7fe4
       };
     }
   },
