/**
 * CLI Result Formatter
 *
 * Handles output formatting for different command types and results.
 * Extracted from cli-bridge.ts as part of modularization effort.
 */
import { log } from "../../../../utils/logger";
import { type SharedCommand } from "../../command-registry";
import {
  formatSessionDetails,
  formatSessionSummary,
  formatSessionPrDetails,
  formatSessionApprovalDetails,
  formatDebugEchoDetails,
  formatRuleDetails,
  formatRuleSummary,
} from "../cli-result-formatters";

/**
 * Interface for command result formatters
 */
export interface CommandResultFormatter {
  /**
   * Get a default formatter for command results
   */
  getDefaultFormatter(commandDef: SharedCommand): (result: any) => void;

  /**
   * Format array results
   */
  formatArrayResult(result: any[], commandDef: SharedCommand): void;

  /**
   * Format object results
   */
  formatObjectResult(result: any, commandDef: SharedCommand): void;

  /**
   * Format primitive results (string, number, boolean)
   */
  formatPrimitiveResult(result: any): void;
}

/**
 * Default implementation of command result formatter
 */
export class DefaultCommandResultFormatter implements CommandResultFormatter {
  /**
   * Get a default formatter for command results
   */
  getDefaultFormatter(commandDef: SharedCommand): (result: any) => void {
    return (result: any) => {
      if (Array.isArray(result)) {
        this.formatArrayResult(result, commandDef);
      } else if (typeof result === "object" && result !== null) {
        this.formatObjectResult(result, commandDef);
      } else {
        this.formatPrimitiveResult(result);
      }
    };
  }

  /**
   * Format array results
   */
  formatArrayResult(result: any[], commandDef: SharedCommand): void {
    if (result.length === 0) {
      log.cli("No results found.");
      return;
    }

    result.forEach((item, index) => {
      if (typeof item === "object" && item !== null) {
        // For objects in arrays, try to display meaningful information
        if (item.id && item.title) {
          // Looks like a task or similar entity
          log.cli(`- ${item.id}: ${item.title}${item.status ? ` [${item.status}]` : ""}`);
        } else {
          // Generic object display
          log.cli(`${index + 1}. ${JSON.stringify(item)}`);
        }
      } else {
        log.cli(`${index + 1}. ${item}`);
      }
    });
  }

  /**
   * Format object results based on command type
   */
  formatObjectResult(result: any, commandDef: SharedCommand): void {
    // Handle specific command types with custom formatters
    switch (commandDef.id) {
      case "session.get":
        if ("session" in result) {
          formatSessionDetails(result.session as Record<string, any>);
        } else {
          this.formatGenericObject(result);
        }
        break;

      case "session.dir":
        if ("directory" in result) {
          log.cli(`${result.directory}`);
        } else {
          this.formatGenericObject(result);
        }
        break;

      case "session.list":
        if ("sessions" in result) {
          this.formatSessionListResult(result.sessions);
        } else {
          this.formatGenericObject(result);
        }
        break;

      // Updated to handle PR subcommands
      case "session.pr.create":
        if ("prBranch" in result) {
          formatSessionPrDetails(result);
        } else {
          this.formatGenericObject(result);
        }
        break;

      case "session.pr.list":
        // Render table output when provided by command implementation
        if (
          result &&
          typeof result === "object" &&
          "table" in result &&
          result.table &&
          Array.isArray((result as any).table.headers) &&
          Array.isArray((result as any).table.rows)
        ) {
          const { headers, rows } = (result as any).table as {
            headers: string[];
            rows: string[][];
          };
          this.formatTableResult(headers, rows);

          if (typeof (result as any).count === "number") {
            const count = (result as any).count as number;
            log.cli("");
            log.cli(`${count} pull request${count === 1 ? "" : "s"} found`);
          }
        } else if ((result as any)?.message) {
          // Prefer explicit message when provided (e.g., empty results)
          log.cli((result as any).message);
        } else {
          this.formatGenericObject(result);
        }
        break;

      case "session.pr.get":
        // Get command handles its own formatting in the command class
        this.formatGenericObject(result);
        break;

      case "session.approve":
        if (result.result && "session" in result.result) {
          formatSessionApprovalDetails(result.result);
        } else {
          this.formatGenericObject(result);
        }
        break;

      case "rules.list":
        if ("rules" in result) {
          this.formatRulesListResult(result.rules);
        } else {
          this.formatGenericObject(result);
        }
        break;

      case "rules.get":
        if ("content" in result || "id" in result) {
          formatRuleDetails(result);
        } else {
          this.formatGenericObject(result);
        }
        break;

      case "rules.search":
        if ("rules" in result) {
          this.formatRulesListResult(result.rules);
        } else {
          this.formatGenericObject(result);
        }
        break;

      case "tasks.search":
      case "tasks.similar":
        if (result && typeof result === "object" && Array.isArray((result as any).results)) {
          const results = (result as any).results as Array<{
            id: string;
            score?: number;
            title?: string;
            status?: string;
            specPath?: string;
            spec?: string;
          }>;
          if (results.length === 0) {
            log.cli("No matching tasks found.");
          } else {
            results.forEach((r, index) => {
              // Enhanced format: Show title and status by default
              if (r.title && r.status) {
                // Main line: #. Title [ID] [Status]
                log.cli(`${index + 1}. ${r.title} [${r.id}] [${r.status}]`);

                // Spec path if available
                if (r.specPath) {
                  log.cli(`Spec: ${r.specPath}`);
                }

                // Score
                if (typeof r.score === "number" && isFinite(r.score)) {
                  log.cli(`Score: ${r.score.toFixed(3)}`);
                }

                // Description if included (--details flag)
                if (r.description && r.spec.trim()) {
                  const truncatedDesc =
                    r.spec.trim().length > 100
                      ? `${r.spec.trim().substring(0, 100)}...`
                      : r.spec.trim();
                  log.cli(`Description: ${truncatedDesc}`);
                }

                // Add spacing between results
                log.cli("");
              } else {
                // Fallback to old format for missing data
                const scoreText =
                  typeof r.score === "number" && isFinite(r.score)
                    ? ` (score: ${r.score.toFixed(3)})`
                    : "";
                log.cli(`${index + 1}. ${r.id}${scoreText}`);
              }
            });

            if (typeof (result as any).count === "number") {
              const count = (result as any).count as number;
              log.cli(`${count} result${count === 1 ? "" : "s"} found`);
            }
          }
        } else if ((result as any)?.message) {
          log.cli((result as any).message);
        } else {
          this.formatGenericObject(result);
        }
        break;

      case "debug.echo":
        formatDebugEchoDetails(result);
        break;

      case "session.commit": {
        const shortHash = (
          result.shortHash || (result.commitHash ? String(result.commitHash).slice(0, 7) : "")
        ).trim();
        const subject = result.subject || result.message || "";
        const branch = result.branch || "";
        const filesChanged = Number.isFinite(result.filesChanged) ? result.filesChanged : 0;
        const insertions = Number.isFinite(result.insertions) ? result.insertions : 0;
        const deletions = Number.isFinite(result.deletions) ? result.deletions : 0;

        if (result.oneline) {
          log.cli(
            `${shortHash} ${subject} | ${branch} | ${filesChanged} files, +${insertions} -${deletions}`
          );
        } else {
          const quotedSubject = subject ? `"${subject}"` : "";
          log.cli(`Committed ${shortHash} ${quotedSubject} to branch ${branch}`);
          if (result.authorName || result.authorEmail || result.timestamp) {
            const author = `${result.authorName || ""}${result.authorEmail ? ` <${result.authorEmail}>` : ""}`;
            const when = result.timestamp ? ` at ${result.timestamp}` : "";
            log.cli(`Author: ${author}${when}`);
          }
          log.cli(
            `${filesChanged} files changed, ${insertions} insertions(+), ${deletions} deletions(-)`
          );

          if (!result.noFiles && Array.isArray(result.files) && result.files.length > 0) {
            result.files.forEach((f: any) => {
              if (f && f.status && f.path) {
                log.cli(`${f.status} ${f.path}`);
              }
            });
          }
        }
        break;
      }

      default:
        this.formatGenericObject(result);
        break;
    }
  }

  /**
   * Format session list results
   */
  private formatSessionListResult(sessions: any[]): void {
    if (Array.isArray(sessions) && sessions.length > 0) {
      sessions.forEach((session: any) => {
        formatSessionSummary(session as Record<string, any>);
      });
    } else {
      log.cli("No sessions found.");
    }
  }

  /**
   * Format rules list results
   */
  private formatRulesListResult(rules: any[]): void {
    if (Array.isArray(rules) && rules.length > 0) {
      rules.forEach((rule: any) => {
        formatRuleSummary(rule);
      });
    } else {
      log.cli("No rules found.");
    }
  }

  /**
   * Format generic object (fallback)
   */
  private formatGenericObject(result: any): void {
    // Try to find meaningful fields to display
    if ((result as any).printed) {
      // Command already printed a verbose report; avoid redundant summary
      return;
    }
    if (result.message) {
      // Prefer explicit message if present
      log.cli(result.message);
      return;
    } else if (result.success !== undefined) {
      log.cli(result.success ? "✅ Success" : "❌ Failed");

      // Handle single error
      if (result.error) {
        log.cli(`Error: ${result.error}`);
      }

      // Handle error array (e.g., from rules generate command)
      if (result.errors && Array.isArray(result.errors) && result.errors.length > 0) {
        log.cli("Errors:");
        result.errors.forEach((error: any, index: number) => {
          const errorMsg =
            typeof error === "string" ? error : error.message || JSON.stringify(error);
          log.cli(`  ${index + 1}. ${errorMsg}`);
        });
      }
    } else {
      // Fall back to JSON representation
      log.cli(JSON.stringify(result, null, 2));
    }
  }

  /**
   * Format primitive results (string, number, boolean)
   */
  formatPrimitiveResult(result: any): void {
    if (typeof result === "boolean") {
      log.cli(result ? "✅ Success" : "❌ Failed");
    } else if (result === null || result === undefined) {
      log.cli("No result");
    } else {
<<<<<<< HEAD
      log.cli(String(result));
=======
      process.stdout.write(`${String(result)}\n`);
>>>>>>> 2e0a5618
    }
  }

  /**
   * Format a simple table given headers and rows
   */
  private formatTableResult(headers: string[], rows: string[][]): void {
    // Calculate column widths
    const colCount = headers.length;
    const widths = headers.map((h, i) => {
      const maxRowWidth = rows.reduce((max, row) => {
        const cell = (row[i] ?? "").toString();
        return Math.max(max, cell.length);
      }, 0);
      return Math.max(h.length, maxRowWidth);
    });

    const pad = (text: string, width: number) => text.padEnd(width, " ");

    // Print header
    log.cli(headers.map((h, i) => pad(h, widths[i])).join("  "));
    // Print separator
    log.cli(widths.map((w) => "-".repeat(w)).join("  "));

    // Print rows
    rows.forEach((row) => {
      const cells = Array.from({ length: colCount }, (_, i) =>
        pad((row[i] ?? "").toString(), widths[i])
      );
      log.cli(cells.join("  "));
    });
  }
}

/**
 * Enhanced formatter with additional features
 */
export class EnhancedCommandResultFormatter extends DefaultCommandResultFormatter {
  /**
   * Format array results with enhanced display options
   */
  formatArrayResult(result: any[], commandDef: SharedCommand): void {
    if (result.length === 0) {
      log.cli("No results found.");
      return;
    }

    // Add count information for large arrays
    if (result.length > 10) {
      log.cli(`Found ${result.length} results (showing all):`);
    }

    // Use table format for structured data if all items have same keys
    if (this.canUseTableFormat(result)) {
      this.formatAsTable(result);
    } else {
      super.formatArrayResult(result, commandDef);
    }
  }

  /**
   * Check if array can be formatted as a table
   */
  private canUseTableFormat(result: any[]): boolean {
    if (result.length === 0) return false;

    const firstItem = result[0];
    if (typeof firstItem !== "object" || firstItem === null) return false;

    const firstKeys = Object.keys(firstItem).sort();

    // Check if all items have the same keys
    return result.every((item) => {
      if (typeof item !== "object" || item === null) return false;
      const itemKeys = Object.keys(item).sort();
      return (
        firstKeys.length === itemKeys.length &&
        firstKeys.every((key, index) => key === itemKeys[index])
      );
    });
  }

  /**
   * Format array as a simple table
   */
  private formatAsTable(result: any[]): void {
    if (result.length === 0) return;

    const keys = Object.keys(result[0]);

    // Print header
    log.cli(keys.join("\t"));
    log.cli(keys.map(() => "---").join("\t"));

    // Print rows
    result.forEach((item) => {
      const values = keys.map((key) => {
        const value = item[key];
        if (value === null || value === undefined) return "";
        return String(value);
      });
      log.cli(values.join("\t"));
    });
  }
}

/**
 * Default instance for result formatting
 */
export const defaultResultFormatter = new DefaultCommandResultFormatter();

/**
 * Enhanced instance for result formatting
 */
export const enhancedResultFormatter = new EnhancedCommandResultFormatter();<|MERGE_RESOLUTION|>--- conflicted
+++ resolved
@@ -371,11 +371,6 @@
     } else if (result === null || result === undefined) {
       log.cli("No result");
     } else {
-<<<<<<< HEAD
-      log.cli(String(result));
-=======
-      process.stdout.write(`${String(result)}\n`);
->>>>>>> 2e0a5618
     }
   }
 
