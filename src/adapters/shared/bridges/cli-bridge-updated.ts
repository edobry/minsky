--- conflicted
+++ resolved
@@ -12,11 +12,7 @@
   createSharedCommandRegistry,
   CommandCategory,
   CommandExecutionContext,
-<<<<<<< HEAD
-} from "../command-registry.js";
-=======
 } from "../command-registry";
->>>>>>> 2890545e
 import { handleCliError, outputResult } from "../../cli/utils/index";
 import { log } from "../../../utils/logger";
 import {
