--- conflicted
+++ resolved
@@ -19,11 +19,7 @@
   CommandDefinition as NewCommandDefinition,
   SharedCommand as NewSharedCommand,
   createSharedCommandRegistry,
-<<<<<<< HEAD
-} from "./command-registry.js";
-=======
 } from "./command-registry";
->>>>>>> 2890545e
 import { MinskyError } from "../../errors/index";
 
 /**
