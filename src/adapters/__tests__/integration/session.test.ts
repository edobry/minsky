--- conflicted
+++ resolved
@@ -60,21 +60,12 @@
   });
 
   beforeEach(async () => {
-<<<<<<< HEAD
-    execSyncMock = jest.fn();
-    // Default to valid empty JSON to avoid parse errors if not overridden
-    execSyncMock.mockImplementation(() => "{}"); 
-
-    // Use jest.spyOn for console.error and keep the assertion for length
-    jest.spyOn(console, "error").mockImplementation(() => {});
-=======
     // execSyncMock is the instance from the module mock closure, clear and set implementation
     execSyncMock.mockClear();
     execSyncMock.mockImplementation(() => ""); // Default implementation for each test
 
     // Removing console.error mock
     // spyOn(console, "error").mockImplementation(() => {});
->>>>>>> 7e9a141c
 
     // Set up FastMCP mock server and CommandMapper
     mockServerTools = [];
@@ -141,11 +132,6 @@
         actualError = error as Error;
         expect(String(error)).toContain("Failed to list sessions");
       }
-<<<<<<< HEAD
-      expect(actualError).not.toBeNull(); // Ensure an error was caught
-      // Check calls *after* potential error logging from the tool itself
-      expect(console.error.mock.calls.length).toBe(1);
-=======
 
       // Verify error handling occurred
       expect((console.error as jest.Mock).mock.calls.length).toBe(2);
@@ -162,7 +148,6 @@
       } else {
         expect(String(errorArg)).toContain("Failed to list sessions");
       }
->>>>>>> 7e9a141c
     });
     */
   });
@@ -208,11 +193,6 @@
         actualError = error as Error;
         expect(String(error)).toContain("Failed to get session non-existent");
       }
-<<<<<<< HEAD
-      expect(actualError).not.toBeNull(); // Ensure an error was caught
-      // Check calls *after* potential error logging from the tool itself
-      expect(console.error.mock.calls.length).toBe(1);
-=======
 
       // Verify error handling occurred
       expect((console.error as jest.Mock).mock.calls.length).toBe(2);
@@ -229,7 +209,6 @@
       } else {
         expect(String(errorArg)).toContain("Failed to get session non-existent");
       }
->>>>>>> 7e9a141c
     });
     */
   });
