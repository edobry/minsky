import { describe, it, expect, mock, beforeEach, afterEach, jest, spyOn } from "bun:test";
<<<<<<< HEAD
import type { Mock } from "bun:test";
import * as testUtils from "../../../utils/test-utils";
import { execSync } from "child_process";
import { CommandMapper } from "../../../mcp/command-mapper";
import * as fs from "fs";
import * as path from "path";
import type { FastMCP } from "fastmcp";
=======
import * as testUtils from "../../../utils/test-utils";
import { execSync as originalExecSync } from "child_process";
import { registerSessionTools } from "../../../mcp/tools/session";
import { CommandMapper } from "../../../mcp/command-mapper";
import type { FastMCP } from "fastmcp"; // Import FastMCP type if available, otherwise use any
import fs from "fs";
import path from "path";
>>>>>>> 23dde3fd

// Mock child_process module
let execSyncMock: jest.Mock = jest.fn(); // Initialize at declaration

mock.module("child_process", () => {
  // This instance of execSyncMock will be configured by tests and used by the mocked execSync
  execSyncMock = jest.fn(); 
  return {
    __esModule: true, // Important for ES modules
    execSync: (...args: any[]) => execSyncMock(...args), // Ensure the test-configured mock is called
  };
});

/**
 * Integration tests for session commands.
 * These tests verify that both CLI and MCP interfaces return consistent results.
 * We use mocking to avoid actual command execution.
 */
describe("Session Command Integration Tests", () => {
<<<<<<< HEAD
  let execSyncMock: jest.Mock<typeof execSync>;
  let consoleErrorSpy: jest.Mock<typeof console.error>;
=======
  // Mock dependencies
>>>>>>> 23dde3fd
  let mockCommandMapper: CommandMapper;
  let mockServerTools: any[];

  const originalConsoleError = console.error;

  const mockSessionListResponse = JSON.stringify([
    {
      id: "test-session-1",
      name: "Test Session 1",
      repo: "/path/to/repo1",
      branch: "session/test-1",
      createdAt: "2025-05-01T12:00:00.000Z",
    },
    {
      id: "test-session-2",
      name: "Test Session 2",
      repo: "/path/to/repo2",
      branch: "session/test-2",
      createdAt: "2025-05-02T12:00:00.000Z",
    },
  ]);

  const mockSessionGetResponse = JSON.stringify({
    id: "test-session-1",
    name: "Test Session 1",
    repo: "/path/to/repo1",
    branch: "session/test-1",
    createdAt: "2025-05-01T12:00:00.000Z",
  });

  beforeEach(async () => {
<<<<<<< HEAD
    execSyncMock = jest.fn<typeof execSync>();
    execSyncMock.mockImplementation(() => "" as any);

    consoleErrorSpy = spyOn(console, "error").mockImplementation(() => {});
=======
    // execSyncMock is the instance from the module mock closure, clear and set implementation
    execSyncMock.mockClear();
    execSyncMock.mockImplementation(() => ""); // Default implementation for each test

    // Removing console.error mock
    // spyOn(console, "error").mockImplementation(() => {});
>>>>>>> 23dde3fd

    mockServerTools = [];
    const mockServerInstance: any = {
      addTool: jest.fn((tool: any) => {
        mockServerTools.push(tool);
      }),
    };
    mockCommandMapper = new CommandMapper(mockServerInstance as FastMCP);

    const { registerSessionTools: dynamicRegisterSessionTools } = await import("../../../mcp/tools/session");
    dynamicRegisterSessionTools(mockCommandMapper);
  });

  afterEach(() => {
<<<<<<< HEAD
    console.error = originalConsoleError;
    execSyncMock.mockReset();
    jest.clearAllMocks();
=======
    // console.error = originalConsoleError; // Not needed since we're not mocking console.error
    jest.clearAllMocks(); // This will clear execSyncMock as well if it's a jest.fn()
>>>>>>> 23dde3fd
  });

  describe("session.list command", () => {
    it("should return the same data for CLI and MCP interfaces", async () => {
      execSyncMock.mockImplementation(() => mockSessionListResponse as any);
      const listSessionTool = mockServerTools.find(
        (tool: any) => tool.name === "session.list"
      );
      expect(listSessionTool).toBeDefined();
      const mcpResult = await listSessionTool.execute({});
      const mcpSessions = JSON.parse(mcpResult);
      const cliSessions = JSON.parse(mockSessionListResponse);
      expect(mcpSessions).toEqual(cliSessions);
      expect(execSyncMock).toHaveBeenCalledWith("minsky session list --json");
    });

    /* Commenting out error handling test until proper logging framework is implemented
    it("should handle error conditions consistently", async () => {
      const testError = new Error("Command failed");
      let actualError: Error | null = null;
      execSyncMock.mockImplementation(() => { throw testError; });
      const listSessionTool = mockServerTools.find(
        (tool: any) => tool.name === "session.list"
      );
      try {
        await listSessionTool.execute({});
<<<<<<< HEAD
        expect(true).toBe(false);
=======
        // Should not reach here
        expect(true).toBe(false); // Force failure if no error thrown
>>>>>>> 23dde3fd
      } catch (error) {
        actualError = error as Error;
        expect(String(error)).toContain("Failed to list sessions");
      }
<<<<<<< HEAD
      expect(consoleErrorSpy.mock.calls.length).toBeGreaterThan(0);
=======

      // Verify error handling occurred
      expect((console.error as jest.Mock).mock.calls.length).toBe(2);
      const errorCalls = (console.error as jest.Mock).mock.calls;
      expect(errorCalls.length).toBeGreaterThan(1);
      const errorArg = errorCalls[1]?.[1];
      expect(errorArg).toBeDefined();
      
      // Check for error message - handle both string and Error object possibilities
      if (typeof errorArg === "string") {
        expect(errorArg).toContain("Failed to list sessions");
      } else if (errorArg instanceof Error) {
        expect(errorArg.message).toContain("Failed to list sessions");
      } else {
        expect(String(errorArg)).toContain("Failed to list sessions");
      }
>>>>>>> 23dde3fd
    });
    */
  });

  describe("session.get command", () => {
    it("should return the same data for CLI and MCP interfaces", async () => {
      execSyncMock.mockImplementation(() => mockSessionGetResponse as any);
      const getSessionTool = mockServerTools.find(
        (tool: any) => tool.name === "session.get"
      );
      expect(getSessionTool).toBeDefined();
      const mcpResult = await getSessionTool.execute({ session: "test-session-1" });
      const mcpSession = JSON.parse(mcpResult);
      const cliSession = JSON.parse(mockSessionGetResponse);
      expect(mcpSession).toEqual(cliSession);
      expect(execSyncMock).toHaveBeenCalledWith("minsky session get test-session-1 --json");
    });

    /* Commenting out error handling test until proper logging framework is implemented
    it("should handle error conditions consistently", async () => {
      const testError = new Error("Session not found");
      let actualError: Error | null = null;
      execSyncMock.mockImplementation(() => { throw testError; });
      const getSessionTool = mockServerTools.find(
        (tool: any) => tool.name === "session.get"
      );
      try {
        await getSessionTool.execute({ session: "non-existent" });
<<<<<<< HEAD
        expect(true).toBe(false);
=======
        // Should not reach here
        expect(true).toBe(false); // Force failure if no error thrown
>>>>>>> 23dde3fd
      } catch (error) {
        actualError = error as Error;
        expect(String(error)).toContain("Failed to get session non-existent");
      }
<<<<<<< HEAD
      expect(consoleErrorSpy.mock.calls.length).toBeGreaterThan(0);
=======

      // Verify error handling occurred
      expect((console.error as jest.Mock).mock.calls.length).toBe(2);
      const errorCalls = (console.error as jest.Mock).mock.calls;
      expect(errorCalls.length).toBeGreaterThan(1);
      const errorArg = errorCalls[1]?.[1];
      expect(errorArg).toBeDefined();
      
      // Check for error message - handle both string and Error object possibilities
      if (typeof errorArg === "string") {
        expect(errorArg).toContain("Failed to get session non-existent");
      } else if (errorArg instanceof Error) {
        expect(errorArg.message).toContain("Failed to get session non-existent");
      } else {
        expect(String(errorArg)).toContain("Failed to get session non-existent");
      }
>>>>>>> 23dde3fd
    });
    */
  });

  describe("session.start command", () => {
    it("should start a session correctly", async () => {
      execSyncMock.mockImplementation(() => "Session 'test-session' started" as any);
      const startSessionTool = mockServerTools.find(
        (tool: any) => tool.name === "session.start"
      );
      const result = await startSessionTool.execute({ name: "test-session" });
      const parsedResult = JSON.parse(result);
      expect(parsedResult).toEqual({
        success: true,
        message: "Session 'test-session' started",
        session: "test-session",
      });
      expect(execSyncMock).toHaveBeenCalledWith("minsky session start --name test-session --quiet");
    });

    it("should handle task-associated sessions", async () => {
      execSyncMock.mockImplementation(() => "Session 'task#123' started" as any);
      const startSessionTool = mockServerTools.find(
        (tool: any) => tool.name === "session.start"
      );
      const result = await startSessionTool.execute({ task: "123" });
      const parsedResult = JSON.parse(result);
      expect(parsedResult).toEqual({
        success: true,
        message: "Session 'task#123' started",
        session: "task#123",
      });
      expect(execSyncMock).toHaveBeenCalledWith("minsky session start --task 123 --quiet");
    });
  });
});<|MERGE_RESOLUTION|>--- conflicted
+++ resolved
@@ -1,13 +1,4 @@
 import { describe, it, expect, mock, beforeEach, afterEach, jest, spyOn } from "bun:test";
-<<<<<<< HEAD
-import type { Mock } from "bun:test";
-import * as testUtils from "../../../utils/test-utils";
-import { execSync } from "child_process";
-import { CommandMapper } from "../../../mcp/command-mapper";
-import * as fs from "fs";
-import * as path from "path";
-import type { FastMCP } from "fastmcp";
-=======
 import * as testUtils from "../../../utils/test-utils";
 import { execSync as originalExecSync } from "child_process";
 import { registerSessionTools } from "../../../mcp/tools/session";
@@ -15,7 +6,6 @@
 import type { FastMCP } from "fastmcp"; // Import FastMCP type if available, otherwise use any
 import fs from "fs";
 import path from "path";
->>>>>>> 23dde3fd
 
 // Mock child_process module
 let execSyncMock: jest.Mock = jest.fn(); // Initialize at declaration
@@ -35,17 +25,14 @@
  * We use mocking to avoid actual command execution.
  */
 describe("Session Command Integration Tests", () => {
-<<<<<<< HEAD
-  let execSyncMock: jest.Mock<typeof execSync>;
-  let consoleErrorSpy: jest.Mock<typeof console.error>;
-=======
   // Mock dependencies
->>>>>>> 23dde3fd
   let mockCommandMapper: CommandMapper;
-  let mockServerTools: any[];
-
+  let mockServerTools: any[]; // To store tools for assertion
+
+  // Store original console.error so we can restore it in afterEach.
   const originalConsoleError = console.error;
 
+  // Create a fake session list response for mocking
   const mockSessionListResponse = JSON.stringify([
     {
       id: "test-session-1",
@@ -63,6 +50,7 @@
     },
   ]);
 
+  // Create a fake session get response for mocking
   const mockSessionGetResponse = JSON.stringify({
     id: "test-session-1",
     name: "Test Session 1",
@@ -72,54 +60,57 @@
   });
 
   beforeEach(async () => {
-<<<<<<< HEAD
-    execSyncMock = jest.fn<typeof execSync>();
-    execSyncMock.mockImplementation(() => "" as any);
-
-    consoleErrorSpy = spyOn(console, "error").mockImplementation(() => {});
-=======
     // execSyncMock is the instance from the module mock closure, clear and set implementation
     execSyncMock.mockClear();
     execSyncMock.mockImplementation(() => ""); // Default implementation for each test
 
     // Removing console.error mock
     // spyOn(console, "error").mockImplementation(() => {});
->>>>>>> 23dde3fd
-
+
+    // Set up FastMCP mock server and CommandMapper
     mockServerTools = [];
     const mockServerInstance: any = {
       addTool: jest.fn((tool: any) => {
         mockServerTools.push(tool);
       }),
+      // Add other FastMCP properties/methods if CommandMapper uses them directly
     };
     mockCommandMapper = new CommandMapper(mockServerInstance as FastMCP);
 
+    // Dynamically import *after* mocks are established
     const { registerSessionTools: dynamicRegisterSessionTools } = await import("../../../mcp/tools/session");
+
+    // Register session tools with mock command mapper
     dynamicRegisterSessionTools(mockCommandMapper);
   });
 
   afterEach(() => {
-<<<<<<< HEAD
-    console.error = originalConsoleError;
-    execSyncMock.mockReset();
-    jest.clearAllMocks();
-=======
     // console.error = originalConsoleError; // Not needed since we're not mocking console.error
     jest.clearAllMocks(); // This will clear execSyncMock as well if it's a jest.fn()
->>>>>>> 23dde3fd
   });
 
   describe("session.list command", () => {
     it("should return the same data for CLI and MCP interfaces", async () => {
-      execSyncMock.mockImplementation(() => mockSessionListResponse as any);
+      execSyncMock.mockImplementation(() => mockSessionListResponse);
+
       const listSessionTool = mockServerTools.find(
         (tool: any) => tool.name === "session.list"
       );
       expect(listSessionTool).toBeDefined();
+
+      // Execute the MCP tool
       const mcpResult = await listSessionTool.execute({});
+
+      // Parse the MCP result (which should be JSON string)
       const mcpSessions = JSON.parse(mcpResult);
+
+      // Parse the mock response (what the CLI would return)
       const cliSessions = JSON.parse(mockSessionListResponse);
+
+      // Verify the results are the same
       expect(mcpSessions).toEqual(cliSessions);
+
+      // Verify execSync was called with the expected command
       expect(execSyncMock).toHaveBeenCalledWith("minsky session list --json");
     });
 
@@ -128,24 +119,19 @@
       const testError = new Error("Command failed");
       let actualError: Error | null = null;
       execSyncMock.mockImplementation(() => { throw testError; });
+
       const listSessionTool = mockServerTools.find(
         (tool: any) => tool.name === "session.list"
       );
+      // Expect the MCP tool to propagate the error
       try {
         await listSessionTool.execute({});
-<<<<<<< HEAD
-        expect(true).toBe(false);
-=======
         // Should not reach here
         expect(true).toBe(false); // Force failure if no error thrown
->>>>>>> 23dde3fd
       } catch (error) {
         actualError = error as Error;
         expect(String(error)).toContain("Failed to list sessions");
       }
-<<<<<<< HEAD
-      expect(consoleErrorSpy.mock.calls.length).toBeGreaterThan(0);
-=======
 
       // Verify error handling occurred
       expect((console.error as jest.Mock).mock.calls.length).toBe(2);
@@ -162,22 +148,31 @@
       } else {
         expect(String(errorArg)).toContain("Failed to list sessions");
       }
->>>>>>> 23dde3fd
     });
     */
   });
 
   describe("session.get command", () => {
     it("should return the same data for CLI and MCP interfaces", async () => {
-      execSyncMock.mockImplementation(() => mockSessionGetResponse as any);
+      execSyncMock.mockImplementation(() => mockSessionGetResponse);
       const getSessionTool = mockServerTools.find(
         (tool: any) => tool.name === "session.get"
       );
       expect(getSessionTool).toBeDefined();
+
+      // Execute the MCP tool
       const mcpResult = await getSessionTool.execute({ session: "test-session-1" });
+
+      // Parse the MCP result
       const mcpSession = JSON.parse(mcpResult);
+
+      // Parse the mock response (what the CLI would return)
       const cliSession = JSON.parse(mockSessionGetResponse);
+
+      // Verify the results are the same
       expect(mcpSession).toEqual(cliSession);
+
+      // Verify execSync was called with the expected command
       expect(execSyncMock).toHaveBeenCalledWith("minsky session get test-session-1 --json");
     });
 
@@ -189,21 +184,15 @@
       const getSessionTool = mockServerTools.find(
         (tool: any) => tool.name === "session.get"
       );
+      // Expect the MCP tool to propagate the error
       try {
         await getSessionTool.execute({ session: "non-existent" });
-<<<<<<< HEAD
-        expect(true).toBe(false);
-=======
         // Should not reach here
         expect(true).toBe(false); // Force failure if no error thrown
->>>>>>> 23dde3fd
       } catch (error) {
         actualError = error as Error;
         expect(String(error)).toContain("Failed to get session non-existent");
       }
-<<<<<<< HEAD
-      expect(consoleErrorSpy.mock.calls.length).toBeGreaterThan(0);
-=======
 
       // Verify error handling occurred
       expect((console.error as jest.Mock).mock.calls.length).toBe(2);
@@ -220,39 +209,48 @@
       } else {
         expect(String(errorArg)).toContain("Failed to get session non-existent");
       }
->>>>>>> 23dde3fd
     });
     */
   });
 
   describe("session.start command", () => {
     it("should start a session correctly", async () => {
-      execSyncMock.mockImplementation(() => "Session 'test-session' started" as any);
+      execSyncMock.mockImplementation(() => "Session 'test-session' started");
       const startSessionTool = mockServerTools.find(
         (tool: any) => tool.name === "session.start"
       );
+      // Execute the MCP tool
       const result = await startSessionTool.execute({ name: "test-session" });
       const parsedResult = JSON.parse(result);
+
+      // Verify the result format
       expect(parsedResult).toEqual({
         success: true,
         message: "Session 'test-session' started",
         session: "test-session",
       });
+
+      // Verify execSync was called correctly and includes the required --quiet flag
       expect(execSyncMock).toHaveBeenCalledWith("minsky session start --name test-session --quiet");
     });
 
     it("should handle task-associated sessions", async () => {
-      execSyncMock.mockImplementation(() => "Session 'task#123' started" as any);
+      execSyncMock.mockImplementation(() => "Session 'task#123' started");
       const startSessionTool = mockServerTools.find(
         (tool: any) => tool.name === "session.start"
       );
+      // Execute the MCP tool with task parameter
       const result = await startSessionTool.execute({ task: "123" });
       const parsedResult = JSON.parse(result);
+
+      // Verify the result format
       expect(parsedResult).toEqual({
         success: true,
         message: "Session 'task#123' started",
         session: "task#123",
       });
+
+      // Verify execSync was called correctly with the task parameter
       expect(execSyncMock).toHaveBeenCalledWith("minsky session start --task 123 --quiet");
     });
   });
