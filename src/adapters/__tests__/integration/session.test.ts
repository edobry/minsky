--- conflicted
+++ resolved
@@ -1,29 +1,11 @@
-<<<<<<< HEAD
-import { describe, it, expect, mock, beforeEach, afterEach, jest } from "bun:test";
-import type { Mock } from "bun:test"; // Import Mock as type
-=======
-<<<<<<< HEAD
 import { describe, it, expect, mock, beforeEach, afterEach, jest, spyOn } from "bun:test";
-=======
-import { describe, it, expect, mock, beforeEach, afterEach } from "bun:test";
->>>>>>> origin/main
->>>>>>> e4f11fab
+import type { Mock } from "bun:test";
 import * as testUtils from "../../../utils/test-utils";
 import { execSync } from "child_process";
-import { registerSessionTools } from "../../../mcp/tools/session";
 import { CommandMapper } from "../../../mcp/command-mapper";
-<<<<<<< HEAD
 import * as fs from "fs";
 import * as path from "path";
-// vi is a global in bun:test environment, no explicit import needed sometimes
-=======
-<<<<<<< HEAD
-import type { FastMCP } from "fastmcp"; // Import FastMCP type if available, otherwise use any
-=======
->>>>>>> origin/main
-import fs from "fs";
-import path from "path";
->>>>>>> e4f11fab
+import type { FastMCP } from "fastmcp";
 
 /**
  * Integration tests for session commands.
@@ -31,20 +13,13 @@
  * We use mocking to avoid actual command execution.
  */
 describe("Session Command Integration Tests", () => {
-  // Mock dependencies
-<<<<<<< HEAD
-  let execSyncMock: Mock<typeof execSync>;
-  let consoleErrorMock: Mock<typeof console.error>;
-=======
-  let execSyncMock: jest.Mock;
+  let execSyncMock: jest.Mock<typeof execSync>;
+  let consoleErrorSpy: jest.Mock<typeof console.error>;
   let mockCommandMapper: CommandMapper;
-  let mockServerTools: any[]; // To store tools for assertion
->>>>>>> e4f11fab
+  let mockServerTools: any[];
 
-  // Store original console.error so we can restore it in afterEach.
   const originalConsoleError = console.error;
 
-  // Create a fake session list response for mocking
   const mockSessionListResponse = JSON.stringify([
     {
       id: "test-session-1",
@@ -62,7 +37,6 @@
     },
   ]);
 
-  // Create a fake session get response for mocking
   const mockSessionGetResponse = JSON.stringify({
     id: "test-session-1",
     name: "Test Session 1",
@@ -71,253 +45,118 @@
     createdAt: "2025-05-01T12:00:00.000Z",
   });
 
-<<<<<<< HEAD
-  // Set up mock FastMCP server for testing
-  let mockCommandMapper: CommandMapper;
+  beforeEach(async () => {
+    execSyncMock = jest.fn<typeof execSync>();
+    execSyncMock.mockImplementation(() => "" as any);
 
-  beforeEach(() => {
-    // Set up mock function
-    execSyncMock = jest.fn(execSync);
+    consoleErrorSpy = spyOn(console, "error").mockImplementation(() => {});
 
-    // Mock console.error
-    consoleErrorMock = jest.fn(() => {});
-    console.error = consoleErrorMock;
-
-    // Set up FastMCP mock
-    const mockServer = {
-      addTool: jest.fn(() => {}),
-      tools: [],
-    };
-    mockCommandMapper = new CommandMapper(mockServer as any); // cast mockServer to any for now to deal with FastMCP type
-
-    // For testing, manually add tools array that we can access
-    (mockCommandMapper as any).server = {
-      tools: [],
-=======
-  beforeEach(async () => {
-    execSyncMock = jest.fn();
-    execSyncMock.mockImplementation(() => ""); // Default implementation
-
-    spyOn(console, "error").mockImplementation(() => {});
-
-    // Set up FastMCP mock server and CommandMapper
     mockServerTools = [];
     const mockServerInstance: any = {
       addTool: jest.fn((tool: any) => {
         mockServerTools.push(tool);
       }),
-      // Add other FastMCP properties/methods if CommandMapper uses them directly
->>>>>>> e4f11fab
     };
     mockCommandMapper = new CommandMapper(mockServerInstance as FastMCP);
 
-<<<<<<< HEAD
-    // Mock the addTool method
-    (mockCommandMapper as any).server.addTool = (tool: any) => {
-      (mockCommandMapper as any).server.tools.push(tool);
-    };
-=======
-    // Dynamically import *after* mocks are established
     const { registerSessionTools: dynamicRegisterSessionTools } = await import("../../../mcp/tools/session");
->>>>>>> e4f11fab
-
-    // Register session tools with mock command mapper
     dynamicRegisterSessionTools(mockCommandMapper);
   });
 
   afterEach(() => {
     console.error = originalConsoleError;
-<<<<<<< HEAD
-    jest.restoreAllMocks(); // Use jest.restoreAllMocks()
-=======
-    execSyncMock.mockReset(); // Changed from mockRestore to mockReset for jest.fn
-    // mock.restore(); // This was for bun's module mocking, may not be needed if not using mock.module
-    jest.clearAllMocks(); // Clear all jest mocks
->>>>>>> e4f11fab
+    execSyncMock.mockReset();
+    jest.clearAllMocks();
   });
 
   describe("session.list command", () => {
     it("should return the same data for CLI and MCP interfaces", async () => {
-<<<<<<< HEAD
-      // Mock execSync to return our predetermined response
       execSyncMock.mockImplementation(() => mockSessionListResponse as any);
-
-      // Get the session.list tool from the mockCommandMapper
-      const listSessionTool = (mockCommandMapper as any).server.tools.find(
-=======
-      execSyncMock.mockImplementation(() => mockSessionListResponse);
-
       const listSessionTool = mockServerTools.find(
->>>>>>> e4f11fab
         (tool: any) => tool.name === "session.list"
       );
       expect(listSessionTool).toBeDefined();
-
-      // Execute the MCP tool
       const mcpResult = await listSessionTool.execute({});
-
-      // Parse the MCP result (which should be JSON string)
       const mcpSessions = JSON.parse(mcpResult);
-
-      // Parse the mock response (what the CLI would return)
       const cliSessions = JSON.parse(mockSessionListResponse);
-
-      // Verify the results are the same
       expect(mcpSessions).toEqual(cliSessions);
-
-      // Verify execSync was called with the expected command
       expect(execSyncMock).toHaveBeenCalledWith("minsky session list --json");
     });
 
     it("should handle error conditions consistently", async () => {
       const testError = new Error("Command failed");
       execSyncMock.mockImplementation(() => { throw testError; });
-
-<<<<<<< HEAD
-      // Get the session.list tool
-      const listSessionTool = (mockCommandMapper as any).server.tools.find(
-=======
       const listSessionTool = mockServerTools.find(
->>>>>>> e4f11fab
         (tool: any) => tool.name === "session.list"
       );
-      // Expect the MCP tool to propagate the error
       try {
         await listSessionTool.execute({});
-        // Should not reach here
         expect(true).toBe(false);
       } catch (error) {
         expect(String(error)).toContain("Failed to list sessions");
       }
-
-      // Verify error handling occurred
-<<<<<<< HEAD
-      expect(consoleErrorMock.mock.calls.length).toBeGreaterThan(0);
-=======
-      expect(console.error).toHaveBeenCalledTimes(1);
->>>>>>> e4f11fab
+      expect(consoleErrorSpy.mock.calls.length).toBeGreaterThan(0);
     });
   });
 
   describe("session.get command", () => {
     it("should return the same data for CLI and MCP interfaces", async () => {
-<<<<<<< HEAD
-      // Mock execSync to return our predetermined response
       execSyncMock.mockImplementation(() => mockSessionGetResponse as any);
-
-      // Get the session.get tool
-      const getSessionTool = (mockCommandMapper as any).server.tools.find(
-=======
-      execSyncMock.mockImplementation(() => mockSessionGetResponse);
       const getSessionTool = mockServerTools.find(
->>>>>>> e4f11fab
         (tool: any) => tool.name === "session.get"
       );
       expect(getSessionTool).toBeDefined();
-
-      // Execute the MCP tool
       const mcpResult = await getSessionTool.execute({ session: "test-session-1" });
-
-      // Parse the MCP result
       const mcpSession = JSON.parse(mcpResult);
-
-      // Parse the mock response (what the CLI would return)
       const cliSession = JSON.parse(mockSessionGetResponse);
-
-      // Verify the results are the same
       expect(mcpSession).toEqual(cliSession);
-
-      // Verify execSync was called with the expected command
       expect(execSyncMock).toHaveBeenCalledWith("minsky session get test-session-1 --json");
     });
 
     it("should handle error conditions consistently", async () => {
       const testError = new Error("Session not found");
-<<<<<<< HEAD
-      execSyncMock.mockImplementation(() => {
-        throw testError;
-      });
-
-      // Get the session.get tool
-      const getSessionTool = (mockCommandMapper as any).server.tools.find(
-=======
       execSyncMock.mockImplementation(() => { throw testError; });
       const getSessionTool = mockServerTools.find(
->>>>>>> e4f11fab
         (tool: any) => tool.name === "session.get"
       );
-      // Expect the MCP tool to propagate the error
       try {
         await getSessionTool.execute({ session: "non-existent" });
-        // Should not reach here
         expect(true).toBe(false);
       } catch (error) {
         expect(String(error)).toContain("Failed to get session non-existent");
       }
-
-      // Verify error handling occurred
-<<<<<<< HEAD
-      expect(consoleErrorMock.mock.calls.length).toBeGreaterThan(0);
-=======
-      expect(console.error).toHaveBeenCalledTimes(1);
->>>>>>> e4f11fab
+      expect(consoleErrorSpy.mock.calls.length).toBeGreaterThan(0);
     });
   });
 
   describe("session.start command", () => {
     it("should start a session correctly", async () => {
-<<<<<<< HEAD
-      // Mock execSync to return success
       execSyncMock.mockImplementation(() => "Session 'test-session' started" as any);
-
-      // Get the session.start tool
-      const startSessionTool = (mockCommandMapper as any).server.tools.find(
-=======
-      execSyncMock.mockImplementation(() => "Session 'test-session' started");
       const startSessionTool = mockServerTools.find(
->>>>>>> e4f11fab
         (tool: any) => tool.name === "session.start"
       );
-      // Execute the MCP tool
       const result = await startSessionTool.execute({ name: "test-session" });
       const parsedResult = JSON.parse(result);
-
-      // Verify the result format
       expect(parsedResult).toEqual({
         success: true,
         message: "Session 'test-session' started",
         session: "test-session",
       });
-
-      // Verify execSync was called correctly and includes the required --quiet flag
       expect(execSyncMock).toHaveBeenCalledWith("minsky session start --name test-session --quiet");
     });
 
     it("should handle task-associated sessions", async () => {
-<<<<<<< HEAD
-      // Mock execSync to return success
       execSyncMock.mockImplementation(() => "Session 'task#123' started" as any);
-
-      // Get the session.start tool
-      const startSessionTool = (mockCommandMapper as any).server.tools.find(
-=======
-      execSyncMock.mockImplementation(() => "Session 'task#123' started");
       const startSessionTool = mockServerTools.find(
->>>>>>> e4f11fab
         (tool: any) => tool.name === "session.start"
       );
-      // Execute the MCP tool with task parameter
       const result = await startSessionTool.execute({ task: "123" });
       const parsedResult = JSON.parse(result);
-
-      // Verify the result format
       expect(parsedResult).toEqual({
         success: true,
         message: "Session 'task#123' started",
         session: "task#123",
       });
-
-      // Verify execSync was called correctly with the task parameter
       expect(execSyncMock).toHaveBeenCalledWith("minsky session start --task 123 --quiet");
     });
   });
