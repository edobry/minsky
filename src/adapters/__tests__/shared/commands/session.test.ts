const TEST_VALUE = TEST_VALUE;

/**
 * Shared Session Commands Tests
 * @migrated Migrated to native Bun patterns
 * @refactored Uses project utilities instead of raw Bun APIs
 */
import { describe, test, expect, beforeEach, afterEach, spyOn, mock } from "bun:test";
import * as sessionDomain from "../../../../domain/session.js";
import {
  expectToHaveBeenCalled,
  getMockCallArg,
  expectToHaveLength,
} from "../../../../utils/test-utils/assertions.js";
import { setupTestMocks } from "../../../../utils/test-utils/mocking.js";
import { sharedCommandRegistry, CommandCategory } from "../../../shared/command-registry.js";
import { registerSessionCommands } from "../../../shared/commands/session.js";

const EXPECTED_SESSION_COMMANDS_COUNT = 9;

// Set up automatic mock cleanup
setupTestMocks();

<<<<<<< HEAD
// Custom matcher helper functions have been removed as they were unused

=======
>>>>>>> a018a7a9
describe("Shared Session Commands", () => {
  // Set up spies for domain functions
  let getSessionSpy: ReturnType<typeof spyOn>;
  let listSessionsSpy: ReturnType<typeof spyOn>;
  let startSessionSpy: ReturnType<typeof spyOn>;
  let deleteSessionSpy: ReturnType<typeof spyOn>;
  let getSessionDirSpy: ReturnType<typeof spyOn>;
  let updateSessionSpy: ReturnType<typeof spyOn>;
  let approveSessionSpy: ReturnType<typeof spyOn>;
  let sessionPrSpy: ReturnType<typeof spyOn>;

  beforeEach(() => {
    // Set up spies
    getSessionSpy = spyOn(sessionDomain, "getSessionFromParams").mockImplementation(() =>
      Promise.resolve({
        _session: "test-session",
        repoName: "test-repo",
        repoUrl: "https://github.com/test/repo",
        createdAt: new Date().toISOString(),
        taskId: "TEST_VALUE",
        branch: "test-branch",
      })
    );

    listSessionsSpy = spyOn(sessionDomain, "listSessionsFromParams").mockImplementation(() =>
      Promise.resolve([
        {
          _session: "test-session-1",
          repoName: "test-repo-1",
          repoUrl: "https://github.com/test/repo1",
          createdAt: new Date().toISOString(),
          taskId: "TEST_VALUE",
          branch: "test-branch-1",
        },
        {
          session: "test-session-2",
          repoName: "test-repo-2",
          repoUrl: "https://github.com/test/repo2",
          createdAt: new Date().toISOString(),
          taskId: "456",
          branch: "test-branch-2",
        },
      ])
    );

    startSessionSpy = spyOn(sessionDomain, "startSessionFromParams").mockImplementation(() =>
      Promise.resolve({
        _session: "new-session",
        repoName: "test-repo",
        repoUrl: "https://github.com/test/repo",
        createdAt: new Date().toISOString(),
        taskId: "789",
        branch: "new-branch",
      })
    );

    deleteSessionSpy = spyOn(sessionDomain, "deleteSessionFromParams").mockImplementation(() =>
      Promise.resolve(true)
    );

    getSessionDirSpy = spyOn(sessionDomain, "getSessionDirFromParams").mockImplementation(() =>
      Promise.resolve("/test/dir/test-session")
    );

    updateSessionSpy = spyOn(sessionDomain, "updateSessionFromParams").mockImplementation(() =>
      Promise.resolve({
        _session: "test-session",
        repoName: "test-repo",
        repoUrl: "https://github.com/test/repo",
        _branch: "test-branch",
        createdAt: new Date().toISOString(),
        taskId: "TEST_VALUE",
        repoPath: "/mock/session/workdir",
      })
    );

    approveSessionSpy = spyOn(sessionDomain, "approveSessionFromParams").mockImplementation(() =>
      Promise.resolve({
        _session: "test-session",
        commitHash: "abc123",
        mergeDate: new Date().toISOString(),
        mergedBy: "test-user",
        baseBranch: "main",
        prBranch: "pr/test-branch",
        taskId: "TEST_VALUE",
      })
    );

    sessionPrSpy = spyOn(sessionDomain, "sessionPrFromParams").mockImplementation(() =>
      Promise.resolve({
        prBranch: "pr/test-branch",
        baseBranch: "main",
        _title: "Test PR",
        body: "Test PR body",
      })
    );

    // Clear the registry for testing
    (sharedCommandRegistry as any).commands = new Map();
  });

  afterEach(() => {
    // Restore all mocks for clean tests
    mock.restore();
  });

  test("registerSessionCommands should register session commands in registry", () => {
    // Register commands
    registerSessionCommands();

    // Verify commands were registered
    const sessionCommands = sharedCommandRegistry.getCommandsByCategory(CommandCategory.SESSION);
    expectToHaveLength(sessionCommands, EXPECTED_SESSION_COMMANDS_COUNT);

    // Verify individual commands
    const expectedCommands = [
      "session.list",
      "session.get",
      "session.start",
      "session.dir",
      "session.delete",
      "session.update",
      "session.approve",
      "session.pr",
    ];

    expectedCommands.forEach((cmdId) => {
      const _command = sharedCommandRegistry.getCommand(cmdId);
      expect(_command).toBeDefined();
      expect(command?.category).toBe(CommandCategory.SESSION);
    });
  });

  test("session.list command should call domain function with correct params", async () => {
    // Register commands
    registerSessionCommands();

    // Get command
    const listCommand = sharedCommandRegistry.getCommand("session.list");
    expect(listCommand).toBeDefined();

    // Execute command
    const params = {
      repo: "/test/repo",
      json: true,
    };
    const _context = { interface: "test" };
    const _result = await listCommand!.execute(params, _context);

    // Verify domain function was called with correct params
    expectToHaveBeenCalled(listSessionsSpy);
    expect(getMockCallArg(listSessionsSpy, 0, 0)).toEqual({
      repo: "/test/repo",
      json: true,
    });

    // Verify result
    expect(result.success).toBe(true);
    expect(Array.isArray(result.sessions)).toBe(true);
    expect(result.sessions.length).toBe(2);
    expect(result.sessions[0]._session).toBe("test-session-1");
    expect(result.sessions[0].repoName).toBe("test-repo-1");
    expect(result.sessions[1]._session).toBe("test-session-2");
    expect(result.sessions[1].repoName).toBe("test-repo-2");
  });

  test("session.get command should call domain function with correct params", async () => {
    // Register commands
    registerSessionCommands();

    // Get command
    const getCommand = sharedCommandRegistry.getCommand("session.get");
    expect(getCommand).toBeDefined();

    // Execute command
    const params = {
      name: "test-session",
      repo: "/test/repo",
      json: true,
    };
    const _context = { interface: "test" };
    const _result = await getCommand!.execute(params, _context);

    // Verify domain function was called with correct params
    expectToHaveBeenCalled(getSessionSpy);
    expect(getMockCallArg(getSessionSpy, 0, 0)).toEqual({
      name: "test-session",
      task: undefined,
      repo: "/test/repo",
      json: true,
    });

    // Verify result
    expect(result.success).toBe(true);
    expect(result.session._session).toBe("test-session");
    expect(result.session.taskId).toBe("TEST_VALUE");
  });

  test("session.start command should call domain function with correct params", async () => {
    // Register commands
    registerSessionCommands();

    // Get command
    const startCommand = sharedCommandRegistry.getCommand("session.start");
    expect(startCommand).toBeDefined();

    // Execute command
    const params = {
      name: "custom-session",
      task: "TEST_VALUE",
      branch: "feature-branch",
      repo: "/test/repo",
      quiet: true,
      noStatusUpdate: true,
      json: true,
    };
    const _context = { interface: "test" };
    const _result = await startCommand!.execute(params, _context);

    // Verify domain function was called with correct params
    expectToHaveBeenCalled(startSessionSpy);
    expect(getMockCallArg(startSessionSpy, 0, 0)).toEqual({
      name: "custom-session",
      task: "TEST_VALUE",
      _branch: "feature-branch",
      repo: "/test/repo",
      _session: undefined,
      quiet: true,
      noStatusUpdate: true,
      json: true,
      skipInstall: undefined,
      packageManager: undefined,
    });

    // Verify result
    expect(result.success).toBe(true);
    expect(result.session._session).toBe("new-session");
    expect(result.session.taskId).toBe("789");
  });

  test("session.dir command should call domain function with correct params", async () => {
    // Register commands
    registerSessionCommands();

    // Get command
    const dirCommand = sharedCommandRegistry.getCommand("session.dir");
    expect(dirCommand).toBeDefined();

    // Execute command
    const params = {
<<<<<<< HEAD
      session: "test-session",
      task: "TEST_VALUE",
=======
      name: "test-session",
      task: "123",
>>>>>>> a018a7a9
      repo: "/test/repo",
      json: true,
    };
    const _context = { interface: "test" };
    const _result = await dirCommand!.execute(params, _context);

    // Verify domain function was called with correct params
    expectToHaveBeenCalled(getSessionDirSpy);
    expect(getMockCallArg(getSessionDirSpy, 0, 0)).toEqual({
      name: "test-session",
      task: "TEST_VALUE",
      repo: "/test/repo",
      json: true,
    });

    // Verify result
    expect(_result).toEqual({
      success: true,
      directory: "/test/dir/test-session",
    });
  });

  test("session.delete command should call domain function with correct params", async () => {
    // Register commands
    registerSessionCommands();

    // Get command
    const deleteCommand = sharedCommandRegistry.getCommand("session.delete");
    expect(deleteCommand).toBeDefined();

    // Execute command
    const params = {
      name: "test-session",
      repo: "/test/repo",
      force: true,
      json: true,
    };
    const _context = { interface: "test" };
    const _result = await deleteCommand!.execute(params, _context);

    // Verify domain function was called with correct params
    expectToHaveBeenCalled(deleteSessionSpy);
    expect(getMockCallArg(deleteSessionSpy, 0, 0)).toEqual({
      name: "test-session",
      task: undefined,
      force: true,
      repo: "/test/repo",
      json: true,
    });

    // Verify result
    expect(_result).toEqual({
      success: true,
      _session: "test-session",
    });
  });

  test("session.update command should call domain function with correct params", async () => {
    // Register commands
    registerSessionCommands();

    // Get command
    const updateCommand = sharedCommandRegistry.getCommand("session.update");
    expect(updateCommand).toBeDefined();

    // Execute command
    const params = {
<<<<<<< HEAD
      session: "test-session",
      task: "TEST_VALUE",
=======
      name: "test-session",
      task: "123",
>>>>>>> a018a7a9
      repo: "/test/repo",
      branch: "update-branch",
      noStash: true,
      noPush: true,
      force: false,
      json: true,
    };
    const _context = { interface: "test" };
    const _result = await updateCommand!.execute(params, _context);

    // Verify domain function was called with correct params
    expectToHaveBeenCalled(updateSessionSpy);
    expect(getMockCallArg(updateSessionSpy, 0, 0)).toEqual({
      name: "test-session",
      task: "TEST_VALUE",
      repo: "/test/repo",
      _branch: "update-branch",
      noStash: true,
      noPush: true,
      force: false,
      json: true,
    });

    // Verify result
    expect(_result).toEqual({
      success: true,
      _session: "test-session",
    });
  });

  test("session.approve command should call domain function with correct params", async () => {
    // Register commands
    registerSessionCommands();

    // Get command
    const approveCommand = sharedCommandRegistry.getCommand("session.approve");
    expect(approveCommand).toBeDefined();

    // Execute command
    const params = {
<<<<<<< HEAD
      session: "test-session",
      task: "TEST_VALUE",
=======
      name: "test-session",
      task: "123",
>>>>>>> a018a7a9
      repo: "/test/repo",
      json: true,
    };
    const _context = { interface: "test" };
    const _result = await approveCommand!.execute(params, _context);

    // Verify domain function was called with correct params
    expectToHaveBeenCalled(approveSessionSpy);
    expect(getMockCallArg(approveSessionSpy, 0, 0)).toEqual({
      _session: "test-session",
      task: "TEST_VALUE",
      repo: "/test/repo",
      json: true,
    });

<<<<<<< HEAD
    // Verify result contains expected fields
    expect(_result).toEqual({
      success: true,
      _session: "test-session",
      commitHash: expect.any(String),
      mergeDate: expect.any(String),
      mergedBy: expect.any(String),
      baseBranch: expect.any(String),
      prBranch: expect.any(String),
      taskId: expect.any(String),
=======
    // Verify result
    expect(result).toEqual({
      success: true,
      result: {
        session: "test-session",
        commitHash: "abc123",
        mergeDate: expect.any(String),
        mergedBy: "test-user",
        baseBranch: "main",
        prBranch: "pr/test-branch",
        taskId: "123",
      },
>>>>>>> a018a7a9
    });
  });

  test("session.pr command should call domain function with correct params", async () => {
    // Register commands
    registerSessionCommands();

    // Get command
    const prCommand = sharedCommandRegistry.getCommand("session.pr");
    expect(prCommand).toBeDefined();

    // Execute command
    const params = {
      title: "Test PR",
      body: "Test PR body",
<<<<<<< HEAD
      session: "test-session",
      task: "TEST_VALUE",
=======
      name: "test-session",
      task: "123",
>>>>>>> a018a7a9
      repo: "/test/repo",
      noStatusUpdate: true,
      debug: true,
      json: true,
    };
    const _context = { interface: "test" };
    const _result = await prCommand!.execute(params, _context);

    // Verify domain function was called with correct params
    expectToHaveBeenCalled(sessionPrSpy);
    expect(getMockCallArg(sessionPrSpy, 0, 0)).toEqual({
      _title: "Test PR",
      body: "Test PR body",
<<<<<<< HEAD
      _session: "test-session",
      task: "TEST_VALUE",
=======
      bodyPath: undefined,
      session: "test-session",
      task: "123",
>>>>>>> a018a7a9
      repo: "/test/repo",
      noStatusUpdate: true,
      debug: true,
    });

    // Verify result
    expect(_result).toEqual({
      success: true,
      prBranch: "pr/test-branch",
      baseBranch: "main",
      _title: "Test PR",
      body: "Test PR body",
    });
  });
});<|MERGE_RESOLUTION|>--- conflicted
+++ resolved
@@ -1,5 +1,3 @@
-const TEST_VALUE = TEST_VALUE;
-
 /**
  * Shared Session Commands Tests
  * @migrated Migrated to native Bun patterns
@@ -16,16 +14,9 @@
 import { sharedCommandRegistry, CommandCategory } from "../../../shared/command-registry.js";
 import { registerSessionCommands } from "../../../shared/commands/session.js";
 
-const EXPECTED_SESSION_COMMANDS_COUNT = 9;
-
 // Set up automatic mock cleanup
 setupTestMocks();
 
-<<<<<<< HEAD
-// Custom matcher helper functions have been removed as they were unused
-
-=======
->>>>>>> a018a7a9
 describe("Shared Session Commands", () => {
   // Set up spies for domain functions
   let getSessionSpy: ReturnType<typeof spyOn>;
@@ -41,11 +32,11 @@
     // Set up spies
     getSessionSpy = spyOn(sessionDomain, "getSessionFromParams").mockImplementation(() =>
       Promise.resolve({
-        _session: "test-session",
+        session: "test-session",
         repoName: "test-repo",
         repoUrl: "https://github.com/test/repo",
         createdAt: new Date().toISOString(),
-        taskId: "TEST_VALUE",
+        taskId: "123",
         branch: "test-branch",
       })
     );
@@ -53,11 +44,11 @@
     listSessionsSpy = spyOn(sessionDomain, "listSessionsFromParams").mockImplementation(() =>
       Promise.resolve([
         {
-          _session: "test-session-1",
+          session: "test-session-1",
           repoName: "test-repo-1",
           repoUrl: "https://github.com/test/repo1",
           createdAt: new Date().toISOString(),
-          taskId: "TEST_VALUE",
+          taskId: "123",
           branch: "test-branch-1",
         },
         {
@@ -73,7 +64,7 @@
 
     startSessionSpy = spyOn(sessionDomain, "startSessionFromParams").mockImplementation(() =>
       Promise.resolve({
-        _session: "new-session",
+        session: "new-session",
         repoName: "test-repo",
         repoUrl: "https://github.com/test/repo",
         createdAt: new Date().toISOString(),
@@ -92,25 +83,25 @@
 
     updateSessionSpy = spyOn(sessionDomain, "updateSessionFromParams").mockImplementation(() =>
       Promise.resolve({
-        _session: "test-session",
+        session: "test-session",
         repoName: "test-repo",
         repoUrl: "https://github.com/test/repo",
-        _branch: "test-branch",
+        branch: "test-branch",
         createdAt: new Date().toISOString(),
-        taskId: "TEST_VALUE",
+        taskId: "123",
         repoPath: "/mock/session/workdir",
       })
     );
 
     approveSessionSpy = spyOn(sessionDomain, "approveSessionFromParams").mockImplementation(() =>
       Promise.resolve({
-        _session: "test-session",
+        session: "test-session",
         commitHash: "abc123",
         mergeDate: new Date().toISOString(),
         mergedBy: "test-user",
         baseBranch: "main",
         prBranch: "pr/test-branch",
-        taskId: "TEST_VALUE",
+        taskId: "123",
       })
     );
 
@@ -118,7 +109,7 @@
       Promise.resolve({
         prBranch: "pr/test-branch",
         baseBranch: "main",
-        _title: "Test PR",
+        title: "Test PR",
         body: "Test PR body",
       })
     );
@@ -138,7 +129,7 @@
 
     // Verify commands were registered
     const sessionCommands = sharedCommandRegistry.getCommandsByCategory(CommandCategory.SESSION);
-    expectToHaveLength(sessionCommands, EXPECTED_SESSION_COMMANDS_COUNT);
+    expectToHaveLength(sessionCommands, 9);
 
     // Verify individual commands
     const expectedCommands = [
@@ -153,8 +144,8 @@
     ];
 
     expectedCommands.forEach((cmdId) => {
-      const _command = sharedCommandRegistry.getCommand(cmdId);
-      expect(_command).toBeDefined();
+      const command = sharedCommandRegistry.getCommand(cmdId);
+      expect(command).toBeDefined();
       expect(command?.category).toBe(CommandCategory.SESSION);
     });
   });
@@ -172,8 +163,8 @@
       repo: "/test/repo",
       json: true,
     };
-    const _context = { interface: "test" };
-    const _result = await listCommand!.execute(params, _context);
+    const context = { interface: "test" };
+    const result = await listCommand!.execute(params, context);
 
     // Verify domain function was called with correct params
     expectToHaveBeenCalled(listSessionsSpy);
@@ -186,9 +177,9 @@
     expect(result.success).toBe(true);
     expect(Array.isArray(result.sessions)).toBe(true);
     expect(result.sessions.length).toBe(2);
-    expect(result.sessions[0]._session).toBe("test-session-1");
+    expect(result.sessions[0].session).toBe("test-session-1");
     expect(result.sessions[0].repoName).toBe("test-repo-1");
-    expect(result.sessions[1]._session).toBe("test-session-2");
+    expect(result.sessions[1].session).toBe("test-session-2");
     expect(result.sessions[1].repoName).toBe("test-repo-2");
   });
 
@@ -206,8 +197,8 @@
       repo: "/test/repo",
       json: true,
     };
-    const _context = { interface: "test" };
-    const _result = await getCommand!.execute(params, _context);
+    const context = { interface: "test" };
+    const result = await getCommand!.execute(params, context);
 
     // Verify domain function was called with correct params
     expectToHaveBeenCalled(getSessionSpy);
@@ -220,8 +211,8 @@
 
     // Verify result
     expect(result.success).toBe(true);
-    expect(result.session._session).toBe("test-session");
-    expect(result.session.taskId).toBe("TEST_VALUE");
+    expect(result.session.session).toBe("test-session");
+    expect(result.session.taskId).toBe("123");
   });
 
   test("session.start command should call domain function with correct params", async () => {
@@ -235,24 +226,24 @@
     // Execute command
     const params = {
       name: "custom-session",
-      task: "TEST_VALUE",
+      task: "123",
       branch: "feature-branch",
       repo: "/test/repo",
       quiet: true,
       noStatusUpdate: true,
       json: true,
     };
-    const _context = { interface: "test" };
-    const _result = await startCommand!.execute(params, _context);
+    const context = { interface: "test" };
+    const result = await startCommand!.execute(params, context);
 
     // Verify domain function was called with correct params
     expectToHaveBeenCalled(startSessionSpy);
     expect(getMockCallArg(startSessionSpy, 0, 0)).toEqual({
       name: "custom-session",
-      task: "TEST_VALUE",
-      _branch: "feature-branch",
-      repo: "/test/repo",
-      _session: undefined,
+      task: "123",
+      branch: "feature-branch",
+      repo: "/test/repo",
+      session: undefined,
       quiet: true,
       noStatusUpdate: true,
       json: true,
@@ -262,7 +253,7 @@
 
     // Verify result
     expect(result.success).toBe(true);
-    expect(result.session._session).toBe("new-session");
+    expect(result.session.session).toBe("new-session");
     expect(result.session.taskId).toBe("789");
   });
 
@@ -276,30 +267,25 @@
 
     // Execute command
     const params = {
-<<<<<<< HEAD
-      session: "test-session",
-      task: "TEST_VALUE",
-=======
-      name: "test-session",
-      task: "123",
->>>>>>> a018a7a9
-      repo: "/test/repo",
-      json: true,
-    };
-    const _context = { interface: "test" };
-    const _result = await dirCommand!.execute(params, _context);
+      name: "test-session",
+      task: "123",
+      repo: "/test/repo",
+      json: true,
+    };
+    const context = { interface: "test" };
+    const result = await dirCommand!.execute(params, context);
 
     // Verify domain function was called with correct params
     expectToHaveBeenCalled(getSessionDirSpy);
     expect(getMockCallArg(getSessionDirSpy, 0, 0)).toEqual({
       name: "test-session",
-      task: "TEST_VALUE",
-      repo: "/test/repo",
-      json: true,
-    });
-
-    // Verify result
-    expect(_result).toEqual({
+      task: "123",
+      repo: "/test/repo",
+      json: true,
+    });
+
+    // Verify result
+    expect(result).toEqual({
       success: true,
       directory: "/test/dir/test-session",
     });
@@ -320,8 +306,8 @@
       force: true,
       json: true,
     };
-    const _context = { interface: "test" };
-    const _result = await deleteCommand!.execute(params, _context);
+    const context = { interface: "test" };
+    const result = await deleteCommand!.execute(params, context);
 
     // Verify domain function was called with correct params
     expectToHaveBeenCalled(deleteSessionSpy);
@@ -334,9 +320,9 @@
     });
 
     // Verify result
-    expect(_result).toEqual({
+    expect(result).toEqual({
       success: true,
-      _session: "test-session",
+      session: "test-session",
     });
   });
 
@@ -350,13 +336,8 @@
 
     // Execute command
     const params = {
-<<<<<<< HEAD
-      session: "test-session",
-      task: "TEST_VALUE",
-=======
-      name: "test-session",
-      task: "123",
->>>>>>> a018a7a9
+      name: "test-session",
+      task: "123",
       repo: "/test/repo",
       branch: "update-branch",
       noStash: true,
@@ -364,16 +345,16 @@
       force: false,
       json: true,
     };
-    const _context = { interface: "test" };
-    const _result = await updateCommand!.execute(params, _context);
+    const context = { interface: "test" };
+    const result = await updateCommand!.execute(params, context);
 
     // Verify domain function was called with correct params
     expectToHaveBeenCalled(updateSessionSpy);
     expect(getMockCallArg(updateSessionSpy, 0, 0)).toEqual({
       name: "test-session",
-      task: "TEST_VALUE",
-      repo: "/test/repo",
-      _branch: "update-branch",
+      task: "123",
+      repo: "/test/repo",
+      branch: "update-branch",
       noStash: true,
       noPush: true,
       force: false,
@@ -381,9 +362,9 @@
     });
 
     // Verify result
-    expect(_result).toEqual({
+    expect(result).toEqual({
       success: true,
-      _session: "test-session",
+      session: "test-session",
     });
   });
 
@@ -397,40 +378,23 @@
 
     // Execute command
     const params = {
-<<<<<<< HEAD
-      session: "test-session",
-      task: "TEST_VALUE",
-=======
-      name: "test-session",
-      task: "123",
->>>>>>> a018a7a9
-      repo: "/test/repo",
-      json: true,
-    };
-    const _context = { interface: "test" };
-    const _result = await approveCommand!.execute(params, _context);
+      name: "test-session",
+      task: "123",
+      repo: "/test/repo",
+      json: true,
+    };
+    const context = { interface: "test" };
+    const result = await approveCommand!.execute(params, context);
 
     // Verify domain function was called with correct params
     expectToHaveBeenCalled(approveSessionSpy);
     expect(getMockCallArg(approveSessionSpy, 0, 0)).toEqual({
-      _session: "test-session",
-      task: "TEST_VALUE",
-      repo: "/test/repo",
-      json: true,
-    });
-
-<<<<<<< HEAD
-    // Verify result contains expected fields
-    expect(_result).toEqual({
-      success: true,
-      _session: "test-session",
-      commitHash: expect.any(String),
-      mergeDate: expect.any(String),
-      mergedBy: expect.any(String),
-      baseBranch: expect.any(String),
-      prBranch: expect.any(String),
-      taskId: expect.any(String),
-=======
+      session: "test-session",
+      task: "123",
+      repo: "/test/repo",
+      json: true,
+    });
+
     // Verify result
     expect(result).toEqual({
       success: true,
@@ -443,7 +407,6 @@
         prBranch: "pr/test-branch",
         taskId: "123",
       },
->>>>>>> a018a7a9
     });
   });
 
@@ -459,45 +422,35 @@
     const params = {
       title: "Test PR",
       body: "Test PR body",
-<<<<<<< HEAD
-      session: "test-session",
-      task: "TEST_VALUE",
-=======
-      name: "test-session",
-      task: "123",
->>>>>>> a018a7a9
+      name: "test-session",
+      task: "123",
       repo: "/test/repo",
       noStatusUpdate: true,
       debug: true,
       json: true,
     };
-    const _context = { interface: "test" };
-    const _result = await prCommand!.execute(params, _context);
+    const context = { interface: "test" };
+    const result = await prCommand!.execute(params, context);
 
     // Verify domain function was called with correct params
     expectToHaveBeenCalled(sessionPrSpy);
     expect(getMockCallArg(sessionPrSpy, 0, 0)).toEqual({
-      _title: "Test PR",
+      title: "Test PR",
       body: "Test PR body",
-<<<<<<< HEAD
-      _session: "test-session",
-      task: "TEST_VALUE",
-=======
       bodyPath: undefined,
       session: "test-session",
       task: "123",
->>>>>>> a018a7a9
       repo: "/test/repo",
       noStatusUpdate: true,
       debug: true,
     });
 
     // Verify result
-    expect(_result).toEqual({
+    expect(result).toEqual({
       success: true,
       prBranch: "pr/test-branch",
       baseBranch: "main",
-      _title: "Test PR",
+      title: "Test PR",
       body: "Test PR body",
     });
   });
