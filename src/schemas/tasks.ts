--- conflicted
+++ resolved
@@ -30,14 +30,10 @@
   filter: z.string().optional().describe("Filter tasks by status or other criteria"),
   limit: z.number().optional().describe("Limit the number of tasks returned"),
   all: flagSchema("Include completed tasks"),
-<<<<<<< HEAD
-  backend: z.string().optional().describe("Specify task backend (markdown, json-file, github-issues)"),
-=======
   backend: z
     .string()
     .optional()
     .describe("Specify task backend (markdown, json-file, github-issues)"),
->>>>>>> acbe9060
 });
 
 /**
@@ -55,14 +51,10 @@
       z.array(taskIdSchema).describe("Array of task IDs to retrieve"),
     ])
     .describe("Task ID or array of task IDs to retrieve"),
-<<<<<<< HEAD
-  backend: z.string().optional().describe("Specify task backend (markdown, json-file, github-issues)"),
-=======
   backend: z
     .string()
     .optional()
     .describe("Specify task backend (markdown, json-file, github-issues)"),
->>>>>>> acbe9060
 });
 
 /**
@@ -76,14 +68,10 @@
 export const taskStatusGetParamsSchema = z
   .object({
     taskId: taskIdSchema.describe("ID of the task"),
-<<<<<<< HEAD
-    backend: z.string().optional().describe("Specify task backend (markdown, json-file, github-issues)"),
-=======
     backend: z
       .string()
       .optional()
       .describe("Specify task backend (markdown, json-file, github-issues)"),
->>>>>>> acbe9060
   })
   .merge(commonCommandOptionsSchema);
 
@@ -99,14 +87,10 @@
   .object({
     taskId: taskIdSchema.describe("ID of the task"),
     status: taskStatusSchema.describe("New status for the task"),
-<<<<<<< HEAD
-    backend: z.string().optional().describe("Specify task backend (markdown, json-file, github-issues)"),
-=======
     backend: z
       .string()
       .optional()
       .describe("Specify task backend (markdown, json-file, github-issues)"),
->>>>>>> acbe9060
   })
   .merge(commonCommandOptionsSchema);
 
@@ -122,14 +106,10 @@
   .object({
     specPath: z.string().min(1).describe("Path to the task specification document"),
     force: flagSchema("Force creation even if task already exists"),
-<<<<<<< HEAD
-    backend: z.string().optional().describe("Specify task backend (markdown, json-file, github-issues)"),
-=======
     backend: z
       .string()
       .optional()
       .describe("Specify task backend (markdown, json-file, github-issues)"),
->>>>>>> acbe9060
   })
   .merge(commonCommandOptionsSchema);
 
@@ -148,14 +128,10 @@
       .string()
       .optional()
       .describe("Specific section of the specification to retrieve (e.g., 'requirements')"),
-<<<<<<< HEAD
-    backend: z.string().optional().describe("Specify task backend (markdown, json-file, github-issues)"),
-=======
     backend: z
       .string()
       .optional()
       .describe("Specify task backend (markdown, json-file, github-issues)"),
->>>>>>> acbe9060
   })
   .merge(commonCommandOptionsSchema);
 
