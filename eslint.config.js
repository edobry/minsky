import js from "@eslint/js";
import tsEslint from "@typescript-eslint/eslint-plugin";
import tsParser from "@typescript-eslint/parser";
import importPlugin from "eslint-plugin-import";
import prettierPlugin from "eslint-plugin-prettier";
import prettierConfig from "eslint-config-prettier";
import noUnderscorePrefixMismatch from "./src/eslint-rules/no-underscore-prefix-mismatch.js";
import noExcessiveAsUnknown from "./src/eslint-rules/no-excessive-as-unknown.js";
import noUnsafeGitExec from "./src/eslint-rules/no-unsafe-git-exec.js";
import noJestPatterns from "./src/eslint-rules/no-jest-patterns.js";

export default [
  js.configs.recommended,
  prettierConfig, // Disables ESLint rules that conflict with Prettier
  {
    ignores: [
      // Exclude codemod scripts from linting
      "codemods/**",
      // Exclude other development/temporary files
      "test-tmp/**",
      "test-analysis/**",
      "test-verification/**",
      // Exclude vendor modules and generated files
      "node_modules/**",
      "build/**",
      "dist/**",
      "vendor/**",
      "*.min.js",
      "*.bundle.js",
      // Exclude generated TypeScript files
      "**/*.d.ts",
      "**/*.js.map",
      "**/*.ts.map",
      // Exclude backup and temporary directories
      ".task-migration-backup/**",
      "session-backups/**",
      "backups/**",
      "*.backup",
      "*.tmp",
    ],
  },
  {
    languageOptions: {
      ecmaVersion: "latest",
      sourceType: "module",
      parser: tsParser,
      parserOptions: {
        ecmaVersion: "latest",
        sourceType: "module",
      },
      globals: {
        process: "readonly",
        Buffer: "readonly",
        global: "readonly",
        __dirname: "readonly",
        __filename: "readonly",
        globalThis: "readonly",
        console: "readonly",
        setTimeout: "readonly",
        setInterval: "readonly",
        clearTimeout: "readonly",
        clearInterval: "readonly",
        fetch: "readonly",
        URL: "readonly",
        URLSearchParams: "readonly",
        FormData: "readonly",
        Headers: "readonly",
        Request: "readonly",
        Response: "readonly",
        AbortController: "readonly",
        AbortSignal: "readonly",
        TextEncoder: "readonly",
        TextDecoder: "readonly",
        atob: "readonly",
        btoa: "readonly",
        crypto: "readonly",
        performance: "readonly",
        structuredClone: "readonly",
        jest: "readonly",
        module: "readonly",
        exports: "readonly",
        require: "readonly",
      },
    },
    plugins: {
      "@typescript-eslint": tsEslint,
      import: importPlugin,
      prettier: prettierPlugin,
      custom: {
        rules: {
          "no-underscore-prefix-mismatch": noUnderscorePrefixMismatch,
          "no-excessive-as-unknown": noExcessiveAsUnknown,
          "no-unsafe-git-exec": noUnsafeGitExec,
          "no-jest-patterns": noJestPatterns,
        },
      },
    },
    files: ["**/*.ts", "**/*.js"],
    rules: {
      // === PRETTIER INTEGRATION ===
      "prettier/prettier": "error", // Use Prettier for all formatting

      // === CORRECTNESS RULES (KEEP) ===
      "no-throw-literal": "error", // Prevents throwing non-Error objects
      "prefer-promise-reject-errors": "error", // Ensures proper error handling
      "no-useless-catch": "error", // Catches pointless try/catch blocks
      "no-var": "error", // Prevents var hoisting issues
      "prefer-template": "error", // Prevents string concatenation bugs

      // === VARIABLE NAMING RULES ===
      "custom/no-underscore-prefix-mismatch": "error", // Prevents underscore prefix declaration/usage mismatches

      // === TEST PATTERN ENFORCEMENT ===
      "custom/no-jest-patterns": "error", // Re-enabled after systematic Jest pattern migration

      // === GIT OPERATION SAFETY ===
<<<<<<< HEAD
      "custom/no-unsafe-git-exec": ["error", {
        allowInTests: false,
        allowedLocalOperations: []
      }], // Prevents ALL git operations without timeout protection - enhanced after task #301 audit
=======
      "custom/no-unsafe-git-exec": [
        "error",
        {
          allowInTests: false,
          allowedLocalOperations: ["status", "branch", "log", "diff", "show", "rev-parse"],
        },
      ], // Prevents git operations that can hang without timeouts
>>>>>>> 61ec8a3e

      // === TYPE SAFETY RULES ===
      "custom/no-excessive-as-unknown": [
        "warn",
        {
          allowInTests: true,
          allowedPatterns: [
            // Allow specific patterns that are legitimate
            "process\\.env\\[.*\\] as unknown",
            "import\\(.*\\) as unknown",
            // Add more patterns as needed
          ],
        },
      ],

      // === FILE SIZE RULES ===
      "max-lines": [
        "warn",
        {
          max: 400,
          skipBlankLines: true,
          skipComments: true,
        },
      ],

      // === IMPORT RULES ===
      "no-restricted-imports": [
        "error",
        {
          patterns: [
            {
              group: [
                "*/*.js",
                "./*.js",
                "../*.js",
                "../../*.js",
                "../../../*.js",
                "../../../../*.js",
              ],
              message:
                "Use extensionless imports for local files (Bun-native style). Remove .js extension.",
            },
            {
              group: [
                "*/*.ts",
                "./*.ts",
                "../*.ts",
                "../../*.ts",
                "../../../*.ts",
                "../../../../*.ts",
              ],
              message:
                "Use extensionless imports for local files (Bun-native style). Remove .ts extension.",
            },
            {
              group: [
                "*/*.jsx",
                "./*.jsx",
                "../*.jsx",
                "../../*.jsx",
                "../../..//*.jsx",
                "../../../../*.jsx",
              ],
              message:
                "Use extensionless imports for local files (Bun-native style). Remove .jsx extension.",
            },
            {
              group: [
                "*/*.tsx",
                "./*.tsx",
                "../*.tsx",
                "../..//*.tsx",
                "../../../*.tsx",
                "../../../../*.tsx",
              ],
              message:
                "Use extensionless imports for local files (Bun-native style). Remove .tsx extension.",
            },
            {
              group: [
                "*/*.mjs",
                "./*.mjs",
                "../*.mjs",
                "../../*.mjs",
                "../../../*.mjs",
                "../../../../*.mjs",
              ],
              message:
                "Use extensionless imports for local files (Bun-native style). Remove .mjs extension.",
            },
            {
              group: [
                "*/*.cjs",
                "./*.cjs",
                "../*.cjs",
                "../../*.cjs",
                "../../../*.cjs",
                "../../../../*.cjs",
              ],
              message:
                "Use extensionless imports for local files (Bun-native style). Remove .cjs extension.",
            },
          ],
        },
      ],

      // === STYLE RULES (DISABLED FOR NOW) ===
      "@typescript-eslint/no-explicit-any": "off", // Disabled - style preference
      "@typescript-eslint/no-unused-vars": "off", // Disabled - too noisy
      "no-unused-vars": "off", // Disabled - duplicate of above + too noisy
      "no-magic-numbers": "off", // Disabled - style preference
      "no-console": "off", // Disabled - useful for debugging

      // === TYPESCRIPT SPECIFIC ===
      "@typescript-eslint/explicit-function-return-type": "off",
      "@typescript-eslint/ban-types": "off",
      "no-undef": "off", // TypeScript handles this better

      // === FORMATTING (REMOVED - LET PRETTIER HANDLE) ===
      // Removed: indent, linebreak-style, quotes, semi - Prettier handles these

      // === OTHER ===
      "prefer-const": "off",
      "no-restricted-globals": "off",
      "import/extensions": "off",
      "import/no-unresolved": ["off", { ignore: [".ts"] }],
      "no-useless-escape": "off",
    },
  },
  {
    files: ["**/*.ts"],
    rules: {
      "no-undef": "off", // TypeScript handles this better
    },
  },
  {
    files: ["src/utils/logger.ts"],
    rules: {
      "no-console": "off",
    },
  },
  {
    files: ["**/test/**", "**/*.test.ts", "**/tests/**"],
    rules: {
      // Tests can use console and any type freely
      "no-console": "off",
      "@typescript-eslint/no-explicit-any": "off",
    },
  },
  {
    files: ["debug-*.ts", "test-*.ts", "scripts/*.ts"],
    rules: {
      "no-console": "off", // Allow console in debug/test scripts
      "no-magic-numbers": "off", // Allow magic numbers in debug scripts
    },
  },
  // Add a second max-lines rule for error at 1500 lines
  {
    files: ["**/*.ts", "**/*.js"],
    rules: {
      "max-lines": [
        "error",
        {
          max: 1500,
          skipBlankLines: true,
          skipComments: true,
        },
      ],
    },
  },
];<|MERGE_RESOLUTION|>--- conflicted
+++ resolved
@@ -114,21 +114,13 @@
       "custom/no-jest-patterns": "error", // Re-enabled after systematic Jest pattern migration
 
       // === GIT OPERATION SAFETY ===
-<<<<<<< HEAD
-      "custom/no-unsafe-git-exec": ["error", {
-        allowInTests: false,
-        allowedLocalOperations: []
-      }], // Prevents ALL git operations without timeout protection - enhanced after task #301 audit
-=======
       "custom/no-unsafe-git-exec": [
         "error",
         {
           allowInTests: false,
-          allowedLocalOperations: ["status", "branch", "log", "diff", "show", "rev-parse"],
-        },
-      ], // Prevents git operations that can hang without timeouts
->>>>>>> 61ec8a3e
-
+          allowedLocalOperations: []
+        }
+      ], // Prevents ALL git operations without timeout protection - enhanced after task #301 audit
       // === TYPE SAFETY RULES ===
       "custom/no-excessive-as-unknown": [
         "warn",
