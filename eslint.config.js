--- conflicted
+++ resolved
@@ -102,20 +102,12 @@
       // === TYPE SAFETY RULES ===
       "custom/no-excessive-as-unknown": ["warn", {
         allowInTests: true,
-<<<<<<< HEAD
-        allowPatterns: [
-=======
         allowedPatterns: [
->>>>>>> 23ff7e9d
           // Allow specific patterns that are legitimate
           "process\\.env\\[.*\\] as unknown",
           "import\\(.*\\) as unknown",
           // Add more patterns as needed
         ],
-<<<<<<< HEAD
-        maxAssertionsPerFile: 5,
-=======
->>>>>>> 23ff7e9d
       }],
 
       // === IMPORT RULES ===
