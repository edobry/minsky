import tsEslint from "@typescript-eslint/eslint-plugin";
import tsParser from "@typescript-eslint/parser";
import importPlugin from "eslint-plugin-import";

export default [
  {
    ignores: [
      "codemods/**",
      "test-tmp/**",
      "test-analysis/**",
      "test-verification/**",
      "node_modules/**",
      "dist/**",
    ],
  },
  {
    languageOptions: {
      ecmaVersion: "latest",
      sourceType: "module",
      parser: tsParser,
      parserOptions: {
        project: "./tsconfig.json",
      },
      globals: {
        process: "readonly",
        Buffer: "readonly",
        global: "readonly",
        __dirname: "readonly",
        __filename: "readonly",
        globalThis: "readonly",
        console: "readonly",
        setTimeout: "readonly",
        setInterval: "readonly",
        clearTimeout: "readonly",
        clearInterval: "readonly",
        fetch: "readonly",
        URL: "readonly",
        URLSearchParams: "readonly",
        FormData: "readonly",
        Headers: "readonly",
        Request: "readonly",
        Response: "readonly",
        AbortController: "readonly",
        AbortSignal: "readonly",
        TextEncoder: "readonly",
        TextDecoder: "readonly",
        atob: "readonly",
        btoa: "readonly",
        crypto: "readonly",
        performance: "readonly",
        structuredClone: "readonly",
        jest: "readonly",
        module: "readonly",
        exports: "readonly",
        require: "readonly",
      },
    },
    plugins: {
      "@typescript-eslint": tsEslint,
      import: importPlugin,
    },
    files: ["**/*.ts", "**/*.js"],
    rules: {
<<<<<<< HEAD
      // === CORRECTNESS RULES (KEEP) ===
      "no-throw-literal": "error", // Prevents throwing non-Error objects
      "prefer-promise-reject-errors": "error", // Ensures proper error handling
      "no-useless-catch": "error", // Catches pointless try/catch blocks
      "no-var": "error", // Prevents var hoisting issues
      "prefer-template": "error", // Prevents string concatenation bugs
      
      // === STYLE RULES (DISABLED FOR NOW) ===
      "@typescript-eslint/no-explicit-any": "off", // Disabled - style preference
      "@typescript-eslint/no-unused-vars": "off", // Disabled - too noisy
      "no-unused-vars": "off", // Disabled - duplicate of above + too noisy
      "no-magic-numbers": "off", // Disabled - style preference
      "no-console": "off", // Disabled - useful for debugging
      
      // === TYPESCRIPT SPECIFIC ===
      "@typescript-eslint/explicit-function-return-type": "off",
      "@typescript-eslint/ban-types": "off",
      "no-undef": "off", // TypeScript handles this better
      
      // === FORMATTING (KEEP MINIMAL) ===
=======
      // ===== CORE ESLINT RULES =====

      // Variables and scope
      "no-unused-vars": "off", // Handled by TypeScript rule
      "no-undef": "off", // TypeScript handles this
      "prefer-const": "error",
      "no-var": "error",

      // Code style and formatting
>>>>>>> e9356211
      indent: ["error", 2],
      "linebreak-style": ["error", "unix"],
      quotes: ["error", "double"],
      semi: ["error", "always"],
<<<<<<< HEAD
      
      // === OTHER ===
      "prefer-const": "off",
      "max-lines": "off",
      "no-restricted-globals": "off",
      "import/extensions": "off",
      "import/no-unresolved": ["off", { ignore: [".ts"] }],
      "no-useless-escape": "off",
    },
  },
  {
    files: ["**/*.ts"],
    rules: {
      "no-undef": "off", // TypeScript handles this better
=======
      "prefer-template": "error",

      // Error prevention
      "no-throw-literal": "error",
      "prefer-promise-reject-errors": "error",
      "no-useless-catch": "error",
      "no-useless-escape": "off",
      "no-unreachable": "error",
      "no-duplicate-imports": "error",
      "no-self-compare": "error",
      "consistent-return": "error",

      // Best practices
      eqeqeq: ["error", "always"],
      "no-eval": "error",
      "no-implied-eval": "error",
      "no-new-func": "error",
      "no-return-await": "error",
      "require-await": "error",

      // Console usage
      "no-console": "error",

      // ===== TYPESCRIPT-ESLINT RULES =====

      // Type safety
      "@typescript-eslint/no-explicit-any": "error", // Stricter than before
      "@typescript-eslint/no-unsafe-any": "warn",
      "@typescript-eslint/no-unsafe-assignment": "warn",
      "@typescript-eslint/no-unsafe-call": "warn",
      "@typescript-eslint/no-unsafe-member-access": "warn",
      "@typescript-eslint/no-unsafe-return": "warn",

      // Function and method best practices
      "@typescript-eslint/explicit-function-return-type": "off",
      "@typescript-eslint/explicit-module-boundary-types": "off",
      "@typescript-eslint/prefer-nullish-coalescing": "error",
      "@typescript-eslint/prefer-optional-chain": "error",
      "@typescript-eslint/no-non-null-assertion": "warn",

      // Variable and parameter handling
      "@typescript-eslint/no-unused-vars": [
        "error", // Changed from "warn" to "error"
        {
          argsIgnorePattern: "^_+",
          varsIgnorePattern: "^_+",
          ignoreRestSiblings: true,
        },
      ],

      // Type definitions and usage
      "@typescript-eslint/ban-types": "off",
      "@typescript-eslint/consistent-type-imports": [
        "error",
        {
          prefer: "type-imports",
          disallowTypeAnnotations: false,
        },
      ],

      // Promise handling
      "@typescript-eslint/no-floating-promises": "error",
      "@typescript-eslint/await-thenable": "error",

      // ===== IMPORT PLUGIN RULES =====

      // Import organization
      "import/order": [
        "error",
        {
          groups: ["builtin", "external", "internal", "parent", "sibling", "index"],
          "newlines-between": "never",
          alphabetize: {
            order: "asc",
            caseInsensitive: true,
          },
        },
      ],
      "import/no-duplicates": "error",
      "import/no-unused-modules": "warn",
      "import/first": "error",
      "import/newline-after-import": "error",

      // ===== MAGIC NUMBERS =====
      "no-magic-numbers": [
        "warn",
        {
          ignore: [0, 1, -1, 2, 10, 100, 1000],
          ignoreArrayIndexes: true,
          ignoreDefaultValues: true,
          ignoreClassFieldInitialValues: true,
          enforceConst: true,
        },
      ],
>>>>>>> e9356211
    },
  },
  {
    // Logger exception for console usage
    files: ["src/utils/logger.ts"],
    rules: {
      "no-console": "off",
    },
  },
  {
    // Test file exceptions
    files: ["**/test/**", "**/*.test.ts", "**/__tests__/**", "**/__fixtures__/**"],
    rules: {
      "no-console": "warn", // Allow console in tests but warn
      "@typescript-eslint/no-explicit-any": "off",
      "@typescript-eslint/no-unsafe-any": "off",
      "@typescript-eslint/no-unsafe-assignment": "off",
      "@typescript-eslint/no-unsafe-call": "off",
      "@typescript-eslint/no-unsafe-member-access": "off",
      "@typescript-eslint/no-unsafe-return": "off",
      "no-magic-numbers": "off", // Tests often use magic numbers
      "@typescript-eslint/no-floating-promises": "off", // Tests might not await all promises
      "consistent-return": "off", // Test functions don't need consistent returns
    },
  },
  {
    // CLI entry point exceptions
    files: ["src/cli.ts"],
    rules: {
<<<<<<< HEAD
      // Tests can use console and any type freely
      "no-console": "off",
      "@typescript-eslint/no-explicit-any": "off",
    },
  },
  {
    files: ["debug-*.ts", "test-*.ts", "scripts/*.ts"],
    rules: {
      "no-console": "off", // Allow console in debug/test scripts
      "no-magic-numbers": "off", // Allow magic numbers in debug scripts
=======
      "no-console": "off", // CLI needs console output
      "@typescript-eslint/no-floating-promises": "off", // CLI might not await top-level promises
>>>>>>> e9356211
    },
  },
];<|MERGE_RESOLUTION|>--- conflicted
+++ resolved
@@ -61,28 +61,6 @@
     },
     files: ["**/*.ts", "**/*.js"],
     rules: {
-<<<<<<< HEAD
-      // === CORRECTNESS RULES (KEEP) ===
-      "no-throw-literal": "error", // Prevents throwing non-Error objects
-      "prefer-promise-reject-errors": "error", // Ensures proper error handling
-      "no-useless-catch": "error", // Catches pointless try/catch blocks
-      "no-var": "error", // Prevents var hoisting issues
-      "prefer-template": "error", // Prevents string concatenation bugs
-      
-      // === STYLE RULES (DISABLED FOR NOW) ===
-      "@typescript-eslint/no-explicit-any": "off", // Disabled - style preference
-      "@typescript-eslint/no-unused-vars": "off", // Disabled - too noisy
-      "no-unused-vars": "off", // Disabled - duplicate of above + too noisy
-      "no-magic-numbers": "off", // Disabled - style preference
-      "no-console": "off", // Disabled - useful for debugging
-      
-      // === TYPESCRIPT SPECIFIC ===
-      "@typescript-eslint/explicit-function-return-type": "off",
-      "@typescript-eslint/ban-types": "off",
-      "no-undef": "off", // TypeScript handles this better
-      
-      // === FORMATTING (KEEP MINIMAL) ===
-=======
       // ===== CORE ESLINT RULES =====
 
       // Variables and scope
@@ -92,27 +70,10 @@
       "no-var": "error",
 
       // Code style and formatting
->>>>>>> e9356211
       indent: ["error", 2],
       "linebreak-style": ["error", "unix"],
       quotes: ["error", "double"],
       semi: ["error", "always"],
-<<<<<<< HEAD
-      
-      // === OTHER ===
-      "prefer-const": "off",
-      "max-lines": "off",
-      "no-restricted-globals": "off",
-      "import/extensions": "off",
-      "import/no-unresolved": ["off", { ignore: [".ts"] }],
-      "no-useless-escape": "off",
-    },
-  },
-  {
-    files: ["**/*.ts"],
-    rules: {
-      "no-undef": "off", // TypeScript handles this better
-=======
       "prefer-template": "error",
 
       // Error prevention
@@ -207,7 +168,6 @@
           enforceConst: true,
         },
       ],
->>>>>>> e9356211
     },
   },
   {
@@ -237,21 +197,8 @@
     // CLI entry point exceptions
     files: ["src/cli.ts"],
     rules: {
-<<<<<<< HEAD
-      // Tests can use console and any type freely
-      "no-console": "off",
-      "@typescript-eslint/no-explicit-any": "off",
-    },
-  },
-  {
-    files: ["debug-*.ts", "test-*.ts", "scripts/*.ts"],
-    rules: {
-      "no-console": "off", // Allow console in debug/test scripts
-      "no-magic-numbers": "off", // Allow magic numbers in debug scripts
-=======
       "no-console": "off", // CLI needs console output
       "@typescript-eslint/no-floating-promises": "off", // CLI might not await top-level promises
->>>>>>> e9356211
     },
   },
 ];