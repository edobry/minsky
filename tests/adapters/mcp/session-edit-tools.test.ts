--- conflicted
+++ resolved
@@ -3,14 +3,10 @@
  */
 import { describe, test, expect, beforeEach, mock } from "bun:test";
 import { registerSessionEditTools } from "../../../src/adapters/mcp/session-edit-tools";
-<<<<<<< HEAD
-import type { CommandMapper } from "../../../src/mcp/command-mapper";
-=======
 import type { CommandMapper } from "../../../mcp/command-mapper";
->>>>>>> 2809c254
 import { z } from "zod";
 import { mkdir, writeFile, readFile, stat } from "fs/promises";
-import { SessionPathResolver } from "../../../src/adapters/mcp/session-files";
+import { SessionPathResolver } from "../session-files";
 import { Buffer } from "buffer";
 
 // Mock fs/promises
