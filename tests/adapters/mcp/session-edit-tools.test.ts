--- conflicted
+++ resolved
@@ -182,13 +182,9 @@
     test("should be registered with correct schema", () => {
       expect(registeredTools["session.edit_file"]).toBeDefined();
       expect(registeredTools["session.edit_file"].name).toBe("session.edit_file");
-<<<<<<< HEAD
-      expect(registeredTools["session.edit_file"].description).toContain("edit");
-=======
       expect(registeredTools["session.edit_file"].description).toContain(
         "Use this tool to make an edit"
       );
->>>>>>> 4794290b
     });
 
     test("should create new file when it doesn't exist", async () => {
