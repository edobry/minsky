{
  "name": "minsky",
  "module": "src/cli.ts",
  "type": "module",
  "scripts": {
    "start": "bun run src/cli.ts",
    "lint": "eslint . --ext .ts",
    "lint:fix": "eslint . --ext .ts --fix"
  },
  "bin": {
    "minsky": "./src/cli.ts"
  },
  "devDependencies": {
    "@types/bun": "^1.2.11",
    "@types/commander": "^2.12.5",
    "@types/jest": "^29.5.14",
    "@typescript-eslint/eslint-plugin": "^7.3.1",
    "@typescript-eslint/parser": "^7.3.1",
    "bun-types": "latest",
    "eslint": "^8.57.0"
  },
  "peerDependencies": {
    "typescript": "^5.0.0"
  },
  "dependencies": {
<<<<<<< HEAD
    "@clack/prompts": "^0.10.1",
    "commander": "^13.1.0",
    "fs-extra": "^11.3.0"
=======
    "commander": "^13.1.0"
>>>>>>> fecdfd51
  }
}<|MERGE_RESOLUTION|>--- conflicted
+++ resolved
@@ -23,12 +23,8 @@
     "typescript": "^5.0.0"
   },
   "dependencies": {
-<<<<<<< HEAD
     "@clack/prompts": "^0.10.1",
     "commander": "^13.1.0",
     "fs-extra": "^11.3.0"
-=======
-    "commander": "^13.1.0"
->>>>>>> fecdfd51
   }
 }