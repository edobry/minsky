--- conflicted
+++ resolved
@@ -9,14 +9,10 @@
     "minsky": "./src/cli.ts"
   },
   "devDependencies": {
-<<<<<<< HEAD
     "bun-types": "^1.2.11",
     "@typescript-eslint/eslint-plugin": "^7.3.1",
     "@typescript-eslint/parser": "^7.3.1",
     "eslint": "^8.57.0"
-=======
-    "bun-types": "^1.2.11"
->>>>>>> 5aa29c00
   },
   "peerDependencies": {
     "typescript": "^5.0.0"
