# Task #119: Fix MCP Rules.list Command to Exclude Rule Content

## Context

The MCP version of the `rules.list` command currently returns the full content of each rule, which makes the output excessively large and difficult to use. This needs to be modified to exclude the rule content from the output, similar to how command-line interfaces typically handle list operations (showing metadata only).

## Requirements

1. **Modify MCP rules.list Command**

   - Update the MCP adapter for the `rules.list` command to exclude the `content` field from the returned rules
   - Implement a transformation step that removes the content before returning the results
   - Ensure all other rule metadata (id, name, description, globs, tags, etc.) is still returned

2. **Maintain Behavior Consistency**

   - The command should still function the same way in terms of filtering (by format, tag, etc.)
   - Only the output format should change (excluding content)
   - The change should not affect other commands like `rules.get` which should still return the full rule content

3. **Testing**
   - Update tests if needed to reflect the new output format

## Implementation Steps

1. [x] Locate the MCP adapter implementation for the rules.list command
2. [x] Modify the command's execute function to exclude rule content
3. [-] Consider adding an option to include content if explicitly requested (decided against this)
4. [x] Test the command to ensure it works correctly
5. [x] Verify that other rules commands are not affected

## Verification

<<<<<<< HEAD
- [ ] Running the MCP `rules.list` command returns rules without the content field
- [ ] All metadata is still present and correct
- [ ] The command respects all existing filter options
- [ ] All tests pass
- [ ] Other rules commands continue to function correctly
=======
- [x] Running the MCP `rules.list` command returns rules without the content field
- [x] All metadata is still present and correct
- [x] The command respects all existing filter options
- [x] All tests pass
- [x] Other rules commands continue to function correctly
>>>>>>> 2327394e

## Detailed Implementation Plan

### Analysis

The MCP adapter for the `rules.list` command is implemented in `src/adapters/mcp/rules.ts`. The command currently uses the `RuleService.listRules()` method from the domain layer to fetch rules, then returns all rule data including the content.

The issue is that the rule content can be large, making the output difficult to use. We need to modify the MCP adapter to filter out the content field before returning the results.

### Steps

1. **Modify MCP Adapter**

   - Update the `rules.list` command in `src/adapters/mcp/rules.ts` to:
     - Fetch rules using the existing domain service
     - Map over the returned rules to create a new array with all properties except `content`
<<<<<<< HEAD
     - Add an optional parameter to include content if explicitly requested (for flexibility)

2. **Add Include Content Option**

   - Add a new optional parameter `includeContent` to the command parameters
   - Default to `false` for compatibility with existing code
   - Only include content in the response when this parameter is explicitly set to `true`

3. **Test the Changes**

   - Run the MCP server and test the command with various parameters
   - Verify the content field is excluded by default
   - Verify content is included when the new parameter is set to true
   - Check that other rules commands (like `rules.get`) still include content

4. **Update Tests**
   - Identify any tests that might be affected by this change
   - Update tests to reflect the new behavior (content excluded by default)
   - Add tests for the new `includeContent` parameter

### Implementation Details

The main modification will be in the `execute` function of the `rules.list` command in `src/adapters/mcp/rules.ts`. We'll:

1. Add the `includeContent` parameter to the command parameters (defaulting to false)
2. After fetching rules from the domain service, transform the result to exclude content:
   ```typescript
   const transformedRules = rules.map(({ content, ...rest }) =>
     args.includeContent ? { content, ...rest } : rest
   );
   ```
3. Return the transformed rules in the response

This approach:

- Maintains all existing functionality
- Adds the option to include content when needed
- Makes the command more usable for typical list operations
=======
     - The rule content should always be excluded from the response

2. **Implementation Approach**

   - After fetching rules from the domain service, transform the result to exclude content
   - Always exclude content from the `rules.list` output, following CLI convention
   - Ensure the `rules.get` command still returns the full rule content

3. **Test the Changes**

   - Verify the content field is excluded from rules.list results
   - Check that other rules commands (like `rules.get`) still include content
   - Note: Testing the MCP commands directly in unit tests is complex due to the FastMCP dependency

### Implementation Details

The main modification is in the `execute` function of the `rules.list` command in `src/adapters/mcp/rules.ts`:

1. After fetching rules from the domain service, transform the result to exclude content:
   ```typescript
   const transformedRules = rules.map(({ content, ...rest }) => rest);
   ```
2. Return the transformed rules in the response

This approach:
- Makes the command more usable for typical list operations
- Reduces response size and improves performance
>>>>>>> 2327394e
- Follows the principle of least surprise (list commands typically return metadata only)<|MERGE_RESOLUTION|>--- conflicted
+++ resolved
@@ -31,19 +31,11 @@
 
 ## Verification
 
-<<<<<<< HEAD
-- [ ] Running the MCP `rules.list` command returns rules without the content field
-- [ ] All metadata is still present and correct
-- [ ] The command respects all existing filter options
-- [ ] All tests pass
-- [ ] Other rules commands continue to function correctly
-=======
 - [x] Running the MCP `rules.list` command returns rules without the content field
 - [x] All metadata is still present and correct
 - [x] The command respects all existing filter options
 - [x] All tests pass
 - [x] Other rules commands continue to function correctly
->>>>>>> 2327394e
 
 ## Detailed Implementation Plan
 
@@ -60,7 +52,6 @@
    - Update the `rules.list` command in `src/adapters/mcp/rules.ts` to:
      - Fetch rules using the existing domain service
      - Map over the returned rules to create a new array with all properties except `content`
-<<<<<<< HEAD
      - Add an optional parameter to include content if explicitly requested (for flexibility)
 
 2. **Add Include Content Option**
@@ -99,33 +90,4 @@
 - Maintains all existing functionality
 - Adds the option to include content when needed
 - Makes the command more usable for typical list operations
-=======
-     - The rule content should always be excluded from the response
-
-2. **Implementation Approach**
-
-   - After fetching rules from the domain service, transform the result to exclude content
-   - Always exclude content from the `rules.list` output, following CLI convention
-   - Ensure the `rules.get` command still returns the full rule content
-
-3. **Test the Changes**
-
-   - Verify the content field is excluded from rules.list results
-   - Check that other rules commands (like `rules.get`) still include content
-   - Note: Testing the MCP commands directly in unit tests is complex due to the FastMCP dependency
-
-### Implementation Details
-
-The main modification is in the `execute` function of the `rules.list` command in `src/adapters/mcp/rules.ts`:
-
-1. After fetching rules from the domain service, transform the result to exclude content:
-   ```typescript
-   const transformedRules = rules.map(({ content, ...rest }) => rest);
-   ```
-2. Return the transformed rules in the response
-
-This approach:
-- Makes the command more usable for typical list operations
-- Reduces response size and improves performance
->>>>>>> 2327394e
 - Follows the principle of least surprise (list commands typically return metadata only)