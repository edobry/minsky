# Task #084: Extend Auto-Detection to Additional Commands

## Context

Task #070 implemented auto-detection for current session and task IDs in some CLI commands (`tasks get`, `tasks list`), introducing a centralized utility `getCurrentSessionContext()` for this purpose. However, several other commands could benefit from having the same auto-detection capabilities to create a more consistent and intuitive user experience across the entire CLI.

This task focuses on extending the auto-detection functionality to additional key commands, following the extension plan developed in Task #070.

## Goal

Implement consistent auto-detection behavior across more Minsky CLI commands, leveraging the centralized `getCurrentSessionContext` utility, to allow operating on the current session/task without explicitly providing IDs when in a session workspace.

## Requirements

1. **Extend Auto-Detection to Priority Commands:**

   - Update the `tasks status set` command to auto-detect the current task
   - Update the `git summary` command to auto-detect the current session
   - Review and update `session update` and `session dir` commands to use the centralized utility

2. **Maintain Consistency:**

   - Use the same `getCurrentSessionContext` utility that was implemented in Task #070
   - Provide similar feedback messages when auto-detection is used
   - Handle error cases consistently across all commands

3. **User Experience:**

   - Make task/session IDs optional in command arguments where auto-detection is applicable
   - Preserve the ability to override auto-detection with explicit IDs
   - Provide clear user feedback about auto-detection

4. **Documentation:**

   - Update help text for all modified commands to indicate auto-detection capability
   - Ensure consistent terminology across all commands

5. **Testing:**
   - Add unit tests for each command's auto-detection functionality
   - Add integration tests for all auto-detection scenarios
   - Verify behavior both inside and outside session workspaces

## Implementation Steps

### 1. `tasks status set` Command

- [x] Update argument parsing to make task-id optional in the "set" subcommand
- [x] Add auto-detection logic using `getCurrentSessionContext` when task ID is not provided
- [x] Add clear feedback message when auto-detection is used
- [x] Update command help text to indicate task ID is optional in a session workspace
- [x] Add unit tests for auto-detected task status setting
- [x] Update CLI integration tests to verify behavior in and outside session workspace

### 2. `git summary` Command

- [x] Modify argument parsing to make --session and --repo optional
- [x] Use `getCurrentSessionContext` to auto-detect session when neither flag is provided
- [x] Add feedback message when auto-detection is used
- [x] Update command help to indicate flags are optional in session workspace
- [x] Add unit tests with mocked `getCurrentSessionContext`
- [x] Add CLI integration tests for auto-detection scenarios

### 3. `session update` and Related Commands

<<<<<<< HEAD
- [ ] Review `src/adapters/cli/session.ts` update command implementation and migrate to use `getCurrentSessionContext`
- [ ] Review `src/adapters/cli/session.ts` dir command implementation and ensure it's using the centralized utility
- [ ] Ensure consistent behavior with other auto-detecting commands
- [ ] Standardize feedback messages across all session commands
- [ ] Update existing tests to verify consistent behavior
- [ ] Add tests specifically for auto-detection scenarios
=======
- [x] Review `src/adapters/cli/session.ts` update command implementation and migrate to use `getCurrentSessionContext`
- [x] Review `src/adapters/cli/session.ts` dir command implementation and ensure it's using the centralized utility
- [x] Ensure consistent behavior with other auto-detecting commands
- [x] Standardize feedback messages across all session commands
- [x] Update existing tests to verify consistent behavior
- [x] Add tests specifically for auto-detection scenarios
>>>>>>> e0ee9fa8

## Implementation Strategy

1. Follow the established pattern from `tasks get` and `tasks list`
2. Use dependency injection for testability
3. Add clear user feedback for auto-detection
4. Update documentation and help text
5. Add comprehensive tests

## Verification

<<<<<<< HEAD
- [ ] `minsky tasks status set` works without task ID when run from session workspace
- [ ] `minsky git summary` works without session/repo flags when run from session workspace
- [ ] `minsky session update` and `minsky session dir` use the centralized `getCurrentSessionContext`
- [ ] All commands provide consistent feedback when auto-detection is used
- [ ] All commands handle errors consistently when auto-detection fails
- [ ] All commands preserve the ability to override auto-detection with explicit IDs
- [ ] All unit and integration tests pass
=======
- [x] `minsky tasks status set` works without task ID when run from session workspace
- [x] `minsky git summary` works without session/repo flags when run from session workspace
- [x] `minsky session update` and `minsky session dir` use the centralized `getCurrentSessionContext`
- [x] All commands provide consistent feedback when auto-detection is used
- [x] All commands handle errors consistently when auto-detection fails
- [x] All commands preserve the ability to override auto-detection with explicit IDs
- [x] All unit and integration tests pass
>>>>>>> e0ee9fa8

## Related Tasks

- Task #070: Auto-Detect Current Session/Task in Minsky CLI (parent task)
- Task #073: Fix integration test failures in adapter tests<|MERGE_RESOLUTION|>--- conflicted
+++ resolved
@@ -62,21 +62,12 @@
 
 ### 3. `session update` and Related Commands
 
-<<<<<<< HEAD
-- [ ] Review `src/adapters/cli/session.ts` update command implementation and migrate to use `getCurrentSessionContext`
-- [ ] Review `src/adapters/cli/session.ts` dir command implementation and ensure it's using the centralized utility
-- [ ] Ensure consistent behavior with other auto-detecting commands
-- [ ] Standardize feedback messages across all session commands
-- [ ] Update existing tests to verify consistent behavior
-- [ ] Add tests specifically for auto-detection scenarios
-=======
 - [x] Review `src/adapters/cli/session.ts` update command implementation and migrate to use `getCurrentSessionContext`
 - [x] Review `src/adapters/cli/session.ts` dir command implementation and ensure it's using the centralized utility
 - [x] Ensure consistent behavior with other auto-detecting commands
 - [x] Standardize feedback messages across all session commands
 - [x] Update existing tests to verify consistent behavior
 - [x] Add tests specifically for auto-detection scenarios
->>>>>>> e0ee9fa8
 
 ## Implementation Strategy
 
@@ -88,15 +79,6 @@
 
 ## Verification
 
-<<<<<<< HEAD
-- [ ] `minsky tasks status set` works without task ID when run from session workspace
-- [ ] `minsky git summary` works without session/repo flags when run from session workspace
-- [ ] `minsky session update` and `minsky session dir` use the centralized `getCurrentSessionContext`
-- [ ] All commands provide consistent feedback when auto-detection is used
-- [ ] All commands handle errors consistently when auto-detection fails
-- [ ] All commands preserve the ability to override auto-detection with explicit IDs
-- [ ] All unit and integration tests pass
-=======
 - [x] `minsky tasks status set` works without task ID when run from session workspace
 - [x] `minsky git summary` works without session/repo flags when run from session workspace
 - [x] `minsky session update` and `minsky session dir` use the centralized `getCurrentSessionContext`
@@ -104,7 +86,6 @@
 - [x] All commands handle errors consistently when auto-detection fails
 - [x] All commands preserve the ability to override auto-detection with explicit IDs
 - [x] All unit and integration tests pass
->>>>>>> e0ee9fa8
 
 ## Related Tasks
 
