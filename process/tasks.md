- [x] Update session start command to support task IDs [#001](process/tasks/001-update-session-start-command-to-support-task-ids.md)

- [x] Store session repos under per-repo directories and add repoName to session DB [#002](process/tasks/002-store-session-repos-under-per-repo-directories-and-add-reponame-to-session-db.md)

- [x] Add `init` command to set up a project for Minsky [#003](process/tasks/003-add-init-command-to-set-up-a-project-for-minsky.md)

- [x] Add `--task` option to `session get` command to query sessions by task ID [#004](process/tasks/004-add-task-option-to-session-get-command-to-query-sessions-by-task-id.md)

- [x] Add `git push` command to simplify pushing branches to remote repositories [#005](process/tasks/005-add-git-push-command-to-simplify-pushing-branches-to-remote-repositories.md)

- [x] Add `--quiet` option to `session start` for programmatic output [#006](process/tasks/006-add-quiet-option-to-session-start-for-programmatic-output.md)

- [x] Add `minsky tasks create` command to create tasks from spec documents [#007](process/tasks/007-add-minsky-tasks-create-command-to-create-tasks-from-spec-documents.md)

- [x] Update `tasks list` to default to not-DONE tasks only, add option to show DONE [#008](process/tasks/008-update-tasks-list-to-default-to-not-done-tasks-only-add-option-to-show-done.md)

- [x] Add `git commit` command to stage and commit changes [#009](process/tasks/009-add-git-commit-command-to-stage-and-commit-changes.md)

- [+] Enhance `git pr` command to create GitHub PRs and update task status [#010](process/tasks/010-enhance-git-pr-command-to-create-github-prs-and-update-task-status.md)

- [x] Fix `git pr` command and add proper tests [#011](process/tasks/011-fix-git-pr-command-and-add-proper-tests.md)

- [x] Add `session update` command to sync session with main branch [#012](process/tasks/012-add-session-update-command-to-sync-session-with-main-branch.md)

- [x] Add Repository Backend Support for Remote Git Repositories [#014](process/tasks/014-add-repository-backend-support-for-remote-git-repositories.md)

- [x] Add `session delete` command to remove session repos and records [#015](process/tasks/015-add-session-delete-command-to-remove-session-repos-and-records.md)

- [x] Enforce task operations in main workspace [#016](process/tasks/016-enforce-task-operations-in-main-workspace.md)

- [x] Support both task ID formats (`000` and `#000`) in any command with `--task` option [#017](process/tasks/017-support-both-task-id-formats-000-and-000-in-any-command-with-task-option.md)

- [x] Add `--task` option to `session dir` command to query session directories by task ID [#018](process/tasks/018-add-task-option-to-session-dir-command-to-query-session-directories-by-task-id.md)

- [x] Implement test suite improvements for better reliability and maintainability [#019](process/tasks/019-implement-test-suite-improvements-for-better-reliability-and-maintainability.md)

- [x] Add `--task` option to `git pr` command [#020](process/tasks/020-add-task-option-to-git-pr-command.md)

- [x] Refactor Large Methods in GitService [#021](process/tasks/021-refactor-large-methods-in-gitservice.md)

- [x] Fix Session Test Failures and Linting Issues [#022](process/tasks/022-fix-session-test-failures-and-linting-issues.md)

- [x] Add task specification path to task object [#023](process/tasks/023-add-task-specification-path-to-task-object.md)

- [x] Fix `session dir` command logic [#024](process/tasks/024-fix-session-dir-command-logic.md)

- [x] Add `git approve` command for session PR merging [#025](process/tasks/025-add-git-approve-command-for-session-pr-merging.md)

- [x] Fix task spec paths to use standardized format [#026](process/tasks/026-fix-task-spec-paths-to-use-standardized-format.md)

- [x] Auto-detect Session Context in Session Commands [#027](process/tasks/027-auto-detect-session-context-in-session-commands.md)

- [x] Automate Task Status Updates at Key Workflow Points [#028](process/tasks/028-automate-task-status-updates-at-key-workflow-points.md)

- [x] Add `rules` command for managing Minsky rules [#029](process/tasks/029-add-rules-command-for-managing-minsky-rules.md)

- [x] Setup Project Tooling and Automation [#030](process/tasks/030-setup-project-tooling-and-automation.md)

- [x] Add Filter Messages to `tasks list` Command [#031](process/tasks/031-add-filter-messages-to-tasks-list-command.md)

- [x] Auto-Rename Task Spec Files in `tasks create` Command [#032](process/tasks/032-auto-rename-task-spec-files-in-tasks-create-command.md)

- [ ] Enhance Minsky Init Command with Additional Rules [#033](process/tasks/033-enhance-minsky-init-command-with-additional-rules.md)

- [x] Add MCP Support to Minsky [#034](process/tasks/034-add-mcp-support-to-minsky.md)

- [x] Fix Task Creation Workflow to Not Require Task Number in Spec Title [#035](process/tasks/035-fix-task-creation-workflow-to-not-require-task-number-in-spec-title.md)

- [x] Improve Task Creation Workflow with Auto-Renaming and Flexible Titles [#036](process/tasks/036-improve-task-creation-workflow-with-auto-renaming-and-flexible-titles.md)

- [x] Add `session commit` Command to Stage, Commit, and Push All Changes for a Session [#037](process/tasks/037-add-session-commit-command-to-stage-commit-and-push-all-changes-for-a-session.md)

- [x] Make tasks status set prompt for status if not provided [#038](process/tasks/038-make-tasks-status-set-prompt-for-status-if-not-provided.md)

- [x] Interface-Agnostic Command Architecture [#039](process/tasks/039-interface-agnostic-command-architecture.md)

- [x] Add `--task` Option to `session delete` Command [#040](process/tasks/040-add-task-option-to-session-delete-command.md)

- [ ] Write Test Suite for Cursor Rules [#041](process/tasks/041-write-test-suite-for-cursor-rules.md)

- [-] Update Minsky Rule Descriptions for Improved AI Triggering [#042](process/tasks/042-update-minsky-rule-descriptions-for-improved-ai-triggering.md)

- [x] Add Session Information to Task Details [#043](process/tasks/043-add-session-information-to-task-details.md)

- [x] Fix Remaining Test Failures in Minsky [#044](process/tasks/044-fix-remaining-test-failures-in-minsky.md)

- [ ] Setup Documentation Tooling [#045](process/tasks/045-setup-documentation-tooling.md)

- [ ] Document Dependency Management Process [#046](process/tasks/046-document-dependency-management-process.md)

- [x] Configure MCP Server in Minsky Init Command [#047](process/tasks/047-configure-mcp-server-in-minsky-init-command.md)

- [-] Establish a Rule Library System [#048](process/tasks/048-establish-a-rule-library-system.md)

- [ ] Implement Session-Scoped MCP Server for Workspace Isolation [#049](process/tasks/049-implement-session-scoped-mcp-server-for-workspace-isolation.md)

- [x] Fix Remaining Test Failures in Minsky [#050](process/tasks/050-fix-remaining-test-failures-in-minsky.md)

- [ ] Add Git Commands to MCP Server [#051](process/tasks/051-add-git-commands-to-mcp-server.md)

- [ ] Add Remaining Task Management Commands to MCP [#052](process/tasks/052-add-remaining-task-management-commands-to-mcp.md)

- [x] Prevent Session Creation Within Existing Sessions [#053](process/tasks/053-prevent-session-creation-within-existing-sessions.md)

- [ ] Restore Full Test Suite for `init` Command [#054](process/tasks/054-restore-full-test-suite-for-init-command.md)

- [x] Document and Fix Rule Sync Bug in Minsky CLI [#055](process/tasks/055-document-and-fix-rule-sync-bug-in-minsky-cli.md)

- [ ] Explore OCI Artifacts for Rule Distribution [#056](process/tasks/056-explore-oci-artifacts-for-rule-distribution.md)

- [ ] Implement TypeScript-based Rule Authoring System [#057](process/tasks/057-implement-typescript-based-rule-authoring-system.md)

- [ ] Evaluate zod-matter and Zod for Rule Metadata and Validation [#058](process/tasks/058-evaluate-zod-matter-and-zod-for-rule-metadata-and-validation.md)

- [x] Add Centralized Test Mock Utilities [#059](process/tasks/059-add-centralized-test-mock-utilities.md)

- [ ] Implement Automatic Test Linting [#060](process/tasks/060-implement-automatic-test-linting.md)

- [ ] Implement Test Fixture Factory Pattern [#061](process/tasks/061-implement-test-fixture-factory-pattern.md)

- [ ] Improve bun:test TypeScript Declarations [#062](process/tasks/062-improve-bun-test-typescript-declarations.md)

- [ ] Define and Implement Snapshot Testing Strategy [#063](process/tasks/063-define-and-implement-snapshot-testing-strategy.md)

- [x] Add Single-Line Description Validation to `minsky rules create` [#064](process/tasks/064-add-single-line-description-validation-to-minsky-rules-create-.md)

- [x] Fix `minsky rules create/update` Description Quoting Bug [#065](process/tasks/065-fix-minsky-rules-create-update-description-quoting-bug.md)

- [x] Investigate and Fix `minsky rules get --format generic` Inconsistency [#066](process/tasks/066-investigate-and-fix-minsky-rules-get-format-generic-inconsistency.md)

- [x] Refactor `minsky-workflow.mdc` Rule into Smaller, Focused Rules [#067](process/tasks/067-refactor-minsky-workflow-mdc-rule-into-smaller-focused-rules.md)

- [x] AI Guideline: Do Not Over-Optimize Indentation [#068](process/tasks/068-ai-guideline-do-not-over-optimize-indentation.md)

- [x] Improve Task ID Permissiveness in Minsky CLI Commands [#069](process/tasks/069-improve-task-id-permissiveness-in-minsky-cli-commands.md)

- [x] Auto-Detect Current Session/Task in Minsky CLI from Session Workspace [#070](process/tasks/070-auto-detect-current-session-task-in-minsky-cli-from-session-workspace.md)

- [x] Remove Interactive CLI Tests and Establish Core Testing Principles [#071](process/tasks/071-remove-interactive-cli-tests-and-establish-core-testing-principles.md)

- [x] Fix Test Failures and Remaining Linter Errors [#072](process/tasks/072-fix-test-failures-and-remaining-linter-errors.md)

- [x] Fix Adapter Integration Test Failures [#073](process/tasks/073-fix-adapter-integration-test-failures.md)

- [x] Implement Auto-Dependency Installation for Session Workspaces [#074](process/tasks/074-implement-auto-dependency-installation-for-session-workspaces.md)

- [x] Fix Minsky Session Delete Command Cleanup [#075](process/tasks/075-fix-minsky-session-delete-command-cleanup.md)

- [x] Complete Interface-Agnostic Architecture Migration [#076](process/tasks/076-complete-interface-agnostic-architecture-migration.md)

- [x] Implement Structured Logging System [#077](process/tasks/077-implement-structured-logging-system.md)

- [x] Fix minsky rules CLI to operate on rules in the current workspace (main or session) [#078](process/tasks/078-fix-minsky-rules-cli-to-operate-on-rules-in-the-current-workspace-main-or-session-.md)

- [-] Revisit GitService Testing Strategy [#079](process/tasks/079-revisit-gitservice-testing-strategy.md)

- [x] Review Workspace and Repository Path Concepts [#080](process/tasks/080-review-workspace-and-repository-path-concepts.md)

- [x] Disable Debug Logs Unless Debug Log Level is Explicitly Set [#081](process/tasks/081-disable-debug-logs-unless-debug-log-level-is-explicitly-set.md)

- [ ] Add Context Management Commands [#082](process/tasks/082-add-context-management-commands.md)

- [x] Fix Bugs in Minsky Rules CLI Command [#083](process/tasks/083-fix-bugs-in-minsky-rules-cli-command.md)

- [x] Extend Auto-Detection to Additional Commands [#084](process/tasks/084-extend-auto-detection-to-additional-commands.md)

- [x] Migrate CLI adapter tests to test domain methods instead [#085](process/tasks/085-migrate-cli-adapter-tests-to-test-domain-methods-instead.md)

- [x] Formalize Core Minsky Concepts and Relationships [#086](process/tasks/086-formalize-core-minsky-concepts-and-relationships.md)

- [x] Implement Unified Session and Repository Resolution [#087](process/tasks/087-implement-unified-session-and-repository-resolution.md)

- [x] Standardize Repository URI Handling [#088](process/tasks/088-standardize-repository-uri-handling.md)

- [x] Align CLI Commands with Revised Concepts [#089](process/tasks/089-align-cli-commands-with-revised-concepts.md)

- [ ] Prepare for Future Non-Filesystem Workspaces [#090](process/tasks/090-prepare-for-future-non-filesystem-workspaces.md)

- [ ] Enhance SessionDB with Multiple Backend Support [#091](process/tasks/091-enhance-sessiondb-with-multiple-backend-support.md)

- [x] Add Session PR Command and Improve Git Prepare-PR Interface [#092](process/tasks/092-add-session-pr-command-and-improve-git-prepare-pr-interface.md)

- [x] Implement Consistent CLI Error Handling Across All Commands [#093](process/tasks/093-implement-consistent-cli-error-handling-across-all-commands.md)

- [ ] Implement Google Tasks Backend [#094](process/tasks/094-implement-google-tasks-backend.md)

- [x] Fix git prepare-pr Branch Naming Issues [#095](process/tasks/095-fix-git-prepare-pr-branch-naming-issues.md)

- [x] Improve CLI Adapter Structure for Shared Options [#096](process/tasks/096-improve-cli-adapter-structure-for-shared-options.md)

- [x] Standardize Option Descriptions Across CLI and MCP Adapters [#097](process/tasks/097-standardize-option-descriptions-across-cli-and-mcp-adapters.md)

- [x] Create Shared Adapter Layer for CLI and MCP Interfaces [#098](process/tasks/098-create-shared-adapter-layer-for-cli-and-mcp-interfaces.md)

- [x] Implement Environment-Aware Logging [#099](process/tasks/099-implement-environment-aware-logging.md)

- [x] Align MCP API with CLI Implementation and Remove Placeholders [#100](process/tasks/100-align-mcp-api-with-cli-implementation-and-remove-placeholders.md)

- [x] Improve Domain Module Testability with Proper Dependency Injection [#101](process/tasks/101-improve-domain-module-testability-with-proper-dependency-injection.md)

- [x] Refactor Domain Objects to Follow Functional Patterns [#102](process/tasks/102-refactor-domain-objects-to-follow-functional-patterns.md)

- [x] Enhance Test Utilities for Better Domain Testing [#103](process/tasks/103-enhance-test-utilities-for-better-domain-testing.md)

- [x] Re-implement Disabled Integration Tests [#104](process/tasks/104-re-implement-disabled-integration-tests.md)

- [x] Add Session Inspect Subcommand for Current Session Detection [#105](process/tasks/105-add-session-inspect-subcommand-for-current-session-detection.md)

- [x] Refactor SessionDB to Functional Patterns (Subtask of #102) [#106](process/tasks/106-refactor-sessiondb-to-functional-patterns-subtask-of-102-.md)

- [x] Refactor GitService to Functional Patterns (Subtask of #102) [#107](process/tasks/107-refactor-gitservice-to-functional-patterns-subtask-of-102-.md)

- [x] Refactor TaskService to Functional Patterns (Subtask of #102) [#108](process/tasks/108-refactor-taskservice-to-functional-patterns-subtask-of-102-.md)

- [x] Fix inconsistent repository name normalization between SessionDB and GitService [#109](process/tasks/109-fix-inconsistent-repository-name-normalization-between-sessiondb-and-gitservice.md)

- [x] Create a Complete Test Inventory and Classification System [#110](process/tasks/110-create-a-complete-test-inventory-and-classification-system.md)

- [x] Build Core Mock Compatibility Layer [#111](process/tasks/111-build-core-mock-compatibility-layer.md)

- [x] Implement Comprehensive Test Utility Documentation [#112](process/tasks/112-implement-comprehensive-test-utility-documentation.md)

- [-] Implement Automated Test Migration Script [#113](process/tasks/113-implement-automated-test-migration-script.md)

- [x] Migrate High-Priority Tests to Native Bun Patterns [#114](process/tasks/114-migrate-high-priority-tests-to-native-bun-patterns.md)

- [x] Implement Dependency Injection Test Patterns [#115](process/tasks/115-implement-dependency-injection-test-patterns.md)

- [ ] Improve CI/CD Test Stability with Progressive Migration [#116](process/tasks/116-improve-ci-cd-test-stability-with-progressive-migration.md)

- [x] Fix Session Update Command Implementation [#117](process/tasks/117-fix-session-update-command-implementation.md)

- [x] Fix rule format errors in rules.ts [#118](process/tasks/118-fix-rule-format-errors-in-rules-ts.md)

- [x] Fix MCP Rules.list Command to Exclude Rule Content [#119](process/tasks/119-fix-mcp-rules-list-command-to-exclude-rule-content.md)

- [x] Add --with-inspector Option to `mcp start` Command [#120](process/tasks/120-add-with-inspector-option-to-mcp-start-command.md)

- [x] Add "session review" Command for PR Review [#121](process/tasks/121-add-session-review-command-for-pr-review.md)

- [x] Improve Error Handling for MCP Server Port Conflicts [#122](process/tasks/122-improve-error-handling-for-mcp-server-port-conflicts.md)

- [x] Enhance `tasks get` Command to Support Multiple Task IDs [#123](process/tasks/123-enhance-tasks-get-command-to-support-multiple-task-ids.md)

- [x] Add Repository Path Parameter to MCP Server [#124](process/tasks/124-add-repository-path-parameter-to-mcp-server.md)

- [x] Implement CLI Bridge for Shared Command Registry [#125](process/tasks/125-implement-cli-bridge-for-shared-command-registry.md)

- [x] Add Task Specification Content Reading Capability [#126](process/tasks/126-add-task-specification-content-reading-capability.md)

- [x] Fix FastMCP Method Registration Issues [#127](process/tasks/127-fix-fastmcp-method-registration-issues.md)

- [x] Implement Local DB Tasks Backend [#129](process/tasks/129-implement-local-db-tasks-backend.md)

- [x] System Stability Post-CLI Bridge [#130](process/tasks/130-system-stability-post-cli-bridge.md)

<<<<<<< HEAD
- [x] Fix TypeScript Issues in DI Helpers [#131](process/tasks/131-fix-typescript-issues-in-di-helpers.md)

- [x] Fix Session Get Command Output Format [#132](process/tasks/132-fix-session-get-command-output-format.md)
=======
  - Fix all failing tests and system stability issues after CLI bridge implementation merge.

- [x] Fix TypeScript Issues in DI Helpers [#131](process/tasks/131-fix-typescript-issues-in-di-helpers.md)

  - Task 115 successfully delivered practical DI testing patterns, but left some TypeScript linter errors due to iteration limits. These should be cleaned up for a better developer experience.
  - **Current issues:**
  - - TypeScript linter errors in `src/utils/test-utils/dependencies.ts`
  - - Some type inference issues with the new scenario helpers
  - - Minor type safety improvements needed

- [+] Fix Session Get Command Output Format [#132](process/tasks/132-fix-session-get-command-output-format.md)
>>>>>>> af571de3

- [ ] Fix CLI Flag Naming Inconsistency for Task Identification [#133](process/tasks/133-fix-cli-flag-naming-inconsistency-for-task-identification.md)

- [ ] Resolve Remaining Test Race Conditions and Stability Issues [#134](process/tasks/134-resolve-remaining-test-race-conditions-and-stability-issues.md)

- [ ] Fix `minsky tasks create` Verbose Content Extraction Bug [#135](process/tasks/135-fix-minsky-tasks-create-verbose-content-extraction-bug.md)<|MERGE_RESOLUTION|>--- conflicted
+++ resolved
@@ -254,26 +254,12 @@
 
 - [x] System Stability Post-CLI Bridge [#130](process/tasks/130-system-stability-post-cli-bridge.md)
 
-<<<<<<< HEAD
 - [x] Fix TypeScript Issues in DI Helpers [#131](process/tasks/131-fix-typescript-issues-in-di-helpers.md)
 
 - [x] Fix Session Get Command Output Format [#132](process/tasks/132-fix-session-get-command-output-format.md)
-=======
-  - Fix all failing tests and system stability issues after CLI bridge implementation merge.
-
-- [x] Fix TypeScript Issues in DI Helpers [#131](process/tasks/131-fix-typescript-issues-in-di-helpers.md)
-
-  - Task 115 successfully delivered practical DI testing patterns, but left some TypeScript linter errors due to iteration limits. These should be cleaned up for a better developer experience.
-  - **Current issues:**
-  - - TypeScript linter errors in `src/utils/test-utils/dependencies.ts`
-  - - Some type inference issues with the new scenario helpers
-  - - Minor type safety improvements needed
-
-- [+] Fix Session Get Command Output Format [#132](process/tasks/132-fix-session-get-command-output-format.md)
->>>>>>> af571de3
 
 - [ ] Fix CLI Flag Naming Inconsistency for Task Identification [#133](process/tasks/133-fix-cli-flag-naming-inconsistency-for-task-identification.md)
 
-- [ ] Resolve Remaining Test Race Conditions and Stability Issues [#134](process/tasks/134-resolve-remaining-test-race-conditions-and-stability-issues.md)
+- [x] Resolve Remaining Test Race Conditions and Stability Issues [#134](process/tasks/134-resolve-remaining-test-race-conditions-and-stability-issues.md)
 
 - [ ] Fix `minsky tasks create` Verbose Content Extraction Bug [#135](process/tasks/135-fix-minsky-tasks-create-verbose-content-extraction-bug.md)