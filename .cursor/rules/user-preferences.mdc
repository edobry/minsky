--- conflicted
+++ resolved
@@ -35,11 +35,9 @@
 - **When a workflow or troubleshooting step is implied, proceed with it directly.**
 - **Balance proactiveness with task interpretation:** When the user asks to "create a task", always create a task specification document first. Only proceed to implementation if explicitly directed to do so.
 - **Default to specification over implementation:** When in doubt about whether the user wants a task specified or implemented, default to creating a specification document unless they've explicitly asked for implementation.
-<<<<<<< HEAD
 - **NEVER end a response with questions or requests for clarification:** Even when acknowledging a user's reference to a rule or document, do not end with phrases like "If you intended something specific..." or "Please clarify..." Instead, proceed with the most logical next action based on context.
 - **Treat ambiguity as a signal to act, not ask:** When faced with ambiguous instructions, choose the most reasonable interpretation and proceed with action rather than requesting clarification.
 - **Interpret references to rules as reminders to follow them:** When the user references a rule, treat it as a reminder to follow that rule strictly, not as an invitation for discussion about the rule.
-=======
 - **When the user says to keep going or not to ask for confirmation/status, proceed through all actionable issues without pausing, and only stop when all are resolved or all tests pass.**
 
 ## VERIFICATION CHECKPOINT
@@ -49,6 +47,5 @@
 2. Does this response explain actions without taking them? If yes, replace with the actual implementation.
 3. Does this response ask "Would you like me to..." when the intent is clear? If yes, rewrite to take direct action.
 4. **If the user has stated a preference for uninterrupted progress, never pause for confirmation or status unless explicitly requested.**
->>>>>>> ddbf4c12
 
 > **AI Commitment:** The AI will always strictly adhere to these preferences, especially regarding avoiding confirmation prompts and always taking the next implied step without asking. This is a persistent, high-priority rule for all future interactions.