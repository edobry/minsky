---
description: REQUIRED workflow for BOTH querying and implementing tasks - ANY interaction with tasks/sessions (viewing lists, checking status, or making changes) MUST use Minsky CLI, not file system.
globs: 
alwaysApply: false
---
# Minsky Workflow

⛔️ **STOP - READ THIS FIRST**

## Mandatory Session Creation

**NO IMPLEMENTATION WORK CAN BEGIN WITHOUT AN ACTIVE SESSION**

Before implementing ANY task or making ANY code changes, you MUST:

```bash
# 1. Check task status
minsky tasks status get '#XXX'

# 2. Create or verify session exists
minsky session start --task XXX

# 3. Enter session directory
cd $(minsky session dir task#XXX)
```

❌ If these steps are not completed:
- DO NOT make any code changes
- DO NOT commit any files
- DO NOT proceed with implementation

✅ These activities are allowed without a session:
- Reading code
- Searching the codebase
- Investigating issues
- Planning implementation
- Creating new task specifications

This is a HARD REQUIREMENT for all implementation work. There are NO EXCEPTIONS.

## Standard Session Navigation Pattern

**ALWAYS use this exact pattern for starting sessions and navigating to them:**

```bash
# REQUIRED pattern for ALL session navigation (both in scripts and interactive use)
SESSION_DIR=$(minsky session start --task <id> --quiet)
cd "$SESSION_DIR"
```

This pattern MUST be used:
- In all scripts and automations
- In all interactive usage where directory navigation follows
- Any time you intend to navigate to the session directory after creation

DO NOT use separate commands for starting a session and then navigating to it.

<<<<<<< HEAD
---

=======
>>>>>>> 4f63028f
## Session-First File Edit Enforcement (Critical)

1. **Absolute Path Enforcement**
   - All file edit, read, and diff operations must use absolute paths that begin with the current session directory (e.g., `/Users/edobry/.local/state/minsky/git/local/minsky/sessions/task#027/`).
   - The AI and all automation must always prepend the session directory to any file path for edit operations.
   - If the session directory is not known, it must be determined using `minsky session dir <session-name>` or equivalent before proceeding.
   - Any attempt to edit a file using a relative path or a path outside the session directory is a violation and must be aborted.

2. **Pre-Edit Session Directory Verification**
   - Before any file edit, the current session directory must be verified and logged.
   - The target file path must be checked to ensure it starts with the session directory path.
   - If not, the operation must be aborted and an error raised.

3. **Reject/Abort on Workspace Mismatch**
   - If a file edit is attempted outside the session workspace, the operation must be aborted and an explicit error must be raised, indicating the violation.

4. **Audit Trail for All Edits**
   - Every file edit must log the absolute path being edited and the current session directory, both in the AI's output and (optionally) in a `.session-edit-log` file in the session directory.
   - Example log message: `Editing file: /Users/edobry/.local/state/minsky/git/local/minsky/sessions/task#027/CHANGELOG.md (session: task#027)`

5. **Rule Violation = Hard Error**
   - Any violation of these rules is a hard error and must be reported immediately.
   - The AI must not attempt to "fix up" after the fact, but must stop and require explicit user intervention or correction.

<<<<<<< HEAD
---

=======
>>>>>>> 4f63028f
⚠️ **CRITICAL: ALL TASK AND SESSION QUERIES MUST USE THE MINSKY CLI**
⚠️ **CRITICAL: ALL COMMITS MUST BE PUSHED IMMEDIATELY**

This rule defines the comprehensive process for working with tasks and sessions using the Minsky tool. ANY operation related to tasks or sessions - whether viewing, querying, or modifying - MUST use the Minsky CLI to ensure data consistency and accuracy.

## Core Principles

1. **Always Use Minsky CLI for Task/Session Data**
   - For checking the existence, status, or details of tasks and sessions, ALWAYS use the Minsky CLI (e.g., `minsky tasks get`, `minsky session get`).
   - NEVER use file listings, static documentation, or direct file/database access for task/session state.
   - Listing files, reading code, and searching the codebase is PERMITTED for navigation, planning, or investigation.
   - Using file listings or static docs to determine if a session exists or to check task/session status is FORBIDDEN.
   - NEVER directly manipulate Minsky's state files or databases
   - NEVER delete or modify files in `~/.local/state/minsky/`
   - NEVER read or write to `session-db.json` directly - this is STRICTLY FORBIDDEN
   - ALWAYS use appropriate minsky commands:
     ```bash
     # For task queries
     minsky tasks list --json          # List all tasks
     minsky tasks get '#XXX' --json    # Get specific task details
     minsky tasks status get '#XXX'    # Get task status
     
     # For session queries
     minsky session list --json        # List all sessions
     minsky session get <name>         # Get session details
     ```

2. **Data Integrity is Critical**
   - Minsky maintains critical state in `~/.local/state/minsky/`
   - Direct manipulation of these files will corrupt the system
   - NEVER attempt to "fix" issues by deleting state files
   - NEVER attempt to read or modify the session database directly
   - If encountering session/task issues:
     1. Use `minsky session list` to check current state
     2. Use `minsky session get <name>` to inspect specific sessions
     3. Report the issue if commands aren't working as expected
   - Deleting state files is STRICTLY FORBIDDEN as it:
     - Corrupts Minsky's understanding of tasks and sessions
     - Makes session management impossible
     - May lead to lost work or inconsistent state
     - Violates the core principle of CLI-based management

3. **Real-Time Data Over Static Files**
   - Task information comes from the live system, not files
   - Session state must be queried through CLI, not assumed
   - File system should never be used as a primary data source

## CRITICAL REQUIREMENT: SESSION-FIRST IMPLEMENTATION

**⚠️ IMPORTANT: A SESSION MUST BE CREATED AND ACTIVE BEFORE ANY CODE CHANGES**

Before examining or modifying any code, you MUST:
1. Verify task status (`minsky tasks status get '#id'`)
2. Create or identify an existing session (`minsky session start --task id`)
3. Enter the session directory (`cd $(minsky session dir session-name)`)

No code examination or changes are permitted until these steps are complete.
Violating this rule compromises the entire workflow system.

## ⚠️ REPOSITORY ISOLATION WARNING

**The session directory contains a COMPLETELY SEPARATE CLONE of the repository.**

- Changes made to files in the main workspace WILL NOT appear in the session branch
- Changes made to files in the session directory DO NOT affect the main workspace
- Always confirm your current working directory with `pwd` before making any changes
- Session isolation is fundamental to the Minsky model and must be preserved

## FILE PATH RESOLUTION REQUIREMENTS

When working in a session directory, you MUST:

- **ALWAYS use absolute paths when editing files**
  - CORRECT: `/Users/username/.local/state/minsky/git/task-id/src/file.ts`
  - INCORRECT: `src/file.ts` (which would edit the main workspace file)
- Relative paths in file editing tools are resolved against the main workspace, NOT the current shell directory
- Without absolute paths, changes may silently occur in the main workspace instead of the session directory

## FILE CHANGE VERIFICATION

After every file edit in a session directory, verify the changes are actually present by:

1. Running `git status` to confirm the file appears as modified
2. Running `git diff <filename>` to confirm the expected changes exist
3. Never assuming an edit succeeded without verification

## Request Interpretation and Workflow Priority

1. **Always interpret requests based on their literal meaning in the project context**
   - "Create a task" means creating a task specification document, not implementing code
   - "Implement" or "code" refers to writing the actual implementation
   - When in doubt, default to task specification over implementation

2. **Request Type Recognition**
   - Categorize requests as either "specifying work" or "implementing work"
   - Each category requires different response patterns:
     - Specifying work → create task specification documents
     - Implementing work → write code following existing specifications
   - Never implement code until the specification is verified

3. **When to Request Clarification**
   - If a request could be interpreted multiple ways, ask for clarification
   - Examples of ambiguous requests requiring clarification:
     - "Work on task #123" (specify or implement?)
     - "Handle the task creation feature" (create spec or code?)
     - "Add the minsky task create command" (create spec or implement?)
   - Always err on the side of creating task specifications when unclear

4. **Clear vs. Ambiguous Request Examples**
   - Clear Specification Request: "Create a task to add a minsky task create command"
     → Create a task specification document
   - Clear Implementation Request: "Implement the minsky task create command according to task #007"  
     → Implement the code following the specification
   - Ambiguous Request: "Add the minsky task create command"
     → Default to creating a task specification unless context clearly indicates implementation

**Automation Directive:** Whenever you are asked about the current state of tasks, sessions, or any live project data, always run the appropriate `minsky` CLI command (e.g., `minsky tasks list --json`, `minsky tasks status get <id>`, etc.) to retrieve real-time information. Do not rely solely on static documentation, code, or cached data for these queries. Only supplement with documentation or codebase details if the CLI output is insufficient or ambiguous. This ensures all answers reflect the actual, current state of the project.

## Task Selection and Initial Setup

When asked to work on a task (by name, description, or ID):

1. **Find or Access the Task**
   - If you already know the task ID (e.g., "001" or "#001"):
     ```bash
     # Get direct information about a specific task
     minsky tasks get '#001' --json
     ```
   - If you need to find a task from the backlog:  When asked to list, filter, or check the status of tasks, always run:
     ```bash
     minsky tasks list --json
     ```
     and present the output directly, unless specifically instructed otherwise.
     > **Note:** Always use `jq` for JSON parsing, not `grep`. This is a general best practice for all projects.

2. **Check Task Status**
   - Before starting any work, check the current status of the task:
     ```bash
     minsky tasks status get '#001'
     ```
   - Task status meanings:
     - `TODO`: Not started, available to work on
     - `IN-PROGRESS`: Work has begun but is not complete
     - `IN-REVIEW`: Work is complete and awaiting review
     - `DONE`: Work is complete, reviewed, and merged
   - If the task is already marked as `DONE` or `IN-REVIEW`, confirm with the user before proceeding.

3. **Understand Requirements**
   - Read the task specification document shown in the output of `minsky tasks get`
   - The path is typically `process/tasks/<task-id>-<task-name>.md` (e.g., `process/tasks/001-update-session-start.md`)
   - Ensure all requirements and acceptance criteria are clearly understood
   - Note any dependencies or blocking issues

## Creating New Tasks

When asked to create a new task:

1. **Refer to the creating-tasks rule**
   - See detailed instructions in the `creating-tasks.mdc` rule
   - Never implement code when asked to create a task unless explicitly instructed
   - Always create a well-formatted task specification document

2. **Checklist Steps for Task Creation**
   - Create a task specification document following the standardized format
   - Add the task to the main task list in `/process/tasks.md`
   - Use the next available task ID
   - Link the task correctly following project conventions

## Session Management

### Starting a New Session

1. **Create a Task Session**
   - Begin a new session for the task (no session name needed when using `--task`):
     ```bash
     minsky session start --task 001
     ```
   - Use the `--quiet` option for programmatic usage that outputs only the session directory path:
     ```bash
     # For programmatic use in scripts
     SESSION_DIR=$(minsky session start --task 001 --quiet)
     cd "$SESSION_DIR"
     ```
   - The standard output will show:
     - The auto-generated session name (e.g., `task#001`)
     - The repository location where files were cloned
     - The branch name that was created (same as session name)
     - The task ID association
     - Command to navigate to the session directory
     - The session directory path (for programmatic use)

2. **Enter the Session Directory**
   - Navigate to the session directory using the provided command

### Keeping Sessions in Sync

1. **Update from Main Branch**
   - Synchronize your session with the latest changes from the main branch:
     ```bash
     # Update current session (defaults to merging from main)
     minsky session update
     
     # Update a specific session
     minsky session update task#001
     
     # Update with customized options
     minsky session update --no-stash --no-push --branch develop --remote upstream
     ```
   - This command handles:
     - Stashing uncommitted changes
     - Pulling latest updates from the remote
     - Merging changes from specified branch
     - Pushing updates to remote
     - Restoring stashed changes

2. **Best Practices**
   - Update regularly to avoid diverging too far from main
   - Update before generating a PR to ensure integration with the latest changes
   - Use `--no-stash` when you want to keep working changes visible
   - Use `--no-push` when testing integration locally before pushing

### Re-entering an Existing Session

When asked to continue working on a task:

1. **Find Existing Session**
   - Look up the session associated with the task:
     ```bash
     # Use session get to get details about a specific session
     minsky session get task#001
     ```
   - If you don't know the session name, you may need to list all sessions:
     ```bash
     minsky session list --json | jq '.[] | select(.taskId == "#001")'
     ```
   - Note: A future enhancement will add a `--task` option to the `session get` command to directly query sessions by task ID

2. **Enter Existing Session**
   - Navigate to the session directory:
     ```bash
     cd $(minsky session dir task#001)
     ```
   - If no session exists, create one as described in "Starting a New Session"

## Implementation Process

1. **Planning**
   - Review the task document to ensure full understanding
   - For a new task, draft an implementation plan and append it to the task document
   - For continuing work, review the task's "Work Log" section to see progress

2. **Implementation**
   - Follow all project coding standards and best practices
   - Implement the required changes, addressing all requirements
   - Commit changes at logical intervals with clear, descriptive messages
   - Reference the task ID in all commit messages (e.g., "task#001: Implement feature X")
   - **ALWAYS push immediately after committing:**
     ```bash
     # After every commit, immediately push to the session branch
     git push origin $(git branch --show-current)
     ```
   - Never leave commits unpushed at the end of an implementation session

3. **Synchronization**
   - Regularly update your session with changes from the main branch:
     ```bash
     # Update current session with main branch changes
     minsky session update
     ```
   - This helps avoid integration issues by keeping your branch current
   - It's especially important to update before generating a PR

4. **Work Log**
   - Maintain a "Work Log" section in the task document:
     ```markdown
     ## Work Log
     - YYYY-MM-DD: Implemented X feature
     - YYYY-MM-DD: Fixed Y bug
     - YYYY-MM-DD: Added tests for Z functionality
     ```
   - This log will be used to update the changelog when the task is complete

5. **Testing**
   - Write appropriate tests for all new functionality
   - Ensure all existing tests continue to pass
   - Document any complex test scenarios or edge cases addressed

## Verification and Documentation

1. **Verification**
   - Verify that all requirements have been implemented correctly
   - Check off completed verification steps in the task document by changing `[ ]` to `[x]`
   - Ensure that all tests pass

2. **Documentation**
   - Update the task document with implementation details
   - Document any design decisions or compromises made during implementation
   - Update any relevant project documentation

3. **Changelog**
   - Follow the instructions in the [changelog rule](mdc:changelog.mdc) for updating the appropriate CHANGELOG.md
   - Use the Work Log from the task document as the basis for changelog entries
   - Reference the task ID in the changelog entry

## Task Completion Checklist

Task implementation is not complete until ALL these steps are performed, in order:

1. ✓ All code changes are made in the session directory (not main workspace)
2. ✓ All tests pass in the session directory
3. ✓ Task document is updated with Work Log and verification steps are checked off
4. ✓ All changes are committed with task ID in commit message
5. ✓ PR description is generated using `minsky git pr` and saved to `process/tasks/<task-id>/pr.md`
6. ✓ PR description is committed
7. ✓ Changes are pushed to remote with `git push origin <branch>`
8. ✓ Task status is updated to IN-REVIEW using `minsky tasks status set '#id' IN-REVIEW`

## PR Preparation

1. **Generate a PR description:**
   ```bash
   minsky git pr --path .
   ```
   - Minsky will automatically generate a PR description based on the changes in the current branch
   - Save this description to:
     ```
     process/tasks/<task-id>/pr.md
     ```
   - Commit this PR description file

2. **Finalization**
   - Push your branch:
     ```bash
     # Current approach (standard git command)
     git push origin $(git branch --show-current)
     
     # Future: Will be simplified with dedicated command (Task #005)
     # minsky git push
     ```
   - Note: Task #005 is in progress to simplify this step with a dedicated command

3. **Status Update**
   - Update the task status to the appropriate state:
     ```bash
     # Use IN-REVIEW after you've generated a PR and pushed your changes
     minsky tasks status set '#001' IN-REVIEW
     
     # Use DONE only after the changes have been reviewed and merged
     minsky tasks status set '#001' DONE
     ```

## Important Notes

- Never skip verification steps or mark a task complete without meeting all requirements
- Always check the existing task status before beginning work
- Reference the task number in all PRs, commits, and documentation
- Maintain a Work Log in the task document to track implementation progress
- If modifications to the requirements are needed, discuss and document them in the task document
- When a task spans multiple sessions, use the Work Log to ensure continuity
- Minsky manages branch names, session directories, and other infrastructure—you don't need to create these manually

> **Triggering the Minsky CLI for Task/Session Queries**
>
> For any user query that asks about the existence, availability, status, or list of tasks or sessions, you MUST use the minsky CLI to retrieve live data. This includes, but is not limited to, queries such as:
> - "What tasks are available?"
> - "List all tasks"
> - "Show open/in-progress/done tasks"
> - "What sessions exist?"
> - "What is the status of task #007?"
> - "Which tasks are in the backlog?"
>
> **Do NOT** answer these queries by listing files or reading static documentation. **Always** run the appropriate minsky CLI command (e.g., `minsky tasks list --json`) and present the output directly.<|MERGE_RESOLUTION|>--- conflicted
+++ resolved
@@ -38,57 +38,6 @@
 
 This is a HARD REQUIREMENT for all implementation work. There are NO EXCEPTIONS.
 
-## Standard Session Navigation Pattern
-
-**ALWAYS use this exact pattern for starting sessions and navigating to them:**
-
-```bash
-# REQUIRED pattern for ALL session navigation (both in scripts and interactive use)
-SESSION_DIR=$(minsky session start --task <id> --quiet)
-cd "$SESSION_DIR"
-```
-
-This pattern MUST be used:
-- In all scripts and automations
-- In all interactive usage where directory navigation follows
-- Any time you intend to navigate to the session directory after creation
-
-DO NOT use separate commands for starting a session and then navigating to it.
-
-<<<<<<< HEAD
----
-
-=======
->>>>>>> 4f63028f
-## Session-First File Edit Enforcement (Critical)
-
-1. **Absolute Path Enforcement**
-   - All file edit, read, and diff operations must use absolute paths that begin with the current session directory (e.g., `/Users/edobry/.local/state/minsky/git/local/minsky/sessions/task#027/`).
-   - The AI and all automation must always prepend the session directory to any file path for edit operations.
-   - If the session directory is not known, it must be determined using `minsky session dir <session-name>` or equivalent before proceeding.
-   - Any attempt to edit a file using a relative path or a path outside the session directory is a violation and must be aborted.
-
-2. **Pre-Edit Session Directory Verification**
-   - Before any file edit, the current session directory must be verified and logged.
-   - The target file path must be checked to ensure it starts with the session directory path.
-   - If not, the operation must be aborted and an error raised.
-
-3. **Reject/Abort on Workspace Mismatch**
-   - If a file edit is attempted outside the session workspace, the operation must be aborted and an explicit error must be raised, indicating the violation.
-
-4. **Audit Trail for All Edits**
-   - Every file edit must log the absolute path being edited and the current session directory, both in the AI's output and (optionally) in a `.session-edit-log` file in the session directory.
-   - Example log message: `Editing file: /Users/edobry/.local/state/minsky/git/local/minsky/sessions/task#027/CHANGELOG.md (session: task#027)`
-
-5. **Rule Violation = Hard Error**
-   - Any violation of these rules is a hard error and must be reported immediately.
-   - The AI must not attempt to "fix up" after the fact, but must stop and require explicit user intervention or correction.
-
-<<<<<<< HEAD
----
-
-=======
->>>>>>> 4f63028f
 ⚠️ **CRITICAL: ALL TASK AND SESSION QUERIES MUST USE THE MINSKY CLI**
 ⚠️ **CRITICAL: ALL COMMITS MUST BE PUSHED IMMEDIATELY**
 
@@ -97,10 +46,7 @@
 ## Core Principles
 
 1. **Always Use Minsky CLI for Task/Session Data**
-   - For checking the existence, status, or details of tasks and sessions, ALWAYS use the Minsky CLI (e.g., `minsky tasks get`, `minsky session get`).
-   - NEVER use file listings, static documentation, or direct file/database access for task/session state.
-   - Listing files, reading code, and searching the codebase is PERMITTED for navigation, planning, or investigation.
-   - Using file listings or static docs to determine if a session exists or to check task/session status is FORBIDDEN.
+   - NEVER use file listings or static documentation
    - NEVER directly manipulate Minsky's state files or databases
    - NEVER delete or modify files in `~/.local/state/minsky/`
    - NEVER read or write to `session-db.json` directly - this is STRICTLY FORBIDDEN
@@ -113,7 +59,8 @@
      
      # For session queries
      minsky session list --json        # List all sessions
-     minsky session get <name>         # Get session details
+     minsky session get <name>         # Get session details by name
+     minsky session get --task XXX     # Get session details by task ID
      ```
 
 2. **Data Integrity is Critical**
@@ -123,8 +70,9 @@
    - NEVER attempt to read or modify the session database directly
    - If encountering session/task issues:
      1. Use `minsky session list` to check current state
-     2. Use `minsky session get <name>` to inspect specific sessions
-     3. Report the issue if commands aren't working as expected
+     2. Use `minsky session get <name>` to inspect specific sessions by name
+     3. Use `minsky session get --task XXX` to inspect sessions by task ID
+     4. Report the issue if commands aren't working as expected
    - Deleting state files is STRICTLY FORBIDDEN as it:
      - Corrupts Minsky's understanding of tasks and sessions
      - Makes session management impossible
@@ -283,33 +231,6 @@
 2. **Enter the Session Directory**
    - Navigate to the session directory using the provided command
 
-### Keeping Sessions in Sync
-
-1. **Update from Main Branch**
-   - Synchronize your session with the latest changes from the main branch:
-     ```bash
-     # Update current session (defaults to merging from main)
-     minsky session update
-     
-     # Update a specific session
-     minsky session update task#001
-     
-     # Update with customized options
-     minsky session update --no-stash --no-push --branch develop --remote upstream
-     ```
-   - This command handles:
-     - Stashing uncommitted changes
-     - Pulling latest updates from the remote
-     - Merging changes from specified branch
-     - Pushing updates to remote
-     - Restoring stashed changes
-
-2. **Best Practices**
-   - Update regularly to avoid diverging too far from main
-   - Update before generating a PR to ensure integration with the latest changes
-   - Use `--no-stash` when you want to keep working changes visible
-   - Use `--no-push` when testing integration locally before pushing
-
 ### Re-entering an Existing Session
 
 When asked to continue working on a task:
@@ -317,14 +238,16 @@
 1. **Find Existing Session**
    - Look up the session associated with the task:
      ```bash
-     # Use session get to get details about a specific session
+     # Use session get to get details about a specific session by name
      minsky session get task#001
-     ```
-   - If you don't know the session name, you may need to list all sessions:
-     ```bash
-     minsky session list --json | jq '.[] | select(.taskId == "#001")'
-     ```
-   - Note: A future enhancement will add a `--task` option to the `session get` command to directly query sessions by task ID
+     
+     # OR use session get with the --task option to get details by task ID
+     minsky session get --task 001
+     ```
+   - If needed, you can also list all sessions:
+     ```bash
+     minsky session list --json
+     ```
 
 2. **Enter Existing Session**
    - Navigate to the session directory:
@@ -332,6 +255,54 @@
      cd $(minsky session dir task#001)
      ```
    - If no session exists, create one as described in "Starting a New Session"
+
+### Programmatic Usage
+
+When integrating minsky into automated workflows or scripts:
+
+1. **Use `--quiet` for Machine-Readable Output**
+   - The `--quiet` option provides clean, machine-readable output:
+     ```bash
+     # Create a session and capture its directory path
+     SESSION_DIR=$(minsky session start --task 001 --quiet)
+     
+     # Use the path in a script
+     cd "$SESSION_DIR"
+     echo "Working in session directory: $SESSION_DIR"
+     
+     # Use with other options
+     SESSION_DIR=$(minsky session start my-session --repo https://github.com/org/repo.git --quiet)
+     ```
+
+2. **Error Handling in Scripts**
+   - Even in quiet mode, errors are sent to stderr and exit codes are set appropriately:
+     ```bash
+     # Example bash script with error handling
+     if SESSION_DIR=$(minsky session start --task 001 --quiet); then
+       cd "$SESSION_DIR"
+       echo "Successfully started session in: $SESSION_DIR"
+     else
+       echo "Failed to start session, exiting" >&2
+       exit 1
+     fi
+     ```
+
+3. **Combining with Other Commands**
+   - Chain with other minsky commands for complex workflows:
+     ```bash
+     # Example: Create session, run tests, and generate PR description
+     SESSION_DIR=$(minsky session start --task 001 --quiet)
+     cd "$SESSION_DIR"
+     bun test
+     
+     if [ $? -eq 0 ]; then
+       minsky git pr --path . > process/tasks/001/pr.md
+       git add process/tasks/001/pr.md
+       git commit -m "task#001: Add PR description"
+       git push origin "$(git branch --show-current)"
+       minsky tasks status set '#001' IN-REVIEW
+     fi
+     ```
 
 ## Implementation Process
 
@@ -352,16 +323,7 @@
      ```
    - Never leave commits unpushed at the end of an implementation session
 
-3. **Synchronization**
-   - Regularly update your session with changes from the main branch:
-     ```bash
-     # Update current session with main branch changes
-     minsky session update
-     ```
-   - This helps avoid integration issues by keeping your branch current
-   - It's especially important to update before generating a PR
-
-4. **Work Log**
+3. **Work Log**
    - Maintain a "Work Log" section in the task document:
      ```markdown
      ## Work Log
@@ -371,7 +333,7 @@
      ```
    - This log will be used to update the changelog when the task is complete
 
-5. **Testing**
+4. **Testing**
    - Write appropriate tests for all new functionality
    - Ensure all existing tests continue to pass
    - Document any complex test scenarios or edge cases addressed
@@ -460,4 +422,49 @@
 > - "What is the status of task #007?"
 > - "Which tasks are in the backlog?"
 >
-> **Do NOT** answer these queries by listing files or reading static documentation. **Always** run the appropriate minsky CLI command (e.g., `minsky tasks list --json`) and present the output directly.+> **Do NOT** answer these queries by listing files or reading static documentation. **Always** run the appropriate minsky CLI command (e.g., `minsky tasks list --json`) and present the output directly.
+
+## Standard Session Navigation Pattern
+
+**ALWAYS use this exact pattern for starting sessions and navigating to them:**
+
+```bash
+# REQUIRED pattern for ALL session navigation (both in scripts and interactive use)
+SESSION_DIR=$(minsky session start --task <id> --quiet)
+cd "$SESSION_DIR"
+```
+
+This pattern MUST be used:
+- In all scripts and automations
+- In all interactive usage where directory navigation follows
+- Any time you intend to navigate to the session directory after creation
+
+DO NOT use separate commands for starting a session and then navigating to it.
+
+---
+
+## Session-First File Edit Enforcement (Critical)
+
+1. **Absolute Path Enforcement**
+   - All file edit, read, and diff operations must use absolute paths that begin with the current session directory (e.g., `/Users/edobry/.local/state/minsky/git/local/minsky/sessions/task#027/`).
+   - The AI and all automation must always prepend the session directory to any file path for edit operations.
+   - If the session directory is not known, it must be determined using `minsky session dir <session-name>` or equivalent before proceeding.
+   - Any attempt to edit a file using a relative path or a path outside the session directory is a violation and must be aborted.
+
+2. **Pre-Edit Session Directory Verification**
+   - Before any file edit, the current session directory must be verified and logged.
+   - The target file path must be checked to ensure it starts with the session directory path.
+   - If not, the operation must be aborted and an error raised.
+
+3. **Reject/Abort on Workspace Mismatch**
+   - If a file edit is attempted outside the session workspace, the operation must be aborted and an explicit error must be raised, indicating the violation.
+
+4. **Audit Trail for All Edits**
+   - Every file edit must log the absolute path being edited and the current session directory, both in the AI's output and (optionally) in a `.session-edit-log` file in the session directory.
+   - Example log message: `Editing file: /Users/edobry/.local/state/minsky/git/local/minsky/sessions/task#027/CHANGELOG.md (session: task#027)`
+
+5. **Rule Violation = Hard Error**
+   - Any violation of these rules is a hard error and must be reported immediately.
+   - The AI must not attempt to "fix up" after the fact, but must stop and require explicit user intervention or correction.
+
+---