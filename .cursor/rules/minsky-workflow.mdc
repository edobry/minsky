--- conflicted
+++ resolved
@@ -5,7 +5,6 @@
 ---
 # Minsky Workflow
 
-<<<<<<< HEAD
 ⛔️ **STOP - READ THIS FIRST**
 
 ## Mandatory Session Creation
@@ -56,8 +55,34 @@
 
 DO NOT use separate commands for starting a session and then navigating to it.
 
-=======
->>>>>>> e83cfcc8
+---
+
+## Session-First File Edit Enforcement (Critical)
+
+1. **Absolute Path Enforcement**
+   - All file edit, read, and diff operations must use absolute paths that begin with the current session directory (e.g., `/Users/edobry/.local/state/minsky/git/local/minsky/sessions/task#027/`).
+   - The AI and all automation must always prepend the session directory to any file path for edit operations.
+   - If the session directory is not known, it must be determined using `minsky session dir <session-name>` or equivalent before proceeding.
+   - Any attempt to edit a file using a relative path or a path outside the session directory is a violation and must be aborted.
+
+2. **Pre-Edit Session Directory Verification**
+   - Before any file edit, the current session directory must be verified and logged.
+   - The target file path must be checked to ensure it starts with the session directory path.
+   - If not, the operation must be aborted and an error raised.
+
+3. **Reject/Abort on Workspace Mismatch**
+   - If a file edit is attempted outside the session workspace, the operation must be aborted and an explicit error must be raised, indicating the violation.
+
+4. **Audit Trail for All Edits**
+   - Every file edit must log the absolute path being edited and the current session directory, both in the AI's output and (optionally) in a `.session-edit-log` file in the session directory.
+   - Example log message: `Editing file: /Users/edobry/.local/state/minsky/git/local/minsky/sessions/task#027/CHANGELOG.md (session: task#027)`
+
+5. **Rule Violation = Hard Error**
+   - Any violation of these rules is a hard error and must be reported immediately.
+   - The AI must not attempt to "fix up" after the fact, but must stop and require explicit user intervention or correction.
+
+---
+
 ⚠️ **CRITICAL: ALL TASK AND SESSION QUERIES MUST USE THE MINSKY CLI**
 ⚠️ **CRITICAL: ALL COMMITS MUST BE PUSHED IMMEDIATELY**
 
