--- conflicted
+++ resolved
@@ -3,7 +3,6 @@
 globs:
 alwaysApply: false
 ---
-<<<<<<< HEAD
 # Session-First Workflow
 
 ## Core Rules for Session Development
@@ -31,8 +30,6 @@
    - Never use a globally linked command for testing session-specific changes
    - This ensures proper isolation between your session and the main codebase
 
-=======
->>>>>>> fecdfd51
 3. **Session Isolation**
    - Changes in a session must remain isolated until merged into main
    - The session directory contains a separate clone of the repository
