# Changelog

> **Note:** This changelog references SpecStory conversation histories. See [.specstory/.what-is-this.md](.specstory/.what-is-this.md) for details on the SpecStory artifact system.

## [Unreleased]

### Fixed

- Fixed incorrect import path in session.ts that was causing "Cannot find module '../utils/workspace.js'" error in `minsky tasks status get` command
- Fixed interactive status selection in `minsky tasks status set` command so it properly prompts for status when not provided as a command-line argument
- Task ID normalization now consistently handles task IDs with or without the `#` prefix. This fixes issues with commands like `minsky tasks get 071` and `minsky session start --task 071` where tasks couldn't be found if the ID was provided without the leading `#`.
- Improved `normalizeTaskId` function to handle multiple leading `#` characters and validate that task IDs contain only numeric characters.
- Fixed `minsky session delete` command to properly remove both the session repository directory and database record. The command now correctly identifies the repository location regardless of directory structure (legacy or with sessions subdirectory) and properly handles errors during database operations, clearly reporting failures rather than falsely reporting success.
- Removed console.error mocking from integration tests to focus on testing behavior rather than implementation details of error reporting, following the new testing-boundaries guidelines.

### Added

- Initial Bun+TypeScript project setup for the minsky CLI tool
- Domain-driven CLI structure with all business logic in domain modules and CLI logic in command modules
- `git clone` command: clone a repo into an isolated workspace, with session support
- `git branch` command: create a new branch in a session's repo
- `git pr` command: generate a markdown PR document with commit history, file changes, and stats, comparing against the correct base branch (remote HEAD, upstream, main, or master)
- `session` commands: `start`, `list`, `get`, `cd` for managing and navigating agent sessions
- Session database in `$XDG_STATE_HOME/minsky/session-db.json` to track sessions, repos, and branches
- Support for both remote and local repo cloning in session start
- Debug logging for the `git pr` command, enabled via `--debug` and output to stderr only
- Test coverage for PR base branch detection and diff/stat generation
- New `tasks` command with `list`, `get`, and `status` (with `get` and `set`) subcommands for task management
- Support for multiple task backends (Markdown file, placeholder for GitHub Issues)
- Robust Markdown checklist parser for `process/tasks.md` supporting code block skipping, description aggregation, and malformed line filtering
- Shared `resolveRepoPath` utility in `src/domain/repo-utils.ts` for resolving repo paths from CLI options, session DB, or git context
- Comprehensive domain-level tests for all `tasks` logic and repo path resolution
- Added IN-PROGRESS and IN-REVIEW task statuses to tasks. These are represented in markdown checklists by `-` (IN-PROGRESS) and `+` (IN-REVIEW), respectively. All domain logic and tests updated accordingly.
- Enhanced `session start` command to accept an optional `--task <task-id>` flag, allowing sessions to be directly associated with tasks. If provided, the CLI looks up the task, validates it exists, uses the task ID as the session name, and stores the task ID in the session record.
- New session-first-workflow rule to enforce proper session creation and verification before any task implementation
- The rule requires explicit verification of task status, session existence, and working directory before code changes
- Documentation required for session verification steps in all implementation work
- Enhanced minsky-workflow rule with a critical "Session-First Implementation" requirement, mandating session creation and activation before any code examination or modification
- Added `--task <task-id>` option to `minsky session get` command, allowing users to look up sessions by associated task ID. Returns an error if both session name and --task are provided, and supports all existing options including --json. Updated documentation and tests accordingly.
- Added automatic workspace detection for task operations. When a task command is executed from a session repository, Minsky automatically detects this and performs the operation on the main workspace instead. All task commands now support a `--workspace` option to explicitly specify the workspace path.
- Added `session delete` command to remove session repositories and database records. This command supports the `--force` flag to skip confirmation prompts and the `--json` flag for machine-readable output. The command safely handles errors during repository deletion or database updates.
- Added `--all` option to `tasks list` command to show completed (DONE) tasks. By default, the command now only shows tasks that are not marked as DONE.
- Created task specification for task #017 to support both task ID formats (`000` and `#000`) in commands with `--task` option
- Task status commands for creating/updating/querying task status
- Cross-platform clipboard support via clipboardy module
- Session status in minsky session list display
- Support for untagged/anonymous tasks in tasks create command
- Specify task ID to new session via --task (-t) argument
- Session output now includes repo-relative working paths
- Added repoName field to SessionRecord for structured repository storage
- Added task #020 to add a `--task` option to the `git pr` command, allowing users to generate PR descriptions for tasks directly without specifying a session or path
- Created task specification for task #018 to add a `--task <task-id>` option to the `minsky session dir` command, allowing users to look up session directories by their associated task ID
- Created task specification for task #023 to add a task specification path to the task object, which will be displayed by commands that show task details, making it easier to locate and access the full task specification document
- Added task specification path to the task object, which is displayed by the `tasks get` command in both standard and JSON output formats. This makes it easier to locate and access the full task specification document.
- Created task specification for task #024 to fix the `session dir` command logic
- New task for refactoring large methods in GitService, focusing on `prWithDependencies` method (#021)
- Added `--quiet` option to `session start` command that outputs only the session directory path, making it suitable for programmatic use in scripts and automated workflows. When the option is specified, all informational messages are suppressed, and only the essential path is returned.
- Created task specification for task #025 to add a `git approve` command that complements the existing `git pr` command, implementing a prepared-merge workflow for PR review and merging. This workflow allows reviewers to easily merge prepared PRs via fast-forward, ensuring history linearity and cleaner integration.
- Added `--task <task-id>` option to `minsky session dir` command, allowing users to look up session directories by associated task ID. The command now supports both session name and task ID (but not both simultaneously), and provides descriptive error messages for all scenarios.
- Created task specification for task #026 to fix task spec paths to use the standardized format.
- Added comprehensive tests for task spec path resolution in `tasks.specpath.test.ts`
- Added new task #027 to auto-detect session context in session commands
- Added `minsky tasks create` command to create new tasks from specification documents. The command extracts the title and description from the spec file, assigns the next available ID, and adds a checklist item to process/tasks.md. It supports session/repo resolution for proper workspace path handling and outputs the task details in either human-readable or JSON format.
- Added `--task <task-id>` option to `minsky git pr` command, allowing users to generate PR descriptions by specifying a task ID rather than a session or path. The command looks up the session associated with the specified task and generates a PR description using that session's repository.
- Added repository backend support with interfaces for different repository implementations:
  - Created `RepositoryBackend` interface with standardized methods for repository operations
  - Implemented `LocalGitBackend` to handle existing local Git repositories
  - Implemented `RemoteGitBackend` for generic remote Git URLs
  - Implemented `GitHubBackend` for GitHub-specific repositories
  - Added consistent return types with `Result` and `RepoStatus` interfaces
  - Added repository configuration through `RepositoryBackendConfig` interface
- Enhanced session commands with repository backend support:
  - Added `--backend` option to specify backend type (local, remote, github)
  - Added automatic backend detection based on repository URL format
  - Added GitHub-specific options for authentication and repository information
  - Improved error handling with type-safe error messages
  - Added backwards compatibility for existing sessions
- Added robust type safety throughout repository implementations:
  - Fixed potential undefined values in parsed command output
  - Added null safety with fallback values
  - Improved error handling with proper error propagation
  - Enhanced interface consistency across all backend implementations
- Added `git commit` command for staging and committing changes in a single step, with support for automatic staging (can be disabled with `--no-stage`), staging all changes (via `--all`), task ID prefixing for commit messages, and amending commits (via `--amend`). Supports specifying a session or repository path.
- Project tooling and automation setup (ESLint, Prettier, Husky, lint-staged)
- Continuous Integration workflow with GitHub Actions
- Development environment configuration (VS Code settings, Docker)
- Dependabot for automated dependency updates
- Development quickstart guide in README.md
- Enhanced ESLint configuration with rules for:
  - Domain-oriented module structure enforcement
  - Constants management and magic numbers prevention
  - Robust error handling practices
  - File size limitations
  - Ensuring Bun is used instead of npm/node
- Added pre-push Git hook to ensure tests pass before pushing changes
- Created future task specifications for session-first workflow verification and changelog management automation
- Added `init` command to set up a project for Minsky. This command creates the necessary directory structure for tasks, initializes a tasks.md file, and adds the minsky-workflow rule to either .cursor/rules or .ai/rules based on the selected rule format. It supports interactive prompts via @clack/prompts for missing parameters and resolves repo paths using the same patterns as other commands.
- New `session update` command to sync a session with the main branch
  - Stashes local changes before updating (can be disabled with `--no-stash`)
  - Pulls latest changes from remote
  - Merges specified branch (defaults to main)
  - Pushes changes to remote (can be disabled with `--no-push`)
  - Restores stashed changes after update
  - Handles merge conflicts gracefully
  - Supports custom branch and remote options
- Added filter messages to `tasks list` command to clearly indicate when filters are being applied. Messages are displayed before the task list in non-JSON output mode and include:
  - Status filter message when using `--status` option (e.g., "Showing tasks with status 'TODO'")
  - Active tasks message when not using `--all` option (e.g., "Showing active tasks (use --all to include completed tasks)")
  - Messages are not shown in JSON output to maintain machine-readable format
- New `test-helpers.ts` utility module with reusable functions for test isolation, environment setup, and error handling
- Standardized test environment management with consistent resource cleanup
- Type-safe test helper functions for subprocess execution and error handling
- Added Session Cleanup Procedures section to the minsky-workflow rule, providing clear guidelines for properly cleaning up completed tasks and sessions using the Minsky CLI commands rather than manual file operations
- Automated task status updates at key workflow points:
  - The `session start` command now automatically sets task status to IN-PROGRESS when started with `--task`
  - The `git pr` command now automatically sets task status to IN-REVIEW when generating a PR
  - Both commands support a `--no-status-update` flag to skip the automatic update
  - Both commands show feedback about the status update operation
  - Task ID is intelligently resolved from options, session metadata, or branch name
- Enhanced `tasks status set` command to interactively prompt for status when not provided as an argument. If run in a non-interactive environment without a status, the command now fails gracefully with a clear error message. The prompt uses @clack/prompts to present a list of valid statuses to choose from and allows cancellation. The improvement increases usability by reducing friction for setting task statuses.
- Task: Add Session Information to Task Details [#043](process/tasks/043-add-session-information-to-task-details.md)
- New `test-infrastructure-patterns` cursor rule capturing best practices for test isolation, environment setup, and CLI testing from our test fixes work. The rule includes patterns for creating unique test directories, standardizing environment setup, properly mocking dependencies, and debugging test failures.
- Enhanced task #014 (Add Repository Backend Support) to specifically focus on supporting remote Git repositories as repository backends. This includes a generic Remote Git backend for any remote Git URL, as well as a specific GitHub backend implementation. The task now more clearly defines the requirements for ensuring session workflows can use remote repositories as their origin.
- Created task #051 to add Git command support to the MCP server, enabling AI assistants to perform Git operations via the Model Context Protocol
- Created task #052 to add remaining task management commands to the MCP server, completing the task management API for AI assistants
- Detailed implementation plan for task #039: Interface-Agnostic Command Architecture, which will refactor the command architecture to enable direct function calls across different interfaces (CLI, MCP, and potentially others like REST APIs in the future)
- Added safety check to the `session start` command to prevent creating sessions from within existing session workspaces, displaying a clear error message instructing users to return to the main workspace first
- Created test-utils module with standard test setup, cleanup, and utility functions:
  - Fixed timestamp management to eliminate flaky tests
  - Centralized console output spying
  - Added temporary directory management for file system tests
  - Standardized environment setup and teardown
- Created standardized test fixtures directory with common test data
- Added `rules` command for managing Minsky rules with YAML frontmatter
  - Added `rules list` subcommand to list all rules in a repository
  - Added `rules get` subcommand to view specific rule content and metadata
  - Added `rules update` subcommand to update rule content or metadata
  - Added `rules create` subcommand to create new rules (with interactive mode)
  - Added `rules search` subcommand to search for rules by content or metadata
  - All commands support filtering by rule format (cursor or generic)
  - Added JSON output option for machine-readable results
  - Support for tag-based filtering and advanced metadata handling
  - Comprehensive domain-level tests for all rule management logic
- New AI rules to support rule management:
  - Added `rules-management.mdc` rule documenting how to use the rules command
  - Updated `rule-creation-guidelines.mdc` with information about using the rules command
  - Updated `minsky-workflow.mdc` to include guidelines for managing AI rules
  - Updated `index.mdc` to reference the new rules-management rule
- Enhanced `minsky init` command with MCP (Model Context Protocol) server configuration options:
  - Automatically generates `.cursor/mcp.json` configuration file during project initialization
  - Added new CLI options to customize MCP setup: `--mcp`, `--mcp-transport`, `--mcp-port`, `--mcp-host`
  - Added interactive prompts for MCP configuration when options are not provided
  - Implemented support for all MCP transport types: stdio (default), SSE, and HTTP streaming
  - Created comprehensive MCP usage rule (`mcp-usage.mdc`) with detailed documentation on connecting to and using the MCP server
  - Added tests for MCP configuration generation and CLI options
  - Added `--mcp-only` option to configure MCP in existing projects without reinitializing other files
  - Added `--overwrite` option to update existing configuration files
- Repository backend support for session operations with different Git repository sources
- Interface for repository backend operations (clone, branch, PR)
- Local file system implementation for repository backend
- GitHub API integration for repository backend
- Remote Git repository support for repository backend
- Full error handling and retry logic for Git operations
- Implemented interface-agnostic command architecture for task #039, enabling direct function calls across different interfaces (CLI, MCP, and others):
  - Extracted pure domain functions for tasks, session, and git commands with TypeScript interfaces
  - Added Zod schemas for parameter validation and consistent error handling
  - Created adapter layers for CLI and MCP interfaces using the same domain functions
  - Converted task commands from CommonJS to ESM syntax for better module compatibility
  - Added createTaskFromParams domain function to complete the task command set
  - All functions follow consistent interface patterns with dependency injection for testing
  - Merged latest changes from main branch and resolved conflicts in git.ts
- Single-line description validation to interactive mode of `minsky rules create` command to ensure rule descriptions don't contain newlines
- Shared validation utility `validateSingleLineDescription` in `src/domain/validationUtils.ts` and refactored `minsky rules create` to use it.
- New AI guideline rule (`.cursor/rules/ai-linter-autofix-guideline.mdc`) to instruct AI not to over-optimize linter-autofixable formatting, relying on linters instead.
<<<<<<< HEAD
- Updated testing-boundaries rule with clear guidelines on what should and should not be tested, particularly regarding CLI interactive features and implementation details.
=======
- New `minsky rules sync` command to synchronize rule files between main workspace and session workspaces
- Debug mode for rules commands to help troubleshoot rule loading issues
- Documentation in `.cursor/rules/README.md` explaining workspace isolation and rule management
>>>>>>> c228f755

_See: SpecStory history [2025-04-26_20-30-setting-up-minsky-cli-with-bun](.specstory/history/2025-04-26_20-30-setting-up-minsky-cli-with-bun.md) for project setup, CLI, and domain/command organization._
_See: SpecStory history [2025-04-26_22-29-task-management-command-design](.specstory/history/2025-04-26_22-29-task-management-command-design.md) for task management and tasks command._
_See: SpecStory history [2025-04-27_21-26-add-task-statuses-in-progress-and-in-review](.specstory/history/2025-04-27_21-26-add-task-statuses-in-progress-and-in-review.md) for details on status additions._
_See: SpecStory history [2025-04-28_16-22-backlog-task-inquiry](.specstory/history/2025-04-28_16-22-backlog-task-inquiry.md) for task ID support in session start command._
_See: SpecStory history [2025-04-29_XX-XX-task-004-session-get-task-option](.specstory/history/2025-04-29_XX-XX-task-004-session-get-task-option.md) for implementation details._
_See: SpecStory history [task-id-format-support-specification](.specstory/history/task-id-format-support-specification.md) for task creation._
_See: SpecStory history [2025-05-02_large-file-analysis](.specstory/history/2025-05-02_large-file-analysis.md) for codebase analysis and task creation._
_See: SpecStory history [2025-05-XX_XX-XX-task-006-quiet-option](.specstory/history/2025-05-XX_XX-XX-task-006-quiet-option.md) for session start command --quiet option implementation._
_See: SpecStory history [2023-XX-XX_XX-XX-task-014-add-repository-backend-support](.specstory/history/2023-XX-XX_XX-XX-task-014-add-repository-backend-support.md) for repository backend implementation._
_See: SpecStory history [2024-05-09_create-task-add-session-info-to-task-details](.specstory/history/2024-05-09_create-task-add-session-info-to-task-details.md) for task creation._
_See: SpecStory history [2023-05-15_fixing-task-022-test-failures](.specstory/history/2023-05-15_fixing-task-022-test-failures.md) for test infrastructure patterns._
_See: SpecStory history [2024-05-16_remote-repository-support](.specstory/history/2024-05-16_remote-repository-support.md) for updated task requirements._
_See: SpecStory history [2024-05-16_mcp-commands-enhancement](.specstory/history/2024-05-16_mcp-commands-enhancement.md) for MCP command tasks._
_See: SpecStory history [2025-05-10_implementation-of-rules-command](.specstory/history/2025-05-10_implementation-of-rules-command.md) for task#029 implementation._
_See: SpecStory history [2025-05-14_interface-agnostic-command-architecture](.specstory/history/2025-05-14_interface-agnostic-command-architecture.md) for task#039 implementation._
_See: Task Specification [068-ai-guideline-do-not-over-optimize-indentation](process/tasks/068-ai-guideline-do-not-over-optimize-indentation.md) for the AI linter autofix guideline rule (originally indentation, now generalized)._
_See: SpecStory history [2025-05-14_task-071-remove-interactive-cli-tests](.specstory/history/2025-05-14_task-071-remove-interactive-cli-tests.md) for task#071 implementation._

### Changed 

- Improved PR logic to always compare against the correct integration branch (remote HEAD, upstream, main, or master)
- PR output now includes both committed and uncommitted (working directory) changes
- README rewritten for clarity and idiomatic open source style
- All debug output is now opt-in and sent to stderr
- Refactored code to move repo path resolution logic out of `tasks.ts` into a shared utility module
- Updated all `tasks` subcommands to use the shared repo path utility and support `--session` and `--repo` options
- Improved error handling and user feedback for invalid status values in `tasks status set`
- Ensured all code and tests follow best practices for modularity and separation of concerns
- Enhanced git modified files detection to include untracked files in addition to committed and uncommitted changes
- Session repositories are now stored under per-repo directories (e.g., `$XDG_STATE_HOME/minsky/git/<repoName>/<session>`)
- Added `repoName` field to session database records
- Updated session-related commands to handle the new directory structure
- Added repo name normalization for consistent directory naming
- Enhanced session repository storage to use a 'sessions' subdirectory for better organization (e.g., `$XDG_STATE_HOME/minsky/git/<repoName>/sessions/<session>`)
- Added backward compatibility to support existing session repositories in the legacy location
- Completely reimplemented the SessionDB class to handle both legacy and new directory structures
- Added migration capability to move sessions from legacy paths to new paths with sessions subdirectory
- Improved error handling in SessionDB operations to ensure stability during transitions
- Fixed task spec path generation to use standardized format (process/tasks/<id>-<kebab-case-title>.md) and added validation to verify file existence. If the exact file doesn't exist, Minsky will look for any file with the matching task ID prefix.
- Enhanced ESLint configuration with additional rules to enforce project-specific coding standards and practices
- Support for HTTPS and SSH git URL normalization in `normalizeRepoName` to produce consistent paths
- Enhanced URL handling to preserve domain names for github.com repositories
- Improved session directory path handling with support for backward compatibility
- Updated implementation to handle both legacy and new session path formats (with "sessions" subdirectory)
- Fixed session lookup by task ID in `session get` and `session dir` commands
- Standardized code style to use double quotes instead of single quotes
- Normalize task IDs consistently by ensuring the '#' prefix is added if missing
- Changed SessionDB.getNewSessionRepoPath to return a string instead of a Promise
- Enhanced task creation workflow to support both title formats: `# Task: Title` (without a task number) and `# Task #XXX: Title` (with a task number). The CLI now automatically assigns the next available task number when no number is provided, updates the title in the file, and renames the file to match the assigned number and title.
- Improved session test files (list.test.ts, startSession.test.ts) with better isolation and error handling
- Updated tasks list test with better subprocess error checking
- Removed Jest-specific code that doesn't work in Bun's test environment
- Added proper error checking for subprocess execution in tests
- Updated PR test to use the new test utilities
- Improved test assertion precision with more specific matchers
- Standardized test environment setup and teardown
- Refactored `prWithDependencies` method in `GitService` into smaller, focused functions:
  - Extracted commit formatting logic into `formatCommits` method
  - Extracted PR markdown generation into `buildPrMarkdown` method
  - Split repository data collection into multiple specialized methods:
    - `getCommitsOnBranch`
    - `getModifiedFiles`
    - `getWorkingDirectoryChanges`
    - `getChangeStats`
  - Improved error handling in all extracted methods
  - Reduced cognitive complexity while maintaining full test coverage
- Generalized the AI indentation guideline to cover all linter-autofixable formatting issues. Renamed rule file from `ai-indentation-guideline.mdc` to `ai-linter-autofix-guideline.mdc` and ensured correct location in `.cursor/rules/`.
- Updated `lint-staged` configuration (`.lintstagedrc.json`) to allow commits even if `eslint --fix` has non-autofixable errors. Autofixes are applied, but the commit is not blocked. Documented this behavior in `README.md`.
- Removed incorrect "bug note" from task-status-verification rule
- Improved error handling and diagnostics in rule loading

_See: SpecStory history [2025-04-26_20-30-setting-up-minsky-cli-with-bun](.specstory/history/2025-04-26_20-30-setting-up-minsky-cli-with-bun.md) for project setup, CLI, and domain/command organization._
_See: SpecStory history [2025-04-26_22-29-task-management-command-design](.specstory/history/2025-04-26_22-29-task-management-command-design.md) for task management and tasks command._
_See: SpecStory history [2025-04-27_21-26-add-task-statuses-in-progress-and-in-review](.specstory/history/2025-04-27_21-26-add-task-statuses-in-progress-and-in-review.md) for details on status additions._
_See: SpecStory history [2025-04-28_16-22-backlog-task-inquiry](.specstory/history/2025-04-28_16-22-backlog-task-inquiry.md) for task ID support in session start command._
_See: SpecStory history [2025-04-29_18-50-task-002-per-repo-session-storage](.specstory/history/2025-04-29_18-50-task-002-per-repo-session-storage.md) for task #002 implementation._
_See: SpecStory history [2025-04-30_01-14-task-002-progress-and-updates](.specstory/history/2025-04-30_01-14-task-002-progress-and-updates.md) for sessions subdirectory enhancement._
_See: SpecStory history [2025-04-29_18-53-starting-task-002.md](.specstory/history/2025-04-29_18-53-starting-task-002.md) for task #002 implementation._
_See: SpecStory history [2025-04-30_17-43-task-002-progress-and-updates.md](.specstory/history/2025-04-30_17-43-task-002-progress-and-updates.md) for task #002 completion._
_See: SpecStory history [2025-05-01_15-41-fix-session-test-failures](.specstory/history/2025-05-01_15-41-fix-session-test-failures.md) for task #022 implementation._
_See: SpecStory history [2025-05-08_test-fixes](.specstory/history/2025-05-08_test-fixes.md) for test fixes implementation._
_See: SpecStory history [2023-05-06_13-13-fix-session-test-failures](.specstory/history/2023-05-06_13-13-fix-session-test-failures.md) for task 022 implementation._
_See: SpecStory history [2024-02-14_18-30-git-modified-files](.specstory/history/2024-02-14_18-30-git-modified-files.md) for git domain changes._
_See: SpecStory history [002-per-repo-session-storage.md](process/tasks/002-per-repo-session-storage.md) for implementation details._
_See: SpecStory history [2025-05-XX_XX-XX-task-026-fix-task-spec-paths](.specstory/history/2025-05-XX_XX-XX-task-026-fix-task-spec-paths.md) for task #026 implementation details._
_See: SpecStory history [2025-05-01_17-04-task-026-fix-task-spec-paths](.specstory/history/2025-05-01_17-04-task-026-fix-task-spec-paths.md) for task spec path standardization._
_See: SpecStory history [2025-05-04_20-14-task-022-progress-and-specifications.md](.specstory/history/2025-05-04_20-14-task-022-progress-and-specifications.md) for backend test fixes._
_See: SpecStory history [2025-05-22_task-021-refactor-git-service](.specstory/history/2025-05-22_task-021-refactor-git-service.md) for implementation details._
_See: SpecStory history [2024-07-01_rule-sync-bug-diagnostics](.specstory/history/2024-07-01_rule-sync-bug-diagnostics.md) for rule sync bug investigation._

### Fixed

- Fixed test failures in Minsky CLI test suite by improving setupSessionDb functions and workspace validation
- Fixed issues with session-related tests by enhancing error handling and directory creation
- Fixed task list tests by ensuring tasks.md is created in the proper process directory
- Added more robust directory existence checking and file creation in test setup
- Fixed skipped tests in session/delete.test.ts by implementing proper task ID support in the mock helper
- Updated mock CLI command implementations to handle task ID operations consistently
- Ensured proper type safety in test mocks
- Restored missing tests for the `init` command with a simplified approach to avoid mock.fn incompatibilities
- Improved test environment setup to create more complete Minsky workspace structure
- Enhanced error handling and debugging output in test environment setup

## [0.39.0] - 2025-04-29

### Changed

- Clarified that `minsky tasks list --json` should be used to query the backlog.

_See: SpecStory history [2025-04-28_16-22-backlog-task-inquiry](.specstory/history/2025-04-28_16-22-backlog-task-inquiry.md) for implementation details._

### Fixed

- Fixed import paths in src/cli.ts to use relative paths (./commands/session) instead of absolute paths (./src/commands/session)
- Added missing command imports in src/cli.ts (tasks, git, and init commands)
- Fixed test failures in session command tests by correcting import paths
- Improved test structure and reliability for Minsky CLI tests:
  - Created a comprehensive test helper module with utilities for test isolation, setup, and teardown
  - Fixed test-related import paths to use `.ts` extension instead of `.js`
  - Added detailed debug logging to diagnose test failures
  - Improved session database initialization in tests
  - Enhanced test fixture creation with proper Minsky workspace structure
  - Fixed environment variable handling for XDG_STATE_HOME in tests
  - Improved error reporting in tests to make failures more actionable
  - Updated test assertions to be more resilient to minor output differences
  - Fixed several tests to use individual test directories to prevent interference
  - Added proper cleanup between tests to ensure test isolation
- Fixed merge conflicts in several test files for task #044
  - Resolved conflicts in get.test.ts, session commands tests, and gitServiceTaskStatusUpdate.test.ts
  - Improved file system path handling in session directory tests
  - Enhanced setupSessionDb functions across session command tests to handle file creation edge cases
  - Fixed workspace validation in tasks/list.test.ts by correctly setting up required Minsky project structure
  - Improved error handling and debug logging for test failures
  - Created more robust helper functions for test setup and cleanup
- Fixed import extensions in test files to use .ts instead of .js
  - Updated imports in cd.test.ts and gitServiceTaskStatusUpdate.test.ts
  - Consistently used double quotes for string literals
  - Fixed environment variable handling in session tests
- Enhanced session test error handling and logging:
  - Added detailed verification of directory and file creation
  - Improved error messages for file system operations
  - Added robust error handling with try/catch blocks around file operations
  - Added parent directory creation checks before file write operations
- Fixed workspace validation in tasks/list.test.ts:
  - Added proper package.json and git config files to pass validation
  - Created filter-messages.ts utility for proper message handling
  - Added verification steps to confirm directories and files are created
  - Fixed assertions to match actual command output format

_See: SpecStory history [2023-05-06_13-13-fix-session-test-failures](.specstory/history/2023-05-06_13-13-fix-session-test-failures.md) for task 022 implementation._

## [Unreleased]

### Fixed

- Fixed test failures in Minsky CLI test suite by improving setupSessionDb functions and workspace validation
- Fixed issues with session-related tests by enhancing error handling and directory creation
- Fixed task list tests by ensuring tasks.md is created in the proper process directory
- Added more robust directory existence checking and file creation in test setup
- Fixed skipped tests in session/delete.test.ts by implementing proper task ID support in the mock helper
- Updated mock CLI command implementations to handle task ID operations consistently
- Ensured proper type safety in test mocks
- Restored missing tests for the `init` command with a simplified approach to avoid mock.fn incompatibilities

### Changed

- Improved test environment setup to create more complete Minsky workspace structure
- Enhanced error handling and debugging output in test environment setup

## [0.52.0] - 2024-04-09

### Fixed

- Task ID normalization now consistently handles task IDs with or without the `#` prefix. This fixes issues with commands like `minsky tasks get 071` and `minsky session start --task 071` where tasks couldn't be found if the ID was provided without the leading `#`.
- Improved `normalizeTaskId` function to handle multiple leading `#` characters and validate that task IDs contain only numeric characters.
- Task creation handles spec file with missing type
- Improved test environment setup to create more complete Minsky workspace structure
- Enhanced error handling and debugging output in test environment setup<|MERGE_RESOLUTION|>--- conflicted
+++ resolved
@@ -172,13 +172,10 @@
 - Single-line description validation to interactive mode of `minsky rules create` command to ensure rule descriptions don't contain newlines
 - Shared validation utility `validateSingleLineDescription` in `src/domain/validationUtils.ts` and refactored `minsky rules create` to use it.
 - New AI guideline rule (`.cursor/rules/ai-linter-autofix-guideline.mdc`) to instruct AI not to over-optimize linter-autofixable formatting, relying on linters instead.
-<<<<<<< HEAD
 - Updated testing-boundaries rule with clear guidelines on what should and should not be tested, particularly regarding CLI interactive features and implementation details.
-=======
 - New `minsky rules sync` command to synchronize rule files between main workspace and session workspaces
 - Debug mode for rules commands to help troubleshoot rule loading issues
 - Documentation in `.cursor/rules/README.md` explaining workspace isolation and rule management
->>>>>>> c228f755
 
 _See: SpecStory history [2025-04-26_20-30-setting-up-minsky-cli-with-bun](.specstory/history/2025-04-26_20-30-setting-up-minsky-cli-with-bun.md) for project setup, CLI, and domain/command organization._
 _See: SpecStory history [2025-04-26_22-29-task-management-command-design](.specstory/history/2025-04-26_22-29-task-management-command-design.md) for task management and tasks command._
