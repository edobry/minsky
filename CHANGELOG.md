# Changelog

> **Note:** This changelog references SpecStory conversation histories. See [.specstory/.what-is-this.md](.specstory/.what-is-this.md) for details on the SpecStory artifact system.

## [Unreleased]

### Added
- Initial Bun+TypeScript project setup for the minsky CLI tool
- Domain-driven CLI structure with all business logic in domain modules and CLI logic in command modules
- `git clone` command: clone a repo into an isolated workspace, with session support
- `git branch` command: create a new branch in a session's repo
- `git pr` command: generate a markdown PR document with commit history, file changes, and stats, comparing against the correct base branch (remote HEAD, upstream, main, or master)
- `session` commands: `start`, `list`, `get`, `cd` for managing and navigating agent sessions
- Session database in `$XDG_STATE_HOME/minsky/session-db.json` to track sessions, repos, and branches
- Support for both remote and local repo cloning in session start
- Debug logging for the `git pr` command, enabled via `--debug` and output to stderr only
- Test coverage for PR base branch detection and diff/stat generation
- New `tasks` command with `list`, `get`, and `status` (with `get` and `set`) subcommands for task management
- Support for multiple task backends (Markdown file, placeholder for GitHub Issues)
- Robust Markdown checklist parser for `process/tasks.md` supporting code block skipping, description aggregation, and malformed line filtering
- Shared `resolveRepoPath` utility in `src/domain/repo-utils.ts` for resolving repo paths from CLI options, session DB, or git context
- Comprehensive domain-level tests for all `tasks` logic and repo path resolution
- Added IN-PROGRESS and IN-REVIEW task statuses to tasks. These are represented in markdown checklists by `-` (IN-PROGRESS) and `+` (IN-REVIEW), respectively. All domain logic and tests updated accordingly.
- Enhanced `session start` command to accept an optional `--task <task-id>` flag, allowing sessions to be directly associated with tasks. If provided, the CLI looks up the task, validates it exists, uses the task ID as the session name, and stores the task ID in the session record.
- New session-first-workflow rule to enforce proper session creation and verification before any task implementation
- The rule requires explicit verification of task status, session existence, and working directory before code changes
- Documentation required for session verification steps in all implementation work
- Enhanced minsky-workflow rule with a critical "Session-First Implementation" requirement, mandating session creation and activation before any code examination or modification
- Added `--task <task-id>` option to `minsky session get` command, allowing users to look up sessions by associated task ID. Returns an error if both session name and --task are provided, and supports all existing options including --json. Updated documentation and tests accordingly.
- Added automatic workspace detection for task operations. When a task command is executed from a session repository, Minsky automatically detects this and performs the operation on the main workspace instead. All task commands now support a `--workspace` option to explicitly specify the workspace path.
- Added `session delete` command to remove session repositories and database records. This command supports the `--force` flag to skip confirmation prompts and the `--json` flag for machine-readable output. The command safely handles errors during repository deletion or database updates.
- Added `--all` option to `tasks list` command to show completed (DONE) tasks. By default, the command now only shows tasks that are not marked as DONE.
- Created task specification for task #017 to support both task ID formats (`000` and `#000`) in commands with `--task` option
- Task status commands for creating/updating/querying task status
- Cross-platform clipboard support via clipboardy module
- Session status in minsky session list display
- Support for untagged/anonymous tasks in tasks create command
- Specify task ID to new session via --task (-t) argument
- Session output now includes repo-relative working paths
- Added repoName field to SessionRecord for structured repository storage
- Added task #020 to add a `--task` option to the `git pr` command, allowing users to generate PR descriptions for tasks directly without specifying a session or path
<<<<<<< HEAD
- Created task specification for task #018 to add a `--task <task-id>` option to the `minsky session dir` command, allowing users to look up session directories by their associated task ID
- Created task specification for task #023 to add a task specification path to the task object, which will be displayed by commands that show task details, making it easier to locate and access the full task specification document
- Added task specification path to the task object, which is displayed by the `tasks get` command in both standard and JSON output formats. This makes it easier to locate and access the full task specification document.
- Created task specification for task #024 to fix the `session dir` command logic
- New task for refactoring large methods in GitService, focusing on `prWithDependencies` method (#021)
- Added `--quiet` option to `session start` command that outputs only the session directory path, making it suitable for programmatic use in scripts and automated workflows. When the option is specified, all informational messages are suppressed, and only the essential path is returned.
- Created task specification for task #025 to add a `git approve` command that complements the existing `git pr` command, implementing a prepared-merge workflow for PR review and merging. This workflow allows reviewers to easily merge prepared PRs via fast-forward, ensuring history linearity and cleaner integration.
- Added `--task <task-id>` option to `minsky session dir` command, allowing users to look up session directories by associated task ID. The command now supports both session name and task ID (but not both simultaneously), and provides descriptive error messages for all scenarios.
- Added new task #027 to auto-detect session context in session commands
- Added `minsky tasks create` command to create new tasks from specification documents. The command extracts the title and description from the spec file, assigns the next available ID, and adds a checklist item to process/tasks.md. It supports session/repo resolution for proper workspace path handling and outputs the task details in either human-readable or JSON format.
- Added `--task <task-id>` option to `minsky git pr` command, allowing users to generate PR descriptions by specifying a task ID rather than a session or path. The command looks up the session associated with the specified task and generates a PR description using that session's repository.
- Added `git commit` command for staging and committing changes in a single step, with support for automatic staging (can be disabled with `--no-stage`), staging all changes (via `--all`), task ID prefixing for commit messages, and amending commits (via `--amend`). Supports specifying a session or repository path.
- Added `init` command to set up a project for Minsky. This command creates the necessary directory structure for tasks, initializes a tasks.md file, and adds the minsky-workflow rule to either .cursor/rules or .ai/rules based on the selected rule format. It supports interactive prompts via @clack/prompts for missing parameters and resolves repo paths using the same patterns as other commands.
- New `session update` command to sync a session with the main branch
  - Stashes local changes before updating (can be disabled with `--no-stash`)
  - Pulls latest changes from remote
  - Merges specified branch (defaults to main)
  - Pushes changes to remote (can be disabled with `--no-push`)
  - Restores stashed changes after update
  - Handles merge conflicts gracefully
  - Supports custom branch and remote options
- Added filter messages to `tasks list` command to clearly indicate when filters are being applied. Messages are displayed before the task list in non-JSON output mode and include:
  - Status filter message when using `--status` option (e.g., "Showing tasks with status 'TODO'")
  - Active tasks message when not using `--all` option (e.g., "Showing active tasks (use --all to include completed tasks)")
  - Messages are not shown in JSON output to maintain machine-readable format
=======
>>>>>>> 61644ff3

_See: SpecStory history [2025-04-26_20-30-setting-up-minsky-cli-with-bun](.specstory/history/2025-04-26_20-30-setting-up-minsky-cli-with-bun.md) for project setup, CLI, and domain/command organization._
_See: SpecStory history [2025-04-26_22-29-task-management-command-design](.specstory/history/2025-04-26_22-29-task-management-command-design.md) for task management and tasks command._
_See: SpecStory history [2025-04-27_21-26-add-task-statuses-in-progress-and-in-review](.specstory/history/2025-04-27_21-26-add-task-statuses-in-progress-and-in-review.md) for details on status additions._
_See: SpecStory history [2025-04-28_16-22-backlog-task-inquiry](.specstory/history/2025-04-28_16-22-backlog-task-inquiry.md) for task ID support in session start command._
_See: SpecStory history [2025-04-29_XX-XX-task-004-session-get-task-option](.specstory/history/2025-04-29_XX-XX-task-004-session-get-task-option.md) for implementation details._
_See: SpecStory history [task-id-format-support-specification](.specstory/history/task-id-format-support-specification.md) for task creation._

### Changed
- Improved PR logic to always compare against the correct integration branch (remote HEAD, upstream, main, or master)
- PR output now includes both committed and uncommitted (working directory) changes
- README rewritten for clarity and idiomatic open source style
- All debug output is now opt-in and sent to stderr
- Refactored code to move repo path resolution logic out of `tasks.ts` into a shared utility module
- Updated all `tasks` subcommands to use the shared repo path utility and support `--session` and `--repo` options
- Improved error handling and user feedback for invalid status values in `tasks status set`
- Ensured all code and tests follow best practices for modularity and separation of concerns
- Enhanced git modified files detection to include untracked files in addition to committed and uncommitted changes
- Session repositories are now stored under per-repo directories (e.g., `$XDG_STATE_HOME/minsky/git/<repoName>/<session>`)
- Added `repoName` field to session database records
- Updated session-related commands to handle the new directory structure
- Added repo name normalization for consistent directory naming
- Enhanced session repository storage to use a 'sessions' subdirectory for better organization (e.g., `$XDG_STATE_HOME/minsky/git/<repoName>/sessions/<session>`)
- Added backward compatibility to support existing session repositories in the legacy location
- Completely reimplemented the SessionDB class to handle both legacy and new directory structures
- Added migration capability to move sessions from legacy paths to new paths with sessions subdirectory
- Improved error handling in SessionDB operations to ensure stability during transitions
- Support for HTTPS and SSH git URL normalization in `normalizeRepoName` to produce consistent paths
- Enhanced URL handling to preserve domain names for github.com repositories
- Improved session directory path handling with support for backward compatibility
- Updated implementation to handle both legacy and new session path formats (with "sessions" subdirectory)
- Fixed session lookup by task ID in `session get` and `session dir` commands
- Standardized code style to use double quotes instead of single quotes
- Normalize task IDs consistently by ensuring the '#' prefix is added if missing
- Changed SessionDB.getNewSessionRepoPath to return a string instead of a Promise

_See: SpecStory history [2025-04-26_20-30-setting-up-minsky-cli-with-bun](.specstory/history/2025-04-26_20-30-setting-up-minsky-cli-with-bun.md) for project setup, CLI, and domain/command organization._
_See: SpecStory history [2025-04-26_22-29-task-management-command-design](.specstory/history/2025-04-26_22-29-task-management-command-design.md) for task management and tasks command._
_See: SpecStory history [2025-04-27_21-26-add-task-statuses-in-progress-and-in-review](.specstory/history/2025-04-27_21-26-add-task-statuses-in-progress-and-in-review.md) for details on status additions._
_See: SpecStory history [2025-04-28_16-22-backlog-task-inquiry](.specstory/history/2025-04-28_16-22-backlog-task-inquiry.md) for task ID support in session start command._
_See: SpecStory history [2025-04-29_18-50-task-002-per-repo-session-storage](.specstory/history/2025-04-29_18-50-task-002-per-repo-session-storage.md) for task #002 implementation._
_See: SpecStory history [2025-04-30_01-14-task-002-progress-and-updates](.specstory/history/2025-04-30_01-14-task-002-progress-and-updates.md) for sessions subdirectory enhancement._
_See: SpecStory history [2025-04-29_18-53-starting-task-002.md](.specstory/history/2025-04-29_18-53-starting-task-002.md) for task #002 implementation._
_See: SpecStory history [2025-04-30_17-43-task-002-progress-and-updates.md](.specstory/history/2025-04-30_17-43-task-002-progress-and-updates.md) for task #002 completion._
_See: SpecStory history [2025-05-01_15-41-fix-session-test-failures](.specstory/history/2025-05-01_15-41-fix-session-test-failures.md) for task #022 implementation._

### Fixed
- Fixed issues with empty stats and file lists in PR output by improving base commit detection and diff logic
- Fixed linter/type errors in session DB and domain modules
- Fixed Markdown parser and status setter to ignore code blocks and only update real tasks
- Fixed test reliability and linter errors in domain logic tests
- Fixed a critical bug in session creation where database operations were in the wrong order, causing "Session not found" errors when trying to start a session with a task ID
- Fixed bug in `session dir` command where it returned the wrong path for session repositories, not accounting for the per-repo directory structure.
- Windows-specific path edge cases in several modules
- Better error messages for failed command execution
- Various UI text improvements for clarity
- Incorrect error messages in several commands
- Multiple bugs in task status display
- Fixed repo name normalization to handle more URL formats
- Test failures related to task #002 per-repo session storage implementation
  - Fixed mocking in workspace.test.ts
  - Fixed getSession mocking in repo-utils.test.ts
  - Updated getNewSessionRepoPath test to match implementation
  - Fixed Session DB tests to align with new directory structure
- Fixed `session dir` command to correctly handle both legacy and new session repository paths using SessionDB.getRepoPath method instead of a local function that had an incorrect path structure. The command now returns the correct path for both legacy directories and new directories with the sessions subdirectory.
- Fixed test failures in backend/TaskService tests caused by spec file path inconsistencies, by aligning file naming in test fixtures and improving mock file system behavior to maintain state across test operations.
- Fixed test failures in domain modules and session implementation tests:
  - Corrected mock expectations in tasks.specpath.test.ts to align with actual implementation behavior
  - Updated repo-utils.test.ts to test the correct fallback behavior when git commands fail
  - Fixed SessionDB.deleteSession tests to properly match the implementation's behavior
  - Corrected startSession.test.ts to use the correct local path handling expectations
  - Fixed minsky tasks list CLI tests by creating proper task spec file structures and directories
  - Updated CLI argument from `--repo` to `--workspace` in task list tests to match implementation
  - Simplified tasks.specpath.test.ts to avoid brittle mocking of internal methods
  - Fixed SessionDB.deleteSession test for empty database to align with implementation
  - Fixed session start command tests by replacing direct module property assignment with proper mock.module approach
  - Fixed tasks list CLI tests by ensuring correct workspace structure for path validation
- Fixed session test and implementation issues from task #022:
  - Fixed getRepoPath in SessionDB to correctly prioritize new paths with sessions/ subdirectory
  - Fixed migrateSessionsToSubdirectory test to properly track the updated sessions
  - Fixed startSession.test.ts to minimize mock dependencies and focus on core functionality
  - Replaced single quotes with double quotes in test files for better linting compliance
  - Improved test stability by avoiding direct manipulation of sessions array
  - Fixed file URL conversion test to accurately reflect expected behavior
  - Added TypeScript declarations for bun:test to fix module resolution errors
  - Fixed type issues in mock implementations and test utility functions
  - Fixed type safety for possibly undefined object properties in tests
  - Fixed git PR test failures by properly mocking execAsync and handling git push commands
  - Fixed lint errors in workspace.test.ts, repo-utils.test.ts, and session.test.ts by converting single quotes to double quotes
  - Added appropriate type signatures to reduce any usage in test files
  - Improved mock implementation of execAsync in git PR tests for better reliability
  - Fixed session dir command implementation to correctly handle both legacy paths and new paths with sessions subdirectory
  - Fixed session dir command tests to reflect correct legacy and new path expectations
  - Updated session dir command error messages to be more informative and aligned with test expectations
  - Implemented missing getSessionByTaskId tests to ensure sessions can be found by their associated task IDs
  - Fixed placeholder tests for git PR to prevent linting errors

_See: SpecStory history [2025-04-26_20-30-setting-up-minsky-cli-with-bun](.specstory/history/2025-04-26_20-30-setting-up-minsky-cli-with-bun.md) for CLI and organization fixes._
_See: SpecStory history [2025-04-26_22-29-task-management-command-design](.specstory/history/2025-04-26_22-29-task-management-command-design.md) for task management and tasks command fixes._
_See: SpecStory history [2024-02-14_18-30-git-modified-files](.specstory/history/2024-02-14_18-30-git-modified-files.md) for git domain changes._
_See: SpecStory history [002-per-repo-session-storage.md](process/tasks/002-per-repo-session-storage.md) for implementation details._
_See: SpecStory history [2023-05-15_fixing-task-022-test-failures](.specstory/history/2023-05-15_fixing-task-022-test-failures.md) for test fixes._
_See: SpecStory history [2025-05-01_15-41-fix-session-test-failures](.specstory/history/2025-05-01_15-41-fix-session-test-failures.md) for task #022 implementation progress._
_See: SpecStory history [2025-05-04_20-14-task-022-progress-and-specifications.md](.specstory/history/2025-05-04_20-14-task-022-progress-and-specifications.md) for backend test fixes._

### Security
- Sanitized external command execution to prevent shell injection

### Added
- Task #022 to address remaining test failures and linting issues after task #002 implementation

## [0.39.0] - 2025-04-29

### Changed
- Clarified that `minsky tasks list --json` should be used to query the backlog.

_See: SpecStory history [2025-04-28_16-22-backlog-task-inquiry](.specstory/history/2025-04-28_16-22-backlog-task-inquiry.md) for implementation details._

 <|MERGE_RESOLUTION|>--- conflicted
+++ resolved
@@ -39,7 +39,6 @@
 - Session output now includes repo-relative working paths
 - Added repoName field to SessionRecord for structured repository storage
 - Added task #020 to add a `--task` option to the `git pr` command, allowing users to generate PR descriptions for tasks directly without specifying a session or path
-<<<<<<< HEAD
 - Created task specification for task #018 to add a `--task <task-id>` option to the `minsky session dir` command, allowing users to look up session directories by their associated task ID
 - Created task specification for task #023 to add a task specification path to the task object, which will be displayed by commands that show task details, making it easier to locate and access the full task specification document
 - Added task specification path to the task object, which is displayed by the `tasks get` command in both standard and JSON output formats. This makes it easier to locate and access the full task specification document.
@@ -65,8 +64,6 @@
   - Status filter message when using `--status` option (e.g., "Showing tasks with status 'TODO'")
   - Active tasks message when not using `--all` option (e.g., "Showing active tasks (use --all to include completed tasks)")
   - Messages are not shown in JSON output to maintain machine-readable format
-=======
->>>>>>> 61644ff3
 
 _See: SpecStory history [2025-04-26_20-30-setting-up-minsky-cli-with-bun](.specstory/history/2025-04-26_20-30-setting-up-minsky-cli-with-bun.md) for project setup, CLI, and domain/command organization._
 _See: SpecStory history [2025-04-26_22-29-task-management-command-design](.specstory/history/2025-04-26_22-29-task-management-command-design.md) for task management and tasks command._
