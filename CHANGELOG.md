--- conflicted
+++ resolved
@@ -91,7 +91,6 @@
 - Standardized test environment management with consistent resource cleanup
 - Type-safe test helper functions for subprocess execution and error handling
 - Added Session Cleanup Procedures section to the minsky-workflow rule, providing clear guidelines for properly cleaning up completed tasks and sessions using the Minsky CLI commands rather than manual file operations
-<<<<<<< HEAD
 - Added `--task <taskId>` option to `minsky session delete` command, allowing sessions to be deleted by their associated task ID. The command now supports both session name and task ID (but not both simultaneously), and offers clear error messages for invalid task IDs or non-existent sessions.
 - Automated task status updates at key workflow points:
   - The `session start` command now automatically sets task status to IN-PROGRESS when started with `--task`
@@ -102,7 +101,6 @@
 - Enhanced `tasks status set` command to interactively prompt for status when not provided as an argument. If run in a non-interactive environment without a status, the command now fails gracefully with a clear error message. The prompt uses @clack/prompts to present a list of valid statuses to choose from and allows cancellation. The improvement increases usability by reducing friction for setting task statuses.
 - Task: Add Session Information to Task Details [#043](process/tasks/043-add-session-information-to-task-details.md)
 - New `test-infrastructure-patterns` cursor rule capturing best practices for test isolation, environment setup, and CLI testing from our test fixes work. The rule includes patterns for creating unique test directories, standardizing environment setup, properly mocking dependencies, and debugging test failures.
-=======
 - Added `session commit` command to stage, commit, and push all changes for a session in one step. The command supports:
   - Automatic session detection when run from a session directory
   - Optional commit message prompt if not provided
@@ -110,7 +108,6 @@
   - Optional `--no-push` flag to skip pushing changes
   - Compatible with other session commands using consistent dependency injection
   - Comprehensive test coverage to ensure reliability
->>>>>>> aac9c973
 
 _See: SpecStory history [2024-05-09_create-task-add-session-info-to-task-details](.specstory/history/2024-05-09_create-task-add-session-info-to-task-details.md) for task creation._
 _See: SpecStory history [2023-05-15_fixing-task-022-test-failures](.specstory/history/2023-05-15_fixing-task-022-test-failures.md) for test infrastructure patterns._
