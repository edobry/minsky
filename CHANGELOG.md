--- conflicted
+++ resolved
@@ -11,7 +11,6 @@
 
 ### Added
 
-<<<<<<< HEAD
 - Task #097: Standardized Option Descriptions Across CLI and MCP Adapters
   - Created centralized option descriptions module in `src/utils/option-descriptions.ts`
   - Implemented consistent descriptions for common parameters across interfaces
@@ -41,7 +40,7 @@
   - Improve error handling in the rule system to provide more helpful diagnostics
 
 _See: SpecStory history [2025-06-28_fix-rule-format-errors](mdc:.specstory/history/2025-06-28_fix-rule-format-errors.md) for implementation details._
-=======
+
 - Task #110: Created a Complete Test Inventory and Classification System
   - Implemented test-analyzer.ts script to scan and classify test patterns
   - Created a classification system for test mocking complexity and migration difficulty
@@ -49,7 +48,6 @@
   - Generated detailed reports in JSON and Markdown formats
   - Provided migration recommendations with prioritized test lists
   - Identified common patterns causing incompatibility with Bun's test runner
->>>>>>> 89aed863
 
 - Task (New): Add "session review" Command for PR Review
 
