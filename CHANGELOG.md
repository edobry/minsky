--- conflicted
+++ resolved
@@ -5,11 +5,7 @@
 ## [Unreleased]
 
 ### Added
-<<<<<<< HEAD
 - feat(config): add workspace.mainPath; wire markdown/json task backends to main workspace path (md#410)
-=======
-
->>>>>>> 29aeecde
 - session pr: status/backend/time filters
   - `minsky session pr list --status open,merged --backend github --since 7d --until 2025-08-01`
   - `minsky session pr get --task md#413 --status all --since 24h`
@@ -151,7 +147,7 @@
   - Added stash/commit/push/restore flow to `src/domain/tasks/markdownTaskBackend.ts` for both object and spec-file creation paths
   - Commit message format: `chore(task): create <id> <title>`; push attempted with warnings on failure
   - Exposed injectable `gitService` for testability; added unit tests to validate commit/push behavior and no-op when no changes
-    > > > > > > > origin/main
+    
 
 ## md#427: Enforce conventional-commit title validation on session pr edit
 
