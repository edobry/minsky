--- conflicted
+++ resolved
@@ -50,36 +50,26 @@
 - Added `repoName` field to session database records
 - Updated session-related commands to handle the new directory structure
 - Added repo name normalization for consistent directory naming
-- Updated `tasks list` command to hide DONE tasks by default and added a `--all` option to show all tasks including DONE ones
 
 _See: SpecStory history [2025-04-26_20-30-setting-up-minsky-cli-with-bun](.specstory/history/2025-04-26_20-30-setting-up-minsky-cli-with-bun.md) for project setup, CLI, and domain/command organization._
 _See: SpecStory history [2025-04-26_22-29-task-management-command-design](.specstory/history/2025-04-26_22-29-task-management-command-design.md) for task management and tasks command._
 _See: SpecStory history [2025-04-27_21-26-add-task-statuses-in-progress-and-in-review](.specstory/history/2025-04-27_21-26-add-task-statuses-in-progress-and-in-review.md) for details on status additions._
 _See: SpecStory history [2025-04-28_16-22-backlog-task-inquiry](.specstory/history/2025-04-28_16-22-backlog-task-inquiry.md) for task ID support in session start command._
 _See: SpecStory history [2025-04-29_18-50-task-002-per-repo-session-storage](.specstory/history/2025-04-29_18-50-task-002-per-repo-session-storage.md) for task #002 implementation._
-_See: SpecStory history [2025-04-30_17-43-task-008-implementation](.specstory/history/2025-04-30_17-43-task-008-implementation.md) for task #008 implementation._
 
 ### Fixed
 - Fixed issues with empty stats and file lists in PR output by improving base commit detection and diff logic
 - Fixed linter/type errors in session DB and domain modules
 - Fixed Markdown parser and status setter to ignore code blocks and only update real tasks
 - Fixed test reliability and linter errors in domain logic tests
-<<<<<<< HEAD
-- Fixed file:// protocol handling in workspace path resolution when operating from session directories
-=======
 - Fixed a critical bug in session creation where database operations were in the wrong order, causing "Session not found" errors when trying to start a session with a task ID
->>>>>>> 5c6dcb4f
 
 _See: SpecStory history [2025-04-26_20-30-setting-up-minsky-cli-with-bun](.specstory/history/2025-04-26_20-30-setting-up-minsky-cli-with-bun.md) for CLI and organization fixes._
 _See: SpecStory history [2025-04-26_22-29-task-management-command-design](.specstory/history/2025-04-26_22-29-task-management-command-design.md) for task management and tasks command fixes._
 _See: SpecStory history [2024-02-14_18-30-git-modified-files](.specstory/history/2024-02-14_18-30-git-modified-files.md) for git domain changes._
-_See: SpecStory history [2025-04-30_17-43-task-008-implementation](.specstory/history/2025-04-30_17-43-task-008-implementation.md) for workspace path resolution fixes._
 
 ## [Unreleased]
 ### Added
-<<<<<<< HEAD
-- New `
-=======
 - New `tasks` command with `list`, `get`, and `status` (with `get` and `set`) subcommands for task management.
 - Support for multiple task backends (Markdown file, placeholder for GitHub Issues).
 - Robust Markdown checklist parser for `process/tasks.md` supporting code block skipping, description aggregation, and malformed line filtering.
@@ -119,5 +109,4 @@
 - Fixed issues with empty stats and file lists in PR output by improving base commit detection and diff logic
 - Fixed linter/type errors in session DB and domain modules
 
- 
->>>>>>> 5c6dcb4f
+ 