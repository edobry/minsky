--- conflicted
+++ resolved
@@ -5,9 +5,6 @@
 ## [Unreleased]
 
 ### Fixed
-
-<<<<<<< HEAD
-=======
 - **Test Architecture**: Replaced global state reset anti-pattern with isolated per-test resources in configuration tests
   - Removed `resetGlobalConfiguration` function that shared state between tests
   - Replaced global configuration functions with isolated provider instances per test
@@ -20,7 +17,6 @@
   - Updated callers in `rules.ts` to provide FS dependencies following `RuleService` pattern
   - Resolved test failures caused by module loading issues during full test suite runs
   - Improved consistency with existing codebase dependency injection architecture
->>>>>>> 48764c22
 - Fixed SASL_SIGNATURE_MISMATCH database authentication error when using `minsky tasks list` command. The minsky task backend now properly uses the configured PostgreSQL connection string from `sessiondb.postgres.connectionString` instead of a hardcoded connection string with outdated credentials.
 
 - **CRITICAL Security**: Enhanced secret scanning to detect database credentials - gitleaks now catches PostgreSQL, MySQL, MongoDB, Redis connection strings with credentials (closes major security gap that allowed Supabase credentials to slip through)
