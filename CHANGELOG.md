# Changelog

All notable changes to the Minsky project will be documented in this file.

The format is based on [Keep a Changelog](https://keepachangelog.com/en/1.0.0/),
and this project adheres to [Semantic Versioning](https://semver.org/spec/v2.0.0.html).

> **Note:** This changelog references SpecStory conversation histories. See [.specstory/.what-is-this.md](mdc:.specstory/.what-is-this.md) for details on the SpecStory artifact system.

## [Unreleased]

### Added

- **Task #158: Implement Session-Aware Versions of Cursor Built-in Tools**
  - Implemented Phase 1: Critical File Operations
    - Created `session_edit_file` tool with support for Cursor's `// ... existing code ...` pattern
    - Created `session_search_replace` tool for single occurrence text replacement
    - Developed FastMCP server infrastructure for tool registration
    - Added CommandMapper type extensions for tool registration methods
  - Enhanced session workspace isolation for AI coding operations
  - All file operations enforce session workspace boundaries through SessionPathResolver
  - Tools match Cursor's exact interface for compatibility with AI agents

_See: SpecStory history [2025-06-23_session-aware-tools-implementation](mdc:.specstory/history/2025-06-23_session-aware-tools-implementation.md) for Phase 1 implementation._

- **Task #049: Implement Session-Scoped MCP Server for Workspace Isolation**
  - Implemented comprehensive session workspace tools for AI agents to operate safely within session boundaries
  - Created 6 session workspace tools with MCP integration:
    - `session_read_file` - Read files within session workspace
    - `session_write_file` - Write/create files with atomic operations
    - `session_list_directory` - List directory contents with filtering
    - `session_file_exists` - Check file/directory existence with metadata
    - `session_delete_file` - Delete files with safety checks
    - `session_create_directory` - Create directories with recursive support
  - Developed SessionPathResolver class with comprehensive security validation:
    - Prevents path traversal attacks (../ blocking)
    - Enforces session workspace boundaries
    - Handles edge cases (symlinks, special characters, complex paths)
    - Automatic path resolution within session context
  - Integrated session workspace tools with MCP server infrastructure
  - Created comprehensive test suite with 25 passing tests covering:
    - Path resolution and validation logic
    - Security boundary enforcement
    - Tool registration and integration
    - Edge cases and error handling
  - Added complete documentation with API examples and usage guidelines
  - Solved core problem of AI agents accidentally modifying main workspace by providing secure, session-scoped file operations
  - Enabled AI agents to work safely within session workspaces without manual path management

_See: SpecStory history [2025-06-17_23-16-check-mcp-server-status-and-tool-isolation](mdc:.specstory/history/2025-06-17_23-16-check-mcp-server-status-and-tool-isolation.md) for comprehensive analysis and implementation._

- **Task #138: Add GitHub Issues Support as Task Backend**
  - Implemented full GitHub Issues integration as a task backend option
  - Created GitHubIssuesTaskBackend with complete API integration using Octokit
  - Added environment variable support for GitHub authentication (GITHUB_TOKEN)
  - Implemented comprehensive task-to-issue mapping functionality:
    - Create tasks as GitHub issues with proper formatting
    - Update task status by modifying issue state and labels
    - List and filter tasks from GitHub issues
    - Support for issue assignments, labels, and milestones
  - Added comprehensive test suite with mocked GitHub API responses
  - Integrated with existing task service using factory pattern
  - Maintained backward compatibility with existing markdown backend
  - Created task #145 to address dynamic imports used in implementation
  - Created task #146 to fix session PR command import bug discovered during implementation

_See: SpecStory history [2025-01-17_github-issues-task-backend](mdc:.specstory/history/2025-01-17_github-issues-task-backend.md) for implementation details._

### Changed

- **Task #143: Upgrade ESLint from v8.57.1 to v9.29.0**
  - Successfully upgraded ESLint from version 8.57.1 to 9.29.0 with full compatibility
  - Migrated from legacy .eslintrc.json to modern flat config format (eslint.config.js)
  - Added @eslint/js v9.29.0 package for flat config support
  - Updated npm scripts to remove deprecated --ext .ts flag (not needed in v9)
  - Maintained all existing linting rules and functionality including:
    - Import restrictions for domain modules
    - Console usage restrictions with custom logger requirements
    - TypeScript-specific rules and configurations
    - Magic number detection and template literal preferences
  - Verified full compatibility with 2,434 linting issues detected and 402 auto-fixes applied
  - All tests passing (541/544) with only pre-existing unrelated failures
  - Zero breaking changes for development workflow with improved performance

_See: SpecStory history [2025-06-18_eslint-v9-upgrade](mdc:.specstory/history/2025-06-18_eslint-v9-upgrade.md) for ESLint upgrade implementation._

### Fixed

- **Task #141: Repository Configuration System Implementation**
  - Implemented complete 5-level configuration hierarchy system (CLI flags > env vars > global user config > repo config > defaults)
  - Added repository configuration support with `.minsky/config.yaml` for team-wide consistency
  - Created global user configuration in `~/.config/minsky/config.yaml` for credentials and personal settings
  - Implemented backend auto-detection based on repository characteristics (GitHub remote, tasks.md file, fallback to json-file)
  - Added comprehensive credential management with multiple sources (environment, file, interactive prompts)
  - Created CLI commands for configuration management (`minsky config list`, `minsky config show`)
  - Enhanced `minsky init` command with backend options (`--backend`, `--github-owner`, `--github-repo`)
  - Integrated configuration system with task commands for zero-config experience
  - Added YAML configuration file generation and validation
  - Implemented complete test suite for configuration service and integration scenarios
  - Enabled zero-config task operations: `minsky tasks list` now works without `--backend` flags after repository setup

_See: SpecStory history [2025-01-24_repo-config-system-implementation](mdc:.specstory/history/2025-01-24_repo-config-system-implementation.md) for configuration system implementation._

- **Session Dir Command: Enable Optional Positional Arguments**
  - Fixed error "too many arguments for 'dir'. Expected 0 arguments but got 1" when using session dir command
  - Added CLI customization to accept optional session name as positional argument
  - Preserves existing --task option as alternative usage pattern
  - Users can now run either:
    - `minsky session dir my-session-name` (positional session name)
    - `minsky session dir --task task#123` (task ID as option)
  - Enhanced help text shows [session] as optional positional argument with clear usage guidance

_See: SpecStory history [2025-01-24_session-dir-positional-args](mdc:.specstory/history/2025-01-24_session-dir-positional-args.md) for implementation details._

- **Task #144: Fix Session PR and Git Prepare-PR Commands to Implement Proper Prepared Merge Commit Workflow**
  - Fixed critical bug where `session pr` and `git prepare-pr` commands created regular PR branches instead of prepared merge commits
  - Changed GitService.preparePr() to create PR branch FROM base branch (origin/main) instead of feature branch
  - Added `--no-ff` merge of feature branch INTO PR branch to create proper prepared merge commit
  - Implemented proper error handling for merge conflicts with exit code 4 and cleanup
  - Added comprehensive test coverage demonstrating broken vs fixed behavior
  - Verified end-to-end workflow shows correct prepared merge commit structure
  - Enabled fast-forward merge capability for `session approve` command as documented
  - Full compliance with Task #025 prepared merge commit specification
  - Resolves fundamental issue that broke the documented PR workflow

_See: SpecStory history [2025-06-18_fix-prepared-merge-commit-workflow](mdc:.specstory/history/2025-06-18_fix-prepared-merge-commit-workflow.md) for prepared merge commit implementation._

- **Task #140: Fix dependency installation error in session startup**
  - Fixed null reference error when calling .toString() on execSync result during dependency installation
  - Added proper null handling using optional chaining and fallback empty string for quiet mode
  - Resolved session startup failure that occurred when stdio: "ignore" was used with execSync
  - All session startup operations now complete successfully without dependency installation errors

_See: SpecStory history [2025-01-26_fix-dependency-installation-error](mdc:.specstory/history/2025-01-26_fix-dependency-installation-error.md) for session startup fix._

- **Task #116: Improve CI/CD Test Stability with Progressive Migration**
  - Verified CI stability resolved by upstream testing infrastructure improvements from tasks #110-115
  - Confirmed 544/544 tests passing with 0 failures in existing CI workflow using Bun
  - Documented that progressive migration infrastructure was unnecessary
  - Removed unused progressive test workflow files and migration scripts
  - Established that existing simple CI approach works perfectly with Bun test runner

_See: SpecStory history [2025-01-20_improve-ci-test-stability](mdc:.specstory/history/2025-01-20_improve-ci-test-stability.md) for CI stability verification._

### Added

- **Task #049: Implement Session-Scoped MCP Server for Workspace Isolation**
  - Comprehensive task analysis and architectural evaluation for session-scoped MCP server
  - Architectural Decision Records (ADRs) for implementation approach selection
  - Implementation specifications for MCP file operation proxy architecture
  - Detailed comparison of Docker containerization approaches for future implementation
  - Implemented comprehensive session-scoped file operation tools for MCP server
  - Added 4 session file tools with complete functionality and security validation:
    - `session.read_file` - Read files with path validation within session workspace
    - `session.write_file` - Write files with directory creation support and workspace isolation
    - `session.list_directory` - List directory contents with detailed file metadata
    - `session.file_exists` - Check file/directory existence with comprehensive status information
  - Created `SessionPathResolver` class with robust security features:
    - Path validation to prevent directory traversal attacks
    - Session workspace boundary enforcement
    - Automatic session context detection from working directory
    - Support for dependency injection for testing
  - Implemented complete MCP integration with `registerSessionFileTools()` function
  - Added comprehensive test suite with 8 test cases covering:
    - Basic functionality testing for all file operations
    - Security validation for directory traversal prevention
    - Error handling for missing sessions and invalid paths
    - Integration testing with temporary workspace isolation
  - Created detailed documentation in `docs/session-file-tools.md` with:
    - Complete API reference for all tools
    - Usage examples and response formats
    - Security feature explanations
    - Integration guidelines for AI agents
  - Ensures strict workspace isolation preventing AI agents from accidentally modifying main workspace
  - All operations properly scoped to session workspaces with comprehensive error reporting
  - **Priority 1 COMPLETED**: Successfully recreated complete session file tools implementation with comprehensive security features and MCP integration after previous implementation was deleted
  - **Priority 2 COMPLETED**: Created comprehensive documentation and extensive test suite (25 passing tests) covering all functionality, security validation, and edge cases
  - **Terminology Updated**: Renamed from "session file tools" to "session workspace tools" throughout codebase for better accuracy

_See: SpecStory history [2025-06-17_check-mcp-server-status-and-tool-isolation](mdc:.specstory/history/2025-06-17_23-16-check-mcp-server-status-and-tool-isolation.md) for implementation details._

- Task #114: Migrate High-Priority Tests to Native Bun Patterns
  - Created robust custom assertion helpers to bridge Jest and Bun differences
  - Implemented comprehensive ESM import compatibility fixes
  - Developed test-migration examples and documentation
  - Created detailed migration criteria and verification steps
  - Created prioritized test migration backlog
  - Compiled a migration pattern library with common transformations
  - Built extensive documentation for assertion method differences
  - Successfully migrated core tests to native Bun patterns:
    - Enhanced utility tests (enhanced-utils.test.ts)
    - Mocking utility tests (mocking.test.ts)
    - Filter messages utility tests (filter-messages.test.ts)
    - Core domain task tests (tasks.test.ts)
    - Git service tests (git.test.ts)
    - Git PR service tests (git.pr.test.ts)
    - Session database tests (session-db.test.ts)
    - Rules command tests (rules.test.ts)
    - Tasks command tests (tasks.test.ts)
    - Git command tests (git.test.ts)
    - Session command tests (session.test.ts)
    - Git merge PR tests (git-merge-pr.test.ts)
    - Parameter schemas tests (param-schemas.test.ts)
    - Option descriptions tests (option-descriptions.test.ts)
    - Compatibility layer tests (compatibility.test.ts)
    - Integration tasks tests (integration/tasks.test.ts)
    - Integration git tests (integration/git.test.ts)
    - Integration rules tests (integration/rules.test.ts)
    - Integration workspace tests (integration/workspace.test.ts)
  - Phase 2A: Refactored all migrated tests to use project utilities consistently:
    - Replaced raw Bun APIs with custom assertion helpers (expectToHaveLength, etc.)
    - Added setupTestMocks() for automatic mock cleanup
    - Ensured consistent use of .js extensions and migration annotations
    - Improved test maintainability and consistency across the codebase
  - Phase 2B: Completed additional quick wins migrations:
    - Git default branch detection tests (git-default-branch.test.ts)
    - Git service task status update tests (gitServiceTaskStatusUpdate.test.ts)
    - Session adapter tests (session-adapter.test.ts)
  - Established new testing patterns to improve maintainability:
    - Direct Method Mocking pattern for complex dependencies
    - Centralized test utility usage for consistent patterns
    - Enhanced error handling with proper TypeScript types
    - Explicit cleanup of all mocks between tests
  - Added new custom assertion helpers:
    - Created expectToNotBeNull for not.toBeNull assertions
    - Enhanced property existence checking with expectToHaveProperty
    - Improved array length verification with expectToHaveLength
  - Completed migration of 23 high-priority tests across all layers of the application
  - Created comprehensive migration analysis for remaining 16 test files with ROI prioritization

_See: SpecStory history [2025-06-30_migrate-high-priority-tests](mdc:.specstory/history/2025-06-30_migrate-high-priority-tests.md) for implementation details._

- Task #125: Implement CLI Bridge for Shared Command Registry
  - Created a CLI bridge to automatically generate Commander.js commands from shared command registry entries
  - Implemented flexible parameter mapping between Zod schemas and CLI options/arguments
  - Added support for command customization with aliases, help text, and parameter configuration
  - Developed category-based command organization with hierarchical structuring
  - Migrated all CLI commands to use the shared command registry via the CLI bridge
  - Removed manual CLI adapter implementations (2,331+ lines deleted)
  - Added git commit and push commands to shared command registry
  - Added tasks list, get, create, status.get, and status.set commands to shared command registry
  - Added init command to shared command registry
  - Updated CLI entry point to use CLI bridge exclusively
  - Fixed duplicate session.inspect command registrations
  - Implemented comprehensive testing and verification
  - Updated command-organization.mdc rule to reflect CLI bridge architecture
  - Created new cli-bridge-development.mdc rule with comprehensive development guidelines
- **Task #129: Local DB Tasks Backend Implementation**
  - DatabaseStorage abstraction layer for generic storage operations
    - Type-safe interface with generic support for entity and state types
    - CRUD operations with comprehensive error handling
    - Query capabilities and batch operations
    - Future-proof design for multiple backend implementations
  - JsonFileStorage implementation for JSON file-based storage
    - Thread-safe atomic file operations
    - Configurable file paths and state initialization
    - Error recovery and validation mechanisms
    - Efficient JSON serialization with pretty-printing support
  - JsonFileTaskBackend implementation using DatabaseStorage abstraction
    - Full TaskBackend interface compliance
    - Centralized storage at configurable location (default: .minsky/tasks.json)
    - Backward compatibility with markdown task parsing
    - Enhanced database-specific operations for task management
  - Migration utilities for seamless format transitions
    - Bidirectional conversion between markdown tasks.md and JSON database
    - Automatic backup creation during migration operations
    - Conflict resolution and duplicate task handling
    - Format comparison utilities to detect synchronization issues
    - Support for multiple markdown task formats
  - Comprehensive test suite for JsonFileTaskBackend
    - Storage operation tests (CRUD)
    - TaskBackend interface compliance verification
    - Markdown compatibility testing
    - Error handling validation
  - Complete documentation for JSON Task Backend system
    - Architecture overview and component descriptions
    - Usage examples and integration guides
    - Migration procedures and troubleshooting
    - Performance considerations and future enhancement plans

_See: SpecStory history [2023-05-29_cli-bridge-implementation](mdc:.specstory/history/2023-05-29_cli-bridge-implementation.md) for implementation details._

- Task #112: Implement Comprehensive Test Utility Documentation
  - Created a comprehensive test utilities documentation suite:
    - Main documentation file with overview and getting started guides (`TEST_UTILITIES.md`)
    - Detailed documentation for the Jest/Vitest compatibility layer (`COMPATIBILITY_LAYER.md`)
    - Migration guides for converting tests from Jest/Vitest to Bun (`MIGRATION_GUIDES.md`)
    - Mocking utilities documentation (`MOCKING_UTILITIES.md`)
    - Testing best practices guide (`TESTING_BEST_PRACTICES.md`)
    - Example-based practical guide with real-world testing scenarios (`EXAMPLE_GUIDE.md`)
  - Documented the complete testing infrastructure architecture
  - Provided clear guidance for migrating tests between frameworks
  - Added detailed API documentation for all testing utilities
  - Included code examples for common testing patterns

_See: SpecStory history [2023-06-30_test-utility-documentation](mdc:.specstory/history/2023-06-30_test-utility-documentation.md) for implementation details._

- Task #122: Improve Error Handling for MCP Server Port Conflicts
  - Created task to improve error handling for network-related errors in the MCP server
  - Will provide clearer error messages for common issues like port conflicts (EADDRINUSE)
  - Will add specific error detection for network-related errors
  - Will implement user-friendly messages with suggested actions
  - Will maintain detailed logging for debugging purposes

_See: SpecStory history [2025-05-21_improve-mcp-error-handling](mdc:.specstory/history/2025-05-21_improve-mcp-error-handling.md) for error handling improvements._

- CLI bridge that auto-generates Commander.js commands from the shared command registry
- Migrated tasks spec command to use shared command registry and CLI bridge
- Migrated git commit and push commands to use shared command registry and CLI bridge
- Migrated init command to use shared command registry and CLI bridge
- Migrated remaining tasks commands (list, get, create) to use shared command registry and CLI bridge
- Updated CLI entrypoint to use shared command registry and CLI bridge for all commands

_See: SpecStory history [2023-07-05_15-45-cli-bridge-implementation](mdc:.specstory/history/2023-07-05_15-45-cli-bridge-implementation.md) for CLI bridge implementation._

### Changed

- **Task #133: Fix CLI Flag Naming Inconsistency for Task Identification**
  - Standardized CLI flag naming for task identification across all Minsky commands
  - Changed git PR command parameter from `taskId` to `task` for consistency with session commands
  - Updated both CLI and MCP adapters to use `--task` flag consistently
  - Maintained domain layer compatibility with taskId parameter mapping
  - All task-related commands now use consistent `--task` flag naming
  - No breaking changes to functionality, only improved user experience through consistent interface

_See: SpecStory history [2025-05-23_fix-cli-flag-naming-inconsistency](mdc:.specstory/history/2025-05-23_fix-cli-flag-naming-inconsistency.md) for implementation details._

- Improved error handling for common network errors in the MCP server
  - Added specialized error classes for network errors (`NetworkError`, `PortInUseError`, `NetworkPermissionError`)
  - Implemented user-friendly error messages with suggested actions for port conflicts
  - Added detailed error logging with stack traces in debug mode only
  - Improved error detection for network-related issues like port conflicts (EADDRINUSE)

_See: SpecStory history [2025-05-21_improve-mcp-error-handling](mdc:.specstory/history/2025-05-21_improve-mcp-error-handling.md) for error handling improvements._

- Refactored CLI adapters to delegate to shared command registry via CLI bridge
- Simplified command registration in CLI entrypoint
- Fixed duplicate session command registration in shared registry
- Removed manual CLI command implementations entirely, using only CLI bridge

_See: SpecStory history [2023-07-06_10-30-cli-bridge-migration](mdc:.specstory/history/2023-07-06_10-30-cli-bridge-migration.md) for command migration._

- Task #123: Enhance `tasks get` Command to Support Multiple Task IDs

  - Will update the `tasks get` command to fetch information for multiple tasks at once
  - Will support comma-separated format and multiple arguments syntax
  - Will extend task schemas to handle arrays of task IDs
  - Will improve CLI and MCP adapters to support this enhanced functionality
  - Will update output formatting to clearly display multiple task information

- Task #097: Standardized Option Descriptions Across CLI and MCP Adapters
  - Created centralized option descriptions module in `src/utils/option-descriptions.ts`
  - Implemented consistent descriptions for common parameters across interfaces
  - Updated CLI shared options to use centralized descriptions
  - Updated MCP adapters (tasks, session, git, rules) to use the same descriptions
  - Added tests to verify description consistency and naming conventions
  - Created parameter schemas utility in `src/utils/param-schemas.ts` for reducing Zod schema duplication
  - Implemented reusable parameter schema functions for common parameter types
  - Updated MCP adapters to use shared parameter schemas
  - Reduced string duplication and improved maintainability of option documentation
  - Ensured consistent terminology across all interfaces

_See: SpecStory history [2025-05-22_standardize-option-descriptions](mdc:.specstory/history/2025-05-22_standardize-option-descriptions.md) for implementation details._

- Task #117: Fix Session Update Command Implementation

  - Created a task to fix issues with the `session update` command
  - Will address parameter naming inconsistency across different interfaces
  - Will update domain function to return session information after updates
  - Will improve handling of `--force` option
  - Will enhance error handling and output formatting

- Task #118: Fix Rule Format Errors in rules.ts
  - Diagnose and fix issues with rule file lookup in the rules system
  - Ensure all existing rule files in .cursor/rules can be properly found and loaded
  - Eliminate "Rule not found" errors when running the `minsky rules list` command
  - Improve error handling in the rule system to provide more helpful diagnostics

_See: SpecStory history [2025-06-28_fix-rule-format-errors](mdc:.specstory/history/2025-06-28_fix-rule-format-errors.md) for implementation details._

- Task #111: Built Core Mock Compatibility Layer for Bun Tests
  - Created a Jest/Vitest compatibility layer to simplify migration of tests to Bun's test runner
  - Implemented mock function extensions with full Jest-like API (mockReset, mockClear, mockReturnValue, etc.)
  - Added asymmetric matchers (anything(), any(), objectContaining(), etc.) for flexible assertions
  - Created module mocking utilities to simulate Jest's module mocking capabilities
  - Added comprehensive documentation on using and migrating to the compatibility layer
  - Included unit tests to verify compatibility with existing test patterns
  - Designed the system with progressive adoption in mind, allowing tests to be migrated incrementally

_See: SpecStory history [2025-06-30_build-core-mock-compatibility-layer](mdc:.specstory/history/2025-06-30_build-core-mock-compatibility-layer.md) for implementation details._

- Task #110: Created a Complete Test Inventory and Classification System

  - Implemented test-analyzer.ts script to scan and classify test patterns
  - Created a classification system for test mocking complexity and migration difficulty
  - Added test dependency analysis to identify framework-specific patterns
  - Generated detailed reports in JSON and Markdown formats
  - Provided migration recommendations with prioritized test lists
  - Identified common patterns causing incompatibility with Bun's test runner

- Task (New): Add "session review" Command for PR Review

  - Create a new command to help users review PRs by collecting and displaying all relevant information
  - Implement functionality to retrieve task specification, PR description, and complete diff
  - Add support for different output modes (console, file, JSON)
  - Ensure compatibility with PRs created by both `git prepare-pr` and `session pr` commands
  - Provide automatic detection of current session when run without parameters

- Task #098: Created Shared Adapter Layer for CLI and MCP Interfaces
  - Created a shared command registry to enable code reuse between interfaces
  - Implemented shared command interfaces with Zod schema validation
  - Built bridges for CLI (Commander.js) and MCP interfaces
  - Added unified error handling approach for all interfaces
  - Created schema conversion utilities for validation and type safety
  - Implemented response formatters for consistent output
  - Added shared git commands implementation (commit and push)
  - Added shared tasks commands implementation (status get/set)
  - Added shared session commands implementation (list, get, start, dir, delete, update, approve, pr)
  - Added shared rules commands implementation (list, get, create, update, search)
  - Created integration examples for both CLI and MCP
  - Added comprehensive test coverage for shared components
  - Ensured the implementation supports progressive migration from existing adapters
  - Fixed TypeScript errors in shared components

_See: SpecStory history [2025-06-10_create-shared-adapter-layer](mdc:.specstory/history/2025-06-10_create-shared-adapter-layer.md) for implementation details._

- Task #108: Refactor TaskService to Functional Patterns
  - Refactored TaskService and associated backends to follow functional programming principles
  - Implemented pure functions for core task manipulation logic
  - Created explicit state handling with pure data transformation functions
  - Separated side effects (file I/O, API calls) from pure data operations
  - Added functional composition patterns for complex task operations
  - Improved testability with pure function unit tests
  - Enhanced error handling with more explicit error states

_See: SpecStory history [2025-06-24_refactor-taskservice-functional-patterns](mdc:.specstory/history/2025-06-24_refactor-taskservice-functional-patterns.md) for implementation details._

- Task #096: Improve CLI Adapter Structure for Shared Options
  - Created a shared options system to reduce code duplication and ensure consistency across CLI commands
  - Added TypeScript interfaces for common option groups (repository resolution, output format, etc.)
  - Implemented functions to add common options to Commander commands
  - Created parameter normalization helpers to standardize CLI option handling
  - Updated task, session, git, rules, and init commands to use the shared options system
  - Improved exports in CLI utilities index.ts to properly handle TypeScript types
  - Implemented consistent pattern for command creation across all CLI adapter files
  - Standardized option descriptions and defaults across the CLI interface
  - Added tests for the shared options module

_See: SpecStory history [2025-05-22_improve-cli-adapter-structure](mdc:.specstory/history/2025-05-22_improve-cli-adapter-structure.md) for implementation details._

- Task #105: Add Session Inspect Subcommand for Current Session Detection

  - Added a new `inspect` subcommand to the `minsky session` command
  - Implemented auto-detection using the `getCurrentSessionContext` utility
  - Provided both human-readable and JSON output formats
  - Added clear error messages when not in a session workspace
  - Reused output formatting from the `get` command for consistency

- Task #099: Implement Environment-Aware Logging
  - Added environment-aware logging system with HUMAN and STRUCTURED modes
  - Implemented automatic detection of terminal environments to set appropriate logging mode
  - Added MINSKY_LOG_MODE environment variable for explicit mode control
  - Added ENABLE_AGENT_LOGS flag to enable JSON logs in HUMAN mode if needed
  - Updated error handling to prevent double-logging
  - Modified CLI adapters to use appropriate logging methods based on mode
  - Created comprehensive documentation in docs/logging.md
  - Added tests for the logging mode detection logic

_See: SpecStory history [2025-05-19_implement-environment-aware-logging](mdc:.specstory/history/2025-05-19_implement-environment-aware-logging.md) for logging implementation._

- Task #052: Add Remaining Task Management Commands to MCP
  - Added the following new task management commands to the MCP server:
    - `tasks.filter`: Enhanced task filtering with advanced options (title, ID, sorting)
    - `tasks.update`: Update a task's details (title, description, status)
    - `tasks.delete`: Delete a task with optional force flag
    - `tasks.info`: Get statistical information about tasks with grouping
  - Updated README-MCP.md with comprehensive documentation for all task commands
  - Added test coverage for the new MCP task commands

_See: SpecStory history [2023-05-17_add-remaining-task-commands-to-mcp](mdc:.specstory/history/2023-05-17_add-remaining-task-commands-to-mcp.md) for task implementation._

- Task #095: Fix git prepare-pr Branch Naming Issues

  - Improved the `git prepare-pr` command to consistently use the git branch name for PR branch naming
  - Ensured PR branch names are always in the format `pr/<current-git-branch-name>` regardless of title parameter
  - Maintained separation between branch naming (from git) and commit messages (from title parameter)
  - Enhanced documentation to clarify PR branch naming behavior

- Task #093: Implement Consistent CLI Error Handling Across All Commands

  - Created task to standardize error handling across all CLI commands
  - Will implement consistent error message formatting
  - Will add proper error codes and categories
  - Will improve error logging and debugging information

- Task #092: Add session pr command and improve git prepare-pr interface

  - Implemented a new `session pr` command that automatically detects session context
  - Improved the `git prepare-pr` command interface for better consistency with other commands
  - Updated PR preparation workflow documentation to match actual commands available
  - Added clear user feedback and error handling for the new command

- Task #084: Extended auto-detection to additional commands

  - Updated task spec to reflect current command structure
  - Will extend auto-detection for `tasks status set`, `git summary`, and session commands
  - Will use the centralized `getCurrentSessionContext` utility across more commands
  - Will standardize user feedback and error handling for all auto-detecting commands

- Task #025: Added git approve command for session PR merging
  - Added `git approve` command to merge PR branches into the base branch
  - Implemented task metadata storage with merge commit information
  - Added clean exit codes for error conditions (dirty work tree, merge conflicts, etc.)
  - Enhanced GitService with PR branch management functionality
  - Integrated with task metadata to record merge information

_See: SpecStory history [2025-05-18_git-approve-command](.specstory/history/2025-05-18_git-approve-command.md) for git approve command implementation._

- Task #078: Fixed rules CLI to operate on rules in the current workspace (main or session)

- Enhanced PR workflow with "prepared-merge" capabilities:

  - New `git summary` command (renamed from `git pr`) for PR description generation
  - New `git prepare-pr` command to create PR branches with merge commits
  - New `git merge-pr` command to fast-forward merge PR branches
  - New `session approve` command to approve PRs and update task status

- New workspace verification rules to ensure correct file paths and command execution environments.
- Added task context detection and automatic session selection for context-aware commands.
- Improved error handling with detailed error messages and appropriate exit codes.

- Enhanced PR workflow:

  - Modified `git prepare-pr` command to create branches with `pr/` prefix
  - Added new `session pr` command that specifically creates PR branches for sessions
  - Improved branch naming with automatic conversion from titles to valid branch names
  - Added session auto-detection for PR commands when run from session workspaces

- Added tests for Session domain methods: getSessionFromParams, listSessionsFromParams, deleteSessionFromParams, startSessionFromParams, updateSessionFromParams, getSessionDirFromParams
- Added tests for Rules domain methods: listRules, getRule, searchRules, createRule, updateRule
- Added tests for Tasks domain methods: getTaskFromParams, listTasksFromParams, getTaskStatusFromParams, setTaskStatusFromParams
- Added tests for Git domain methods: createPullRequestFromParams, commitChangesFromParams
- Added tests for Workspace domain methods: isSessionRepository, getSessionFromRepo, getCurrentSession, resolveWorkspacePath

- Created a new `resource-management-protocol` rule to provide comprehensive guidance on using project-specific tools for resource management instead of direct file editing.

- Task #104: Re-implemented Disabled Integration Tests

  - Re-implemented `workspace.test.ts` integration tests using proper dependency injection for mocking
  - Re-implemented `git.test.ts` tests with improved isolation and test environment setup
  - Implemented proper tests for the GitHub backend with dependency injection
  - Implemented basic tests for GitHub functionality validation
  - Fixed issues with test environment setup and mock handling
  - Ensured all tests pass reliably on Bun test framework

- Task #106: Refactor SessionDB to Functional Patterns (Subtask of #102)
  - Implemented functional programming patterns for SessionDB
  - Created pure functions module (session-db.ts) that contains no side effects
  - Created I/O operations module (session-db-io.ts) to isolate file system interactions
  - Implemented adapter class (session-adapter.ts) for backward compatibility
  - Added factory function for creating session providers
  - Added comprehensive tests for all pure functions and adapter class
  - Improved type safety with proper interfaces and type definitions
  - Enhanced error handling with more descriptive error messages
  - Fixed repoPath generation to properly handle repository names with slashes

_See: SpecStory history [2025-05-20_refactor-sessiondb-functional-patterns](mdc:.specstory/history/2025-05-20_refactor-sessiondb-functional-patterns.md) for implementation details._

- Task #106: Fixed TypeScript Linter Errors in SessionDB Tests
  - Fixed type checking errors in session module test files
  - Used centralized type definitions in src/types/bun-test.d.ts to properly handle Bun test matchers
  - Added missing expect matchers (toHaveProperty, toHaveLength, toThrow, etc.) to central type definitions
  - Ensured all tests continue to pass at runtime while improving TypeScript compatibility

_See: SpecStory history [2025-05-21_fix-sessiondb-test-linter-errors](mdc:.specstory/history/2025-05-21_fix-sessiondb-test-linter-errors.md) for implementation details._

- Fixed test failures after merging PRs #098 and #108:
  - Fixed `filterTasks` function to correctly handle task IDs with numeric equivalence (e.g., "2" vs "#002")
  - Updated shared command tests to use Bun-compatible test assertions instead of Jest-style matchers
  - Removed dependency on custom `arrayContaining` and `objectContaining` matchers
  - Ensured consistent testing patterns across the codebase

_See: SpecStory history [2025-06-26_fix-tests-after-merge](mdc:.specstory/history/2025-06-26_fix-tests-after-merge.md) for debugging session._

- Enhanced test utilities for better domain testing
  - Type-safe mock creation functions: `mockFunction`, `createPartialMock`, `mockReadonlyProperty`
  - Test suite management utilities: `createTestSuite`, `withCleanup`
  - Dependency generation utilities: `createTestDeps`, `createTaskTestDeps`, `createSessionTestDeps`, `createGitTestDeps`
  - Test data factory functions: `createTaskData`, `createSessionData`, `createRepositoryData`, plus array generators and randomization utilities
  - Complete documentation in test-utils README

_See: SpecStory history [2023-11-05_15-30-enhance-test-utilities](mdc:.specstory/history/2023-11-05_15-30-enhance-test-utilities.md) for test utilities enhancement._

- Comprehensive test utility documentation:
  - Main documentation file with overview and getting started guides
  - Detailed documentation for the compatibility layer
  - Migration guides for converting tests from Jest/Vitest to Bun
  - Mocking utilities documentation
  - Testing best practices guide
  - Example-based practical guide with real-world testing scenarios

_See: SpecStory history [2023-07-18_20-15-test-utility-documentation](mdc:.specstory/history/2023-07-18_20-15-test-utility-documentation.md) for test utilities documentation._

### Changed

- Task #049: Performed comprehensive analysis of session-scoped MCP server requirements
  - Analyzed current architecture and future direction (non-filesystem workspaces)
  - Evaluated multiple implementation approaches (proxy, session-specific, instances, virtual FS)
  - Selected MCP File Operation Proxy approach for architectural alignment
  - Integrated with existing analysis from alternative session-specific tools approach
  - Updated specification with abstraction layer design and architecture decision records

_See: SpecStory history [2025-06-18_session-scoped-mcp-analysis](mdc:.specstory/history/2025-06-18_session-scoped-mcp-analysis.md) for MCP server workspace isolation analysis._

- Refactored CLI command implementations to use shared option utilities
- Improved error handling with centralized utilities

- Task #089: Aligned CLI Commands with Revised Concepts
  - Updated CLI command options and descriptions to use the new terminology from Task #086
  - Renamed `--workspace` parameter to `--upstream-repo` across all commands
  - Changed "Repository path" to "Repository URI" in command descriptions
  - Updated "main workspace" and "main branch" references to "upstream repository" and "upstream branch"
  - Standardized parameter naming conventions across all CLI commands
  - Updated schemas to reflect the revised concepts terminology
  - Improved default branch detection to work with repositories using non-main default branches

_See: SpecStory history from task #086 for formalization of core concepts._

- Task #101: Improved Domain Module Testability with Proper Dependency Injection
  - Added interface-based design with `SessionProviderInterface` and `GitServiceInterface`
  - Implemented consistent dependency injection pattern across domain functions
  - Created factory functions for default implementations (`createSessionProvider`, `createGitService`)
  - Added enhanced test utilities for generating test dependencies
  - Refactored key functions like `resolveRepoPath` and `approveSessionFromParams` to use DI pattern
  - Improved test reliability by eliminating type casting and readonly property modifications

_See: SpecStory history [2025-05-20_improve-domain-module-testability](mdc:.specstory/history/2025-05-20_improve-domain-module-testability.md) for implementation details._

- Renamed `git pr` command to `git summary` for clearer separation of concerns
- Extended TaskService to store merge metadata in task specifications
- Updated task status to DONE automatically when PRs are merged through session approve
- Improved log messages to provide better context for errors and operations
- Enhanced session management to support PR workflow and preserve task history

- Improved PR logic to always compare against the correct integration branch (remote HEAD, upstream, main, or master)
- PR output now includes both committed and uncommitted (working directory) changes
- README rewritten for clarity and idiomatic open source style
- All debug output is now opt-in and sent to stderr
- Aligned GitHub repository backend implementation with unified interface:
  - Fixed type compatibility between RepositoryStatus and RepoStatus interfaces
  - Standardized method signatures across different backend implementations
  - Improved code reuse by leveraging existing GitService methods
  - Enhanced security by using system Git credentials instead of embedding tokens in URLs
  - Reduced duplication through consistent interface patterns
- Changed default log level from "debug" to "info" to reduce noise in normal operation (Task #081)
  - Debug logs are now only output when LOG_LEVEL is explicitly set to "debug"
  - Documentation updated to clarify how to enable debug logging when needed
- Refactored code to move repo path resolution logic out of `tasks.ts` into a shared utility module
- Updated all `tasks` subcommands to use the shared repo path utility and support `--session` and `--repo` options
- Improved error handling and user feedback for invalid status values in `tasks status set`
- Ensured all code and tests follow best practices for modularity and separation of concerns
- Improved CLI output format by removing timestamps and log level indicators for better user experience
- Updated command-organization rule to reflect the interface-agnostic architecture with domain logic, interface adapters, and command entry points
- **Breaking Change**: Removed the original `git pr` command, replacing it with `git summary` with identical functionality
- Overhauled testing rules system with improved rule organization and relationships:
  - Created testing-router rule as a central entry point for all testing guidance
  - Enhanced testing-boundaries rule with clear guidance on what to test vs. not test
  - Updated bun-test-patterns rule to emphasize required centralized mocking utilities
  - Refactored tests rule to focus on execution requirements and verification protocols
  - Established a clear layered structure for testing rules (Foundation, Implementation, Specialized, Process)
  - Improved descriptions across all testing rules to indicate relationships
  - Added practical examples of correct and incorrect testing patterns
  - Consolidated testing requirements into a clear hierarchical structure
- Enhanced rule-creation-guidelines with new section on cross-rule relationships:
  - Added guidance for creating rule systems with explicit relationships
  - Defined patterns for rule application indicators ("Apply alongside X")
  - Introduced concept of rule layers (Foundation, Implementation, Specialized)
  - Added checklist items for rule cross-referencing
- Fixed rule format and frontmatter issues:
  - Added proper frontmatter to no-dynamic-imports rule and changed extension from .md to .mdc
  - Added proper description to robust-error-handling rule
  - Removed redundant self-improvement-router rule and consolidated router functionality into self-improvement rule
  - Added descriptive frontmatter to template-literals and test-expectations rules

_See: SpecStory history [2025-05-17_add-git-approve-command](mdc:.specstory/history/2025-05-17_add-git-approve-command.md) for implementation details._

- Migrated CLI adapter tests to test domain methods instead of interfaces
- Improved test module isolation using centralized test utilities

_See: SpecStory history [2025-05-17_20-55-migrate-cli-adapter-tests-to-domain-methods](mdc:.specstory/history/2025-05-17_20-55-migrate-cli-adapter-tests-to-domain-methods.md) for test migration work._

### Fixed

- Fixed session command issues after merge

  - Restored missing `--task` parameter to `session get` command for backward compatibility
  - Added missing `skipInstall` parameter to `session start` command execution
  - Added missing `force` parameter to `session update` command execution
  - Fixed parameter mismatches between shared command registry and domain schemas
  - Ensured all session commands properly support both `--session` and `--task` options

- Fixed inconsistent option parsing between command modules

- Fixed test failures in domain module:
  - Fixed `session-approve.test.ts` by implementing proper dependency injection for `getCurrentSession` and flexible parameter types
  - Fixed `git-pr-workflow.test.ts` by using more reliable assertion patterns and better mock creation
  - Fixed `repo-utils.test.ts` by implementing proper tests without modifying readonly properties
  - Fixed `workspace.ts` by adding missing `isSessionRepository` export alias
  - Fixed `workspace.test.ts` by implementing proper dependency injection tests
  - Improved test stability with more flexible dependency injection patterns
  - Removed unnecessary debugging console logs from production code

_See: SpecStory history [2025-06-20_fix-domain-test-failures](mdc:.specstory/history/2025-06-20_fix-domain-test-failures.md) for test fixes._

- Fixed "paths[1]" property error in session start command by improving clone result handling:

  - Enhanced the SessionDB.getRepoPath method to safely handle different result formats
  - Fixed cases where workdir property was accessed incorrectly
  - Added better error handling with clear error messages for debugging
  - Improved the interface between GitService.clone and session management

- Improved error handling in session start command to display cleaner, less verbose error messages

- Fixed `git prepare-pr`

  - Added preparePr method to GitService class that handles PR branch preparation
  - Added interface-agnostic implementation to support CLI adapter
  - Fixed error when running the command in session workspaces

- Fixed session repository path resolution to handle both legacy and new directory structures.
- Fixed task detection in workspace utilities to handle task IDs with or without the # prefix.
- Fixed issues in the workspace detection logic to properly identify session repositories.
- Fixed inconsistent task ID normalization throughout the codebase.
- Fixed error handling in GitService to provide more detailed error messages.

- Task #083: Fixed bugs in Minsky rules CLI command

  - Fixed content file loading in `--content` parameter to properly read file contents instead of using the file path as content
  - Improved globs format handling to accept both comma-separated strings and YAML/JSON array formats
  - Added validation for glob formats with clear error messages
  - Added tests for file content loading and different glob format inputs
  - Improved help text for rules command parameters

- Fixed test suite failures:

  - Fixed `Workspace Utils > resolveWorkspacePath > should use current directory when in a session repo` test by correctly stubbing the SessionDB getSession method
  - Fixed `resolveRepoPath > falls back to current directory if git rev-parse fails` test by ensuring proper process.cwd() expectations
  - Fixed fs.rm compatibility issues in rules-helpers.test.ts by removing unnecessary cleanup code

- Fixed issues with empty stats and file lists in PR output by improving base commit detection and diff logic
- Fixed linter/type errors in session DB and domain modules
- Fixed Markdown parser and status setter to ignore code blocks and only update real tasks
- Fixed test reliability and linter errors in domain logic tests
- Session start command now properly handles repository paths and session naming
- Fixed duplicate schema definition in session schema file
- Updated createSessionDeps to correctly handle async operations
- Improved user input validation for session start and enter commands
- Fixed broken test in GitService by disabling problematic test and creating Task #079 to revisit testing strategy
- Improved path normalization for session directories
- Fixed duplicate hash character display in task IDs (showing "##077" instead of "#077")
- Fixed setTaskStatus method to return silently when a task isn't found instead of throwing an error
- Restored interactive status prompt in `tasks status set` command that was lost during code refactoring
- Fixed task ID validation in session commands to properly handle task IDs without the # prefix (e.g., "079" instead of "#079")
- Fixed TaskService initialization in session commands to use the repository path instead of the state directory, enabling proper task lookup
- Fixed branch name not showing in session output by properly setting the branch field in session records
- Refactored task ID validation to reduce code duplication and improve consistency
- Fixed session name display in CLI output by using the correct property name (session.session)
- Added automatic session record normalization to fix missing fields like branch name in existing records
- Improved task ID handling to correctly match task IDs with or without leading zeros (e.g., "79" and "079")
- Fixed repeated session normalization by persisting normalized records to disk

_See: SpecStory history [2025-05-16_22-06-test-error-fixing](mdc:.specstory/history/2025-05-16_22-06-test-error-fixing.md) for test error fixing._

- Enhanced testing-boundaries rule with comprehensive guidance on what to test and what NOT to test:
  - Added explicit prohibition against testing framework internals
  - Added explicit prohibition against testing console output directly
  - Added requirement to avoid direct filesystem testing where possible
  - Added strict prohibition against placeholder tests
  - Added concrete examples of correct and incorrect testing approaches
- Created new testing-router rule as an entry point to all testing guidance:
  - Provides a clear navigation structure to all testing-related rules
  - Summarizes key testing requirements in one place
  - Includes a quick reference guide for test structure best practices

_See: SpecStory history [2024-05-15_refactor-minsky-workflow-rule](.specstory/history/2024-05-15_refactor-minsky-workflow-rule.md) for rule refactoring._

- Migrated CLI adapter tests to test domain methods directly instead of through interfaces
- Improved test structure following project testing best practices
- Removed placeholder tests and replaced them with proper domain method tests
- Implemented proper mocking patterns using centralized test utilities
- Added comprehensive domain method tests for session and rules operations

_See: Task #085 for migrating CLI adapter tests to test domain methods instead_

- Refactored GitHub repository backend implementation for better security, usability, and type safety
- Updated repository interfaces to provide consistent typing across different backend implementations
- Improved error handling in repository operations with descriptive error messages
- Changed authentication approach to use system Git credentials instead of embedding tokens in URLs

_See: This task was implemented as part of Task #014._

- Fixed missing command creator functions in `session.ts` that caused "createListCommand is not defined" error
  - Added createListCommand, createGetCommand, createDirCommand, createDeleteCommand, createUpdateCommand, and createApproveCommand functions
  - Fixed parameter types to match the schema definitions
  - Restored ability to use tasks status set command

### Changed

- Updated README-MCP.md to remove documentation for unimplemented task commands (tasks.filter, tasks.update, tasks.delete, tasks.info) and moved them to the "Planned Features" section
- Removed test blocks for unimplemented task command features in MCP integration tests
- Identified missing MCP adapters for init and rules commands
- Added MCP adapters for init and rules commands to align with CLI implementations

- Standardized Repository URI handling with new repository-uri.ts module
  - Support for HTTPS URLs, SSH URLs, file:// URIs, local paths, and GitHub shorthand notation
  - URI parsing, normalization, validation, and conversion
  - Full test coverage

### Changed

- Updated repository backends (GitHub, Remote, Local) to use the new URI handling system
- Improved repository name normalization with better error handling
- Repository URI detection and validation
- Removed deprecated normalizeRepoName function in favor of normalizeRepositoryURI

### Fixed

- Inconsistent handling of repository references
- Confusion between file paths and URLs in repository references

_See: SpecStory history [2025-05-19_20-36-task-88-standardize-repository-uri-handling](mdc:.specstory/history/2025-05-19_20-36-task-88-standardize-repository-uri-handling.md) for task #88 implementation._

- Fixed environment-aware logging to properly handle debug logs in HUMAN mode

  - Prevented "no transports" warnings when running CLI commands in terminal
  - Added `systemDebug` method for important system debugging that works in all modes
  - Updated logger documentation with best practices for debug logging
  - Improved auto-detection of terminal environment

- Task #101: Improved Domain Module Testability with Proper Dependency Injection

  - Created specifications for implementing interface-based design
  - Planned consistent dependency injection patterns
  - Defined approach for improved test utilities
  - Will reduce reliance on type casting and improve test maintainability

- Task #102: Refactored Domain Objects to Follow Functional Patterns
  - Marked task #102 as DONE.
  - Broke down the original task #102 into three new, more focused subtasks:
    - Task #106: Refactor SessionDB to Functional Patterns ([#106](mdc:tasks/106-refactor-sessiondb-to-functional-patterns-subtask-of-102-.md))
    - Task #107: Refactor GitService to Functional Patterns ([#107](mdc:tasks/107-refactor-gitservice-to-functional-patterns-subtask-of-102-.md))
    - Task #108: Refactor TaskService to Functional Patterns ([#108](mdc:tasks/108-refactor-taskservice-to-functional-patterns-subtask-of-102-.md))

_See: SpecStory history [YYYY-MM-DD_HH-MM-topic](mdc:.specstory/history/YYYY-MM-DD_HH-MM-topic.md) for these changes (TODO: Add actual SpecStory ref once available)_.

- Task #103: Enhance Test Utilities for Better Domain Testing

  - Planned comprehensive test utility improvements
  - Will add dependency generation, mock creation enhancements
  - Will standardize test data generation and setup/teardown

- Task #104: Re-implemented Disabled Integration Tests
  - Re-implemented `workspace.test.ts` integration tests using proper dependency injection for mocking
  - Re-implemented `git.test.ts` tests with improved isolation and test environment setup
  - Implemented proper tests for the GitHub backend with dependency injection
  - Implemented basic tests for GitHub functionality validation
  - Fixed issues with test environment setup and mock handling
  - Ensured all tests pass reliably on Bun test framework
  - Fixed mocking utility to work correctly with Bun's native mock functionality
  - Added test coverage for the mocking utility itself

### Changed

- Updated workspace test approach to ensure proper dependency injection.
- Fixed issue with getCurrentSession in integration tests by using proper mocking patterns.

_See: SpecStory history [2024-07-17_16-20-fix-test-failures](mdc:.specstory/history/2024-07-17_16-20-fix-test-failures.md) for test failure fixes._

- Fixed an issue with the session start command where branch information was not correctly displayed

  - Updated `startSessionFromParams` function to return the actual branch name created
  - Modified the session record to store the branch name in the database
  - Enhanced the CLI output to correctly display branch information for new sessions
  - Fixed incorrect branch display in session list output by adding fallback for undefined values

- Updated the `user-preferences` rule to include a heuristic for interpreting ambiguous queries about "available" items, defaulting to active/actionable items. Also updated the rule's description in the Minsky system.

- Enhanced the `workspace-verification` rule to reference the new resource-management-protocol rule for guidance on managing project resources.

_See: SpecStory history [YYYY-MM-DD_HH-MM-user-preferences-update](mdc:.specstory/history/YYYY-MM-DD_HH-MM-user-preferences-update.md) for details on these rule updates._

- Task #106: Refactor SessionDB to Functional Patterns (Subtask of #102)
  - Implemented functional programming patterns for SessionDB
  - Created pure functions module (session-db.ts) that contains no side effects
  - Created I/O operations module (session-db-io.ts) to isolate file system interactions
  - Implemented adapter class (session-adapter.ts) for backward compatibility
  - Added factory function for creating session providers
  - Added comprehensive tests for all pure functions and adapter class
  - Improved type safety with proper interfaces and type definitions
  - Enhanced error handling with more descriptive error messages
  - Fixed repoPath generation to properly handle repository names with slashes

_See: SpecStory history [2025-05-20_refactor-sessiondb-functional-patterns](mdc:.specstory/history/2025-05-20_refactor-sessiondb-functional-patterns.md) for implementation details._

- Task #106: Fixed TypeScript Linter Errors in SessionDB Tests
  - Fixed type checking errors in session module test files
  - Used centralized type definitions in src/types/bun-test.d.ts to properly handle Bun test matchers
  - Added missing expect matchers (toHaveProperty, toHaveLength, toThrow, etc.) to central type definitions
  - Ensured all tests continue to pass at runtime while improving TypeScript compatibility

_See: SpecStory history [2025-05-21_fix-sessiondb-test-linter-errors](mdc:.specstory/history/2025-05-21_fix-sessiondb-test-linter-errors.md) for implementation details._

- Fixed test failures after merging PRs #098 and #108:
  - Fixed `filterTasks` function to correctly handle task IDs with numeric equivalence (e.g., "2" vs "#002")
  - Updated shared command tests to use Bun-compatible test assertions instead of Jest-style matchers
  - Removed dependency on custom `arrayContaining` and `objectContaining` matchers
  - Fixed mock implementations in rules and session test files
  - Ensured consistent testing patterns across the codebase

_See: SpecStory history [2025-06-26_fix-tests-after-merge](mdc:.specstory/history/2025-06-26_fix-tests-after-merge.md) for debugging session._

- Enhanced test utilities for better domain testing
  - Type-safe mock creation functions: `mockFunction`, `createPartialMock`, `mockReadonlyProperty`
  - Test suite management utilities: `createTestSuite`, `withCleanup`
  - Dependency generation utilities: `createTestDeps`, `createTaskTestDeps`, `createSessionTestDeps`, `createGitTestDeps`
  - Test data factory functions: `createTaskData`, `createSessionData`, `createRepositoryData`, plus array generators and randomization utilities
  - Complete documentation in test-utils README

_See: SpecStory history [2023-11-05_15-30-enhance-test-utilities](mdc:.specstory/history/2023-11-05_15-30-enhance-test-utilities.md) for test utilities enhancement._

- Fixed circular dependency in error handling code that prevented any CLI commands from running

  - Refactored error class structure to use a base-errors.ts file for the core MinskyError class
  - Updated network-errors.ts to import from base-errors.js instead of index.js
  - Fixed "Cannot access 'MinskyError' before initialization" error that occurred with all commands

- Fixed task serialization in MCP adapter to prevent double-stringification

  - Modified `listTasks` and `getTask` MCP command implementations in `src/adapters/mcp/tasks.ts`
  - Changed the return value structure to avoid JSON stringification conflicts
  - Ensured proper type safety with TypeScript for returned task data
  - Resolved the issue where tasks were not properly returned through the MCP interface

- Task #131: Fix TypeScript Issues in DI Helpers
  - Replaced explicit 'any' types with 'unknown' for better type safety in test dependency interfaces
  - Fixed interface method names to match actual domain interfaces (GitServiceInterface, WorkspaceUtilsInterface)
  - Updated mock implementations to use direct functions instead of createMock wrappers for better type inference
  - Fixed unused parameter warnings by prefixing with underscore
  - Updated integration test to use withMockedDeps instead of mockImplementation for better compatibility
  - Removed unused createMock import to clean up dependencies
  - Resolved all TypeScript linter warnings in dependencies.ts while maintaining full test functionality

_See: SpecStory history [2025-01-XX_fix-typescript-di-helpers](mdc:.specstory/history/2025-01-XX_fix-typescript-di-helpers.md) for implementation details._

- Task #132: Fix Session Get Command Output Format
  - Fixed issue where `minsky session get --task <id>` only displayed `success: true` instead of comprehensive session details
  - Enhanced CLI bridge default formatter to properly handle session objects and nested data structures
  - Added `formatSessionDetails()` method for human-readable session information display
  - Added `formatSessionSummary()` method for session list views
  - Improved generic object handling in CLI output formatter
  - Session get command now displays comprehensive details by default:
    - Session name and ID
    - Task ID if associated
    - Repository name and path
    - Branch name
    - Creation date
    - Backend type
  - Maintained backward compatibility with `--json` flag for machine-readable output
  - All session-related tests continue to pass (74 tests)

_See: SpecStory history [2025-01-16_fix-session-get-output](mdc:.specstory/history/2025-01-16_fix-session-get-output.md) for implementation details._

<<<<<<< HEAD
- Task #049: Performed comprehensive analysis of session-scoped MCP server requirements
  - Analyzed current architecture and future direction (non-filesystem workspaces)
  - Evaluated multiple implementation approaches (proxy, session-specific, instances, virtual FS)
  - Selected MCP File Operation Proxy approach for architectural alignment
  - Integrated with existing analysis from alternative session-specific tools approach
  - Updated specification with abstraction layer design and architecture decision records

_See: SpecStory history [2025-06-18_session-scoped-mcp-analysis](mdc:.specstory/history/2025-06-18_session-scoped-mcp-analysis.md) for MCP server workspace isolation analysis._

### Changed
- Updated task specification to reflect comprehensive analysis and selected approach
- Merged alternative implementation approaches (session-specific tools vs file operation proxy)
- Refined requirements to align with domain-driven design and interface-agnostic patterns
- Updated task status to reflect critical findings: implementation completed but files deleted

### Fixed
- Resolved Git merge conflicts between different analytical approaches
- Integrated both session-specific tools and file operation proxy perspectives

### Implementation Status
- ✅ **PREVIOUSLY COMPLETED**: Full implementation of session file operation tools with MCP integration
- ⚠️ **CRITICAL ISSUE**: Implementation files were subsequently deleted and require recreation
- 🔄 **CURRENT STATUS**: Need to recreate `src/adapters/mcp/session-files.ts`, tests, and integration
- 📋 **NEXT STEPS**: Restore implementation, validate functionality, create documentation
=======
- Extracted test-migration module to separate repository for preservation
- Removed redundant bun-test.d.ts (now using bun-types package)

_See: SpecStory history [2025-06-18_18-00-continue-linter-fixes](mdc:.specstory/history/2025-06-18_18-00-continue-linter-fixes.md) for linter cleanup progress._
>>>>>>> e9356211
<|MERGE_RESOLUTION|>--- conflicted
+++ resolved
@@ -143,41 +143,6 @@
 _See: SpecStory history [2025-01-20_improve-ci-test-stability](mdc:.specstory/history/2025-01-20_improve-ci-test-stability.md) for CI stability verification._
 
 ### Added
-
-- **Task #049: Implement Session-Scoped MCP Server for Workspace Isolation**
-  - Comprehensive task analysis and architectural evaluation for session-scoped MCP server
-  - Architectural Decision Records (ADRs) for implementation approach selection
-  - Implementation specifications for MCP file operation proxy architecture
-  - Detailed comparison of Docker containerization approaches for future implementation
-  - Implemented comprehensive session-scoped file operation tools for MCP server
-  - Added 4 session file tools with complete functionality and security validation:
-    - `session.read_file` - Read files with path validation within session workspace
-    - `session.write_file` - Write files with directory creation support and workspace isolation
-    - `session.list_directory` - List directory contents with detailed file metadata
-    - `session.file_exists` - Check file/directory existence with comprehensive status information
-  - Created `SessionPathResolver` class with robust security features:
-    - Path validation to prevent directory traversal attacks
-    - Session workspace boundary enforcement
-    - Automatic session context detection from working directory
-    - Support for dependency injection for testing
-  - Implemented complete MCP integration with `registerSessionFileTools()` function
-  - Added comprehensive test suite with 8 test cases covering:
-    - Basic functionality testing for all file operations
-    - Security validation for directory traversal prevention
-    - Error handling for missing sessions and invalid paths
-    - Integration testing with temporary workspace isolation
-  - Created detailed documentation in `docs/session-file-tools.md` with:
-    - Complete API reference for all tools
-    - Usage examples and response formats
-    - Security feature explanations
-    - Integration guidelines for AI agents
-  - Ensures strict workspace isolation preventing AI agents from accidentally modifying main workspace
-  - All operations properly scoped to session workspaces with comprehensive error reporting
-  - **Priority 1 COMPLETED**: Successfully recreated complete session file tools implementation with comprehensive security features and MCP integration after previous implementation was deleted
-  - **Priority 2 COMPLETED**: Created comprehensive documentation and extensive test suite (25 passing tests) covering all functionality, security validation, and edge cases
-  - **Terminology Updated**: Renamed from "session file tools" to "session workspace tools" throughout codebase for better accuracy
-
-_See: SpecStory history [2025-06-17_check-mcp-server-status-and-tool-isolation](mdc:.specstory/history/2025-06-17_23-16-check-mcp-server-status-and-tool-isolation.md) for implementation details._
 
 - Task #114: Migrate High-Priority Tests to Native Bun Patterns
   - Created robust custom assertion helpers to bridge Jest and Bun differences
@@ -603,15 +568,6 @@
 
 ### Changed
 
-- Task #049: Performed comprehensive analysis of session-scoped MCP server requirements
-  - Analyzed current architecture and future direction (non-filesystem workspaces)
-  - Evaluated multiple implementation approaches (proxy, session-specific, instances, virtual FS)
-  - Selected MCP File Operation Proxy approach for architectural alignment
-  - Integrated with existing analysis from alternative session-specific tools approach
-  - Updated specification with abstraction layer design and architecture decision records
-
-_See: SpecStory history [2025-06-18_session-scoped-mcp-analysis](mdc:.specstory/history/2025-06-18_session-scoped-mcp-analysis.md) for MCP server workspace isolation analysis._
-
 - Refactored CLI command implementations to use shared option utilities
 - Improved error handling with centralized utilities
 
@@ -970,34 +926,7 @@
 
 _See: SpecStory history [2025-01-16_fix-session-get-output](mdc:.specstory/history/2025-01-16_fix-session-get-output.md) for implementation details._
 
-<<<<<<< HEAD
-- Task #049: Performed comprehensive analysis of session-scoped MCP server requirements
-  - Analyzed current architecture and future direction (non-filesystem workspaces)
-  - Evaluated multiple implementation approaches (proxy, session-specific, instances, virtual FS)
-  - Selected MCP File Operation Proxy approach for architectural alignment
-  - Integrated with existing analysis from alternative session-specific tools approach
-  - Updated specification with abstraction layer design and architecture decision records
-
-_See: SpecStory history [2025-06-18_session-scoped-mcp-analysis](mdc:.specstory/history/2025-06-18_session-scoped-mcp-analysis.md) for MCP server workspace isolation analysis._
-
-### Changed
-- Updated task specification to reflect comprehensive analysis and selected approach
-- Merged alternative implementation approaches (session-specific tools vs file operation proxy)
-- Refined requirements to align with domain-driven design and interface-agnostic patterns
-- Updated task status to reflect critical findings: implementation completed but files deleted
-
-### Fixed
-- Resolved Git merge conflicts between different analytical approaches
-- Integrated both session-specific tools and file operation proxy perspectives
-
-### Implementation Status
-- ✅ **PREVIOUSLY COMPLETED**: Full implementation of session file operation tools with MCP integration
-- ⚠️ **CRITICAL ISSUE**: Implementation files were subsequently deleted and require recreation
-- 🔄 **CURRENT STATUS**: Need to recreate `src/adapters/mcp/session-files.ts`, tests, and integration
-- 📋 **NEXT STEPS**: Restore implementation, validate functionality, create documentation
-=======
 - Extracted test-migration module to separate repository for preservation
 - Removed redundant bun-test.d.ts (now using bun-types package)
 
-_See: SpecStory history [2025-06-18_18-00-continue-linter-fixes](mdc:.specstory/history/2025-06-18_18-00-continue-linter-fixes.md) for linter cleanup progress._
->>>>>>> e9356211
+_See: SpecStory history [2025-06-18_18-00-continue-linter-fixes](mdc:.specstory/history/2025-06-18_18-00-continue-linter-fixes.md) for linter cleanup progress._