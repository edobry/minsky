# Changelog

> **Note:** This changelog references SpecStory conversation histories. See [.specstory/.what-is-this.md](.specstory/.what-is-this.md) for details on the SpecStory artifact system.

## [Unreleased]

### Added

- Initial Bun+TypeScript project setup for the minsky CLI tool
- Domain-driven CLI structure with all business logic in domain modules and CLI logic in command modules
- `git clone` command: clone a repo into an isolated workspace, with session support
- `git branch` command: create a new branch in a session's repo
- `git pr` command: generate a markdown PR document with commit history, file changes, and stats, comparing against the correct base branch (remote HEAD, upstream, main, or master)
- `session` commands: `start`, `list`, `get`, `cd` for managing and navigating agent sessions
- Session database in `$XDG_STATE_HOME/minsky/session-db.json` to track sessions, repos, and branches
- Support for both remote and local repo cloning in session start
- Debug logging for the `git pr` command, enabled via `--debug` and output to stderr only
- Test coverage for PR base branch detection and diff/stat generation
- New `tasks` command with `list`, `get`, and `status` (with `get` and `set`) subcommands for task management
- Support for multiple task backends (Markdown file, placeholder for GitHub Issues)
- Robust Markdown checklist parser for `process/tasks.md` supporting code block skipping, description aggregation, and malformed line filtering
- Shared `resolveRepoPath` utility in `src/domain/repo-utils.ts` for resolving repo paths from CLI options, session DB, or git context
- Comprehensive domain-level tests for all `tasks` logic and repo path resolution
- Added IN-PROGRESS and IN-REVIEW task statuses to tasks. These are represented in markdown checklists by `-` (IN-PROGRESS) and `+` (IN-REVIEW), respectively. All domain logic and tests updated accordingly.
- Enhanced `session start` command to accept an optional `--task <task-id>` flag, allowing sessions to be directly associated with tasks. If provided, the CLI looks up the task, validates it exists, uses the task ID as the session name, and stores the task ID in the session record.
- New session-first-workflow rule to enforce proper session creation and verification before any task implementation
- The rule requires explicit verification of task status, session existence, and working directory before code changes
- Documentation required for session verification steps in all implementation work
- Enhanced minsky-workflow rule with a critical "Session-First Implementation" requirement, mandating session creation and activation before any code examination or modification
- Added `--task <task-id>` option to `minsky session get` command, allowing users to look up sessions by associated task ID. Returns an error if both session name and --task are provided, and supports all existing options including --json. Updated documentation and tests accordingly.
- Added automatic workspace detection for task operations. When a task command is executed from a session repository, Minsky automatically detects this and performs the operation on the main workspace instead. All task commands now support a `--workspace` option to explicitly specify the workspace path.
- Added `session delete` command to remove session repositories and database records. This command supports the `--force` flag to skip confirmation prompts and the `--json` flag for machine-readable output. The command safely handles errors during repository deletion or database updates.
- Added `--all` option to `tasks list` command to show completed (DONE) tasks. By default, the command now only shows tasks that are not marked as DONE.
- Created task specification for task #017 to support both task ID formats (`000` and `#000`) in commands with `--task` option
- Task status commands for creating/updating/querying task status
- Cross-platform clipboard support via clipboardy module
- Session status in minsky session list display
- Support for untagged/anonymous tasks in tasks create command
- Specify task ID to new session via --task (-t) argument
- Session output now includes repo-relative working paths
- Added repoName field to SessionRecord for structured repository storage
- Added task #020 to add a `--task` option to the `git pr` command, allowing users to generate PR descriptions for tasks directly without specifying a session or path
- Created task specification for task #018 to add a `--task <task-id>` option to the `minsky session dir` command, allowing users to look up session directories by their associated task ID
- Created task specification for task #023 to add a task specification path to the task object, which will be displayed by commands that show task details, making it easier to locate and access the full task specification document
- Added task specification path to the task object, which is displayed by the `tasks get` command in both standard and JSON output formats. This makes it easier to locate and access the full task specification document.
- Created task specification for task #024 to fix the `session dir` command logic
- New task for refactoring large methods in GitService, focusing on `prWithDependencies` method (#021)
- Added `--quiet` option to `session start` command that outputs only the session directory path, making it suitable for programmatic use in scripts and automated workflows. When the option is specified, all informational messages are suppressed, and only the essential path is returned.
- Created task specification for task #025 to add a `git approve` command that complements the existing `git pr` command, implementing a prepared-merge workflow for PR review and merging. This workflow allows reviewers to easily merge prepared PRs via fast-forward, ensuring history linearity and cleaner integration.
- Added `--task <task-id>` option to `minsky session dir` command, allowing users to look up session directories by associated task ID. The command now supports both session name and task ID (but not both simultaneously), and provides descriptive error messages for all scenarios.
- Created task specification for task #026 to fix task spec paths to use the standardized format.
- Added comprehensive tests for task spec path resolution in `tasks.specpath.test.ts`
- Added new task #027 to auto-detect session context in session commands
- Added `minsky tasks create` command to create new tasks from specification documents. The command extracts the title and description from the spec file, assigns the next available ID, and adds a checklist item to process/tasks.md. It supports session/repo resolution for proper workspace path handling and outputs the task details in either human-readable or JSON format.
- Added `--task <task-id>` option to `minsky git pr` command, allowing users to generate PR descriptions by specifying a task ID rather than a session or path. The command looks up the session associated with the specified task and generates a PR description using that session's repository.
- Added `git commit` command for staging and committing changes in a single step, with support for automatic staging (can be disabled with `--no-stage`), staging all changes (via `--all`), task ID prefixing for commit messages, and amending commits (via `--amend`). Supports specifying a session or repository path.
- Project tooling and automation setup (ESLint, Prettier, Husky, lint-staged)
- Continuous Integration workflow with GitHub Actions
- Development environment configuration (VS Code settings, Docker)
- Dependabot for automated dependency updates
- Development quickstart guide in README.md
- Enhanced ESLint configuration with rules for:
  - Domain-oriented module structure enforcement
  - Constants management and magic numbers prevention
  - Robust error handling practices
  - File size limitations
  - Ensuring Bun is used instead of npm/node
- Added pre-push Git hook to ensure tests pass before pushing changes
- Created future task specifications for session-first workflow verification and changelog management automation
- Added `init` command to set up a project for Minsky. This command creates the necessary directory structure for tasks, initializes a tasks.md file, and adds the minsky-workflow rule to either .cursor/rules or .ai/rules based on the selected rule format. It supports interactive prompts via @clack/prompts for missing parameters and resolves repo paths using the same patterns as other commands.
- New `session update` command to sync a session with the main branch
  - Stashes local changes before updating (can be disabled with `--no-stash`)
  - Pulls latest changes from remote
  - Merges specified branch (defaults to main)
  - Pushes changes to remote (can be disabled with `--no-push`)
  - Restores stashed changes after update
  - Handles merge conflicts gracefully
  - Supports custom branch and remote options
- Added filter messages to `tasks list` command to clearly indicate when filters are being applied. Messages are displayed before the task list in non-JSON output mode and include:
  - Status filter message when using `--status` option (e.g., "Showing tasks with status 'TODO'")
  - Active tasks message when not using `--all` option (e.g., "Showing active tasks (use --all to include completed tasks)")
  - Messages are not shown in JSON output to maintain machine-readable format
- New `test-helpers.ts` utility module with reusable functions for test isolation, environment setup, and error handling
- Standardized test environment management with consistent resource cleanup
- Type-safe test helper functions for subprocess execution and error handling
- Added Session Cleanup Procedures section to the minsky-workflow rule, providing clear guidelines for properly cleaning up completed tasks and sessions using the Minsky CLI commands rather than manual file operations
- Automated task status updates at key workflow points:
  - The `session start` command now automatically sets task status to IN-PROGRESS when started with `--task`
  - The `git pr` command now automatically sets task status to IN-REVIEW when generating a PR
  - Both commands support a `--no-status-update` flag to skip the automatic update
  - Both commands show feedback about the status update operation
  - Task ID is intelligently resolved from options, session metadata, or branch name
- Enhanced `tasks status set` command to interactively prompt for status when not provided as an argument. If run in a non-interactive environment without a status, the command now fails gracefully with a clear error message. The prompt uses @clack/prompts to present a list of valid statuses to choose from and allows cancellation. The improvement increases usability by reducing friction for setting task statuses.
- Task: Add Session Information to Task Details [#043](process/tasks/043-add-session-information-to-task-details.md)
- New `test-infrastructure-patterns` cursor rule capturing best practices for test isolation, environment setup, and CLI testing from our test fixes work. The rule includes patterns for creating unique test directories, standardizing environment setup, properly mocking dependencies, and debugging test failures.
- Enhanced task #014 (Add Repository Backend Support) to specifically focus on supporting remote Git repositories as repository backends. This includes a generic Remote Git backend for any remote Git URL, as well as a specific GitHub backend implementation. The task now more clearly defines the requirements for ensuring session workflows can use remote repositories as their origin.
- Created task #051 to add Git command support to the MCP server, enabling AI assistants to perform Git operations via the Model Context Protocol
- Created task #052 to add remaining task management commands to the MCP server, completing the task management API for AI assistants

_See: SpecStory history [2024-05-09_create-task-add-session-info-to-task-details](.specstory/history/2024-05-09_create-task-add-session-info-to-task-details.md) for task creation._
_See: SpecStory history [2023-05-15_fixing-task-022-test-failures](.specstory/history/2023-05-15_fixing-task-022-test-failures.md) for test infrastructure patterns._
_See: SpecStory history [2024-05-16_remote-repository-support](.specstory/history/2024-05-16_remote-repository-support.md) for updated task requirements._
_See: SpecStory history [2024-05-16_mcp-commands-enhancement](.specstory/history/2024-05-16_mcp-commands-enhancement.md) for MCP command tasks._

### Changed

- Improved PR logic to always compare against the correct integration branch (remote HEAD, upstream, main, or master)
- PR output now includes both committed and uncommitted (working directory) changes
- README rewritten for clarity and idiomatic open source style
- All debug output is now opt-in and sent to stderr
- Refactored code to move repo path resolution logic out of `tasks.ts` into a shared utility module
- Updated all `tasks` subcommands to use the shared repo path utility and support `--session` and `--repo` options
- Improved error handling and user feedback for invalid status values in `tasks status set`
- Ensured all code and tests follow best practices for modularity and separation of concerns
- Enhanced git modified files detection to include untracked files in addition to committed and uncommitted changes
- Session repositories are now stored under per-repo directories (e.g., `$XDG_STATE_HOME/minsky/git/<repoName>/<session>`)
- Added `repoName` field to session database records
- Updated session-related commands to handle the new directory structure
- Added repo name normalization for consistent directory naming
- Enhanced session repository storage to use a 'sessions' subdirectory for better organization (e.g., `$XDG_STATE_HOME/minsky/git/<repoName>/sessions/<session>`)
- Added backward compatibility to support existing session repositories in the legacy location
- Completely reimplemented the SessionDB class to handle both legacy and new directory structures
- Added migration capability to move sessions from legacy paths to new paths with sessions subdirectory
- Improved error handling in SessionDB operations to ensure stability during transitions
- Fixed task spec path generation to use standardized format (process/tasks/<id>-<kebab-case-title>.md) and added validation to verify file existence. If the exact file doesn't exist, Minsky will look for any file with the matching task ID prefix.
- Enhanced ESLint configuration with additional rules to enforce project-specific coding standards and practices
- Support for HTTPS and SSH git URL normalization in `normalizeRepoName` to produce consistent paths
- Enhanced URL handling to preserve domain names for github.com repositories
- Improved session directory path handling with support for backward compatibility
- Updated implementation to handle both legacy and new session path formats (with "sessions" subdirectory)
- Fixed session lookup by task ID in `session get` and `session dir` commands
- Standardized code style to use double quotes instead of single quotes
- Normalize task IDs consistently by ensuring the '#' prefix is added if missing
- Changed SessionDB.getNewSessionRepoPath to return a string instead of a Promise
- Enhanced task creation workflow to support both title formats: `# Task: Title` (without a task number) and `# Task #XXX: Title` (with a task number). The CLI now automatically assigns the next available task number when no number is provided, updates the title in the file, and renames the file to match the assigned number and title.
- Improved session test files (list.test.ts, startSession.test.ts) with better isolation and error handling
- Updated tasks list test with better subprocess error checking
- Removed Jest-specific code that doesn't work in Bun's test environment
- Added proper error checking for subprocess execution in tests

_See: SpecStory history [2025-04-26_20-30-setting-up-minsky-cli-with-bun](.specstory/history/2025-04-26_20-30-setting-up-minsky-cli-with-bun.md) for project setup, CLI, and domain/command organization._
_See: SpecStory history [2025-04-26_22-29-task-management-command-design](.specstory/history/2025-04-26_22-29-task-management-command-design.md) for task management and tasks command._
_See: SpecStory history [2025-04-27_21-26-add-task-statuses-in-progress-and-in-review](.specstory/history/2025-04-27_21-26-add-task-statuses-in-progress-and-in-review.md) for details on status additions._
_See: SpecStory history [2025-04-28_16-22-backlog-task-inquiry](.specstory/history/2025-04-28_16-22-backlog-task-inquiry.md) for task ID support in session start command._
_See: SpecStory history [2025-04-29_18-50-task-002-per-repo-session-storage](.specstory/history/2025-04-29_18-50-task-002-per-repo-session-storage.md) for task #002 implementation._
_See: SpecStory history [2025-04-30_01-14-task-002-progress-and-updates](.specstory/history/2025-04-30_01-14-task-002-progress-and-updates.md) for sessions subdirectory enhancement._
_See: SpecStory history [2025-04-29_18-53-starting-task-002.md](.specstory/history/2025-04-29_18-53-starting-task-002.md) for task #002 implementation._
_See: SpecStory history [2025-04-30_17-43-task-002-progress-and-updates.md](.specstory/history/2025-04-30_17-43-task-002-progress-and-updates.md) for task #002 completion._
_See: SpecStory history [2025-05-01_15-41-fix-session-test-failures](.specstory/history/2025-05-01_15-41-fix-session-test-failures.md) for task #022 implementation._
_See: SpecStory history [2025-05-08_test-fixes](.specstory/history/2025-05-08_test-fixes.md) for test fixes implementation._
_See: SpecStory history [2023-05-06_13-13-fix-session-test-failures](.specstory/history/2023-05-06_13-13-fix-session-test-failures.md) for task 022 implementation._
_See: SpecStory history [2024-02-14_18-30-git-modified-files](.specstory/history/2024-02-14_18-30-git-modified-files.md) for git domain changes._
_See: SpecStory history [002-per-repo-session-storage.md](process/tasks/002-per-repo-session-storage.md) for implementation details._
_See: SpecStory history [2025-05-XX_XX-XX-task-026-fix-task-spec-paths](.specstory/history/2025-05-XX_XX-XX-task-026-fix-task-spec-paths.md) for task #026 implementation details._
_See: SpecStory history [2025-05-01_17-04-task-026-fix-task-spec-paths](.specstory/history/2025-05-01_17-04-task-026-fix-task-spec-paths.md) for task spec path standardization._
_See: SpecStory history [2025-05-04_20-14-task-022-progress-and-specifications.md](.specstory/history/2025-05-04_20-14-task-022-progress-and-specifications.md) for backend test fixes._

### Fixed

- Fixed issues with empty stats and file lists in PR output by improving base commit detection and diff logic
- Fixed linter/type errors in session DB and domain modules
- Fixed Markdown parser and status setter to ignore code blocks and only update real tasks
- Fixed test reliability and linter errors in domain logic tests
- Fixed a critical bug in session creation where database operations were in the wrong order, causing "Session not found" errors when trying to start a session with a task ID
- Fixed bug in `session dir` command where it returned the wrong path for session repositories, not accounting for the per-repo directory structure
- Fixed failing tests for `session dir`, `session get`, and `session delete` commands
- Fixed tasks command tests by creating proper test environment setup for workspace-based tests
- Windows-specific path edge cases in several modules
- Better error messages for failed command execution
- Various UI text improvements for clarity and consistency

## [0.39.0] - 2025-04-29

### Changed
- Clarified that `minsky tasks list --json` should be used to query the backlog.

_See: SpecStory history [2025-04-28_16-22-backlog-task-inquiry](.specstory/history/2025-04-28_16-22-backlog-task-inquiry.md) for implementation details._

### Fixed
- Fixed import paths in src/cli.ts to use relative paths (./commands/session) instead of absolute paths (./src/commands/session)
- Added missing command imports in src/cli.ts (tasks, git, and init commands)
- Fixed test failures in session command tests by correcting import paths
<<<<<<< HEAD
- Improved test structure and reliability for Minsky CLI tests:
  - Created a comprehensive test helper module with utilities for test isolation, setup, and teardown
  - Fixed test-related import paths to use `.ts` extension instead of `.js`
  - Added detailed debug logging to diagnose test failures
  - Improved session database initialization in tests
  - Enhanced test fixture creation with proper Minsky workspace structure
  - Fixed environment variable handling for XDG_STATE_HOME in tests
  - Improved error reporting in tests to make failures more actionable
  - Updated test assertions to be more resilient to minor output differences
  - Fixed several tests to use individual test directories to prevent interference
  - Added proper cleanup between tests to ensure test isolation
- Fixed merge conflicts in several test files for task #044
  - Resolved conflicts in get.test.ts, session commands tests, and gitServiceTaskStatusUpdate.test.ts
  - Improved file system path handling in session directory tests
  - Enhanced setupSessionDb functions across session command tests to handle file creation edge cases
  - Fixed workspace validation in tasks/list.test.ts by correctly setting up required Minsky project structure
  - Improved error handling and debug logging for test failures
  - Created more robust helper functions for test setup and cleanup
- Fixed import extensions in test files to use .ts instead of .js
  - Updated imports in cd.test.ts and gitServiceTaskStatusUpdate.test.ts
  - Consistently used double quotes for string literals
  - Fixed environment variable handling in session tests
- Enhanced session test error handling and logging:
  - Added detailed verification of directory and file creation
  - Improved error messages for file system operations
  - Added robust error handling with try/catch blocks around file operations
  - Added parent directory creation checks before file write operations
- Fixed workspace validation in tasks/list.test.ts:
  - Added proper package.json and git config files to pass validation
  - Created filter-messages.ts utility for proper message handling
  - Added verification steps to confirm directories and files are created
  - Fixed assertions to match actual command output format
=======
>>>>>>> 69181d2f

_See: SpecStory history [2023-05-06_13-13-fix-session-test-failures](.specstory/history/2023-05-06_13-13-fix-session-test-failures.md) for task 022 implementation._

## [Unreleased]

### Fixed
- Fixed test failures in Minsky CLI test suite by improving setupSessionDb functions and workspace validation
- Fixed issues with session-related tests by enhancing error handling and directory creation
- Fixed task list tests by ensuring tasks.md is created in the proper process directory
- Added more robust directory existence checking and file creation in test setup
- Fixed skipped tests in session/delete.test.ts by implementing proper task ID support in the mock helper
- Updated mock CLI command implementations to handle task ID operations consistently
- Ensured proper type safety in test mocks

### Changed
- Improved test environment setup to create more complete Minsky workspace structure
- Enhanced error handling and debugging output in test environment setup

<<<<<<< HEAD
### Security

- Sanitized external command execution to prevent shell injection
=======
_See: SpecStory history [session command test fixes](.specstory/history/session-command-test-fixes.md) for more details about test fixes._
>>>>>>> 69181d2f

## [0.39.0] - 2025-04-29

### Changed

- Clarified that `minsky tasks list --json` should be used to query the backlog.

_See: SpecStory history [2025-04-28_16-22-backlog-task-inquiry](.specstory/history/2025-04-28_16-22-backlog-task-inquiry.md) for implementation details._

### Fixed

- Fixed import paths in src/cli.ts to use relative paths (./commands/session) instead of absolute paths (./src/commands/session)
- Added missing command imports in src/cli.ts (tasks, git, and init commands)
- Fixed test failures in session command tests by correcting import paths

_See: SpecStory history [2023-05-06_13-13-fix-session-test-failures](.specstory/history/2023-05-06_13-13-fix-session-test-failures.md) for task 022 implementation._

## [Unreleased]

### Fixed

- Fixed test failures in Minsky CLI test suite by improving setupSessionDb functions and workspace validation
- Fixed issues with session-related tests by enhancing error handling and directory creation
- Fixed task list tests by ensuring tasks.md is created in the proper process directory
- Added more robust directory existence checking and file creation in test setup

### Changed

- Improved test environment setup to create more complete Minsky workspace structure
- Enhanced error handling and debugging output in test environment setup<|MERGE_RESOLUTION|>--- conflicted
+++ resolved
@@ -180,7 +180,6 @@
 - Fixed import paths in src/cli.ts to use relative paths (./commands/session) instead of absolute paths (./src/commands/session)
 - Added missing command imports in src/cli.ts (tasks, git, and init commands)
 - Fixed test failures in session command tests by correcting import paths
-<<<<<<< HEAD
 - Improved test structure and reliability for Minsky CLI tests:
   - Created a comprehensive test helper module with utilities for test isolation, setup, and teardown
   - Fixed test-related import paths to use `.ts` extension instead of `.js`
@@ -213,8 +212,6 @@
   - Created filter-messages.ts utility for proper message handling
   - Added verification steps to confirm directories and files are created
   - Fixed assertions to match actual command output format
-=======
->>>>>>> 69181d2f
 
 _See: SpecStory history [2023-05-06_13-13-fix-session-test-failures](.specstory/history/2023-05-06_13-13-fix-session-test-failures.md) for task 022 implementation._
 
@@ -233,13 +230,7 @@
 - Improved test environment setup to create more complete Minsky workspace structure
 - Enhanced error handling and debugging output in test environment setup
 
-<<<<<<< HEAD
-### Security
-
-- Sanitized external command execution to prevent shell injection
-=======
 _See: SpecStory history [session command test fixes](.specstory/history/session-command-test-fixes.md) for more details about test fixes._
->>>>>>> 69181d2f
 
 ## [0.39.0] - 2025-04-29
 
