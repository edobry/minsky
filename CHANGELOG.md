# Changelog

All notable changes to this project will be documented in this file.

## [Unreleased]

### Added

<<<<<<< HEAD
- docs(RFC): RFC: Minsky task system transition to backend-SoT with DB overlay; deprecate tasks.md; MCP and sync roadmap
=======
- Enhanced task search output with immediate usability improvements

  - Task search results now display title, status, and spec path by default
  - Improved CLI format: `#. Title [ID] - Status` with numbered ranking and clear hierarchy
  - Reduced indentation for better readability and less visual clutter
  - `--details` flag support to include description in output
  - JSON output maintains backward compatibility with both enhanced and raw results
  - Enhanced output applies to both `tasks search` and `tasks similar` commands
  - Better readability while preserving programmatic access for tooling

- CLI ergonomics for session.edit_file (md#419)

  - Add `minsky session edit-file` CLI command as user-friendly wrapper
  - Support for reading edit patterns from stdin or `--pattern-file`
  - Session auto-detection from workspace context
  - Rich output formatting with dry-run previews and diff summaries
  - Comprehensive CLI documentation and examples

- feat(config): add workspace.mainPath; wire markdown/json task backends to main workspace path (md#410)
- session pr: status/backend/time filters

  - `minsky session pr list --status open,merged --backend github --since 7d --until 2025-08-01`
  - `minsky session pr get --task md#413 --status all --since 24h`
  - Status accepts comma-separated or `all`; backend: `github|remote|local`; time accepts `YYYY-MM-DD` or relative `7d|24h|30m`.

- tasks storage (md#315): add `backend` enum and `source_task_id` columns to `tasks` table; populate from qualified IDs; reuse centralized backend enum values from `enumSchemas.backendType`; update PG vector storage to write these fields.

- md#429: Import markdown task specs/metadata to DB by default via `minsky tasks migrate` (dry-run; `--execute` to apply)
  - Added `tasks_embeddings` table (HNSW index) to store vectors separately from `tasks`
  - Refactored vector storage to a generic Postgres storage and wired it to `tasks_embeddings`
  - Introduced `TasksImporterService` used by `tasks migrate` (no legacy ID normalization; assumes qualified IDs)
  - Embeddings are populated via existing `minsky tasks index-embeddings`

### Fixed

- session PR CLI: Resolved unresolved merge conflict markers that caused `Unexpected <<` runtime error when running `minsky session pr list`. Cleaned conflicts in `src/domain/session/session-pr-operations.ts`, `src/domain/session/start-session-operations.ts`, `src/domain/session/session-merge-operations.ts`, and `src/domain/session/commands/start-command.ts`. Restored consistent repository backend detection and validation flow.

- tasks: Removed duplicate spec `md#415` for SessionDB migration cutover (duplicate of `md#401`); cleaned reference in `process/tasks.md`. The remaining `md#415` now exclusively tracks CLI error summarization follow-up.
 - tasks: Added missing entry to `process/tasks.md` for `md#415` (Improve CLI Error Summarization with Structured Detection).

- tasks: Corrected misnumbered plan reference in `process/tasks.md` for "Automated Migrations Strategy (Boot-time/Orchestrated) and Remote Runs" from `md#1` to the proper existing task `md#426`.
- tasks: Deduplicated duplicate task entries in `process/tasks.md`:
  - Removed redundant `[ ]` entries for `md#428` (kept single `[+]` entry)
  - Removed duplicate `[ ]` entry for `md#421` (kept `[x]` entry)
  - Removed duplicate `md#399` entry so only one remains
  - Fixed incorrect plan link for `md#426` and removed conflicting `md#420` automated migrations entry
  - Renumbered plan/spec IDs to resolve collisions: `md#417→432`, `md#418→433`, `md#419→434`, `md#398 (fix)`→`md#435`
- tasks: Deduplicated conflicting entries for `md#427` in `process/tasks.md` so status reporting is consistent between `tasks status get` and `tasks list` (kept DONE as the single source of truth).
- docs(md#414): Updated task spec with current status and resolved session update conflicts for `task-md#414`; session brought current via CLI.

- sessiondb/postgres: Correct meta-table detection for Drizzle migrations

  - Fixed `PostgresStorage.hasPendingMigrations()` to look for `__drizzle_migrations` in the `drizzle` schema and to count from `drizzle.__drizzle_migrations`.
  - Resolves false "Database schema is out of date" errors when `drizzle-kit generate` and `drizzle-kit migrate` report no changes.

- **Tasks Search/Similar CLI Output**: `minsky tasks search` and `minsky tasks similar` now display human-friendly output in non-JSON mode, listing result IDs with scores and showing a result count, instead of only printing "✅ Success".
- **Similarity Threshold Default**: Removed overly strict default threshold that could filter out all results. If no threshold is provided, the search now uses a permissive default so matches are shown.
- Task md#425: Suppress [DEBUG] logs during `session start` unless debug is explicitly enabled. Replaced unguarded console logs with `log.debug(...)` in `startSessionFromParams` so they are hidden by default.
- **CLI stdout/stderr routing**: Normal command output now prints to stdout rather than stderr. `minsky tasks list` and similar commands write human-readable output to stdout; warnings/errors remain on stderr. Adjusted logger configuration in `src/utils/logger.ts` and `src/domain/utils/logger.ts` to keep only non-info levels on stderr.
- **Session PR List Output**: `minsky session pr list` now prints clean, human-friendly lines (no ASCII table). Shows `PR #<num> <status> - <title>` with session/task/updated info; `--verbose` adds branch and URL. `--json` remains structured.
  - Refined to a compact, high signal format: `#<num> [status] <title>  (s:<session>, t:<task>, <relative time>)`. `--verbose` adds indented `branch` and `url` lines. `--json` unchanged.
  - Harmonized title line with `session pr get` so both now render: `🟢 [feat] [md#123] Title text [#89]`. Removed redundant `PR #<num>` and `Backend:` labels from list details as they are already evident.
- tasks: `minsky tasks list` now correctly displays task IDs again. Restored ID rendering by enhancing `formatTaskIdForDisplay` to handle legacy (`#123`) and numeric (`123`) IDs, outputting qualified `md#NNN` in CLI list output. See commit 26d958bf3.

- feat(sessiondb): add Drizzle Kit migrations for PostgreSQL and wire runtime migrator
  - Added `drizzle.pg.config.ts` and generated PG migrations under `src/domain/storage/migrations/pg`
  - Updated `PostgresStorage.initialize()` to run migrations via `drizzle-orm/postgres-js/migrator`
  - Left existing SQLite config in `drizzle.config.ts` untouched for local dev
  - Docs: `docs/testing/postgres-migrations.md`

### Fixed

- CLI validation error formatting for Zod schema failures. Previously, invalid params could print a bare `❌ [` due to unhandled `ZodError`. Now errors are concise and human-readable (e.g., `Validation error: Task ID must be qualified (md#123, gh#456)`) with full details shown in debug mode. Affects `minsky session get`, `minsky session dir`, and other Zod-validated commands.

- **Session PR Merge (GitHub backend)**: Delegated approval validation to the repository backend and added explicit GitHub API approval checks before merge. Removed misleading "approved" wording from merge log. Clear, actionable error output now shows required vs current approvals and PR URL.
- **Task md#421**: Suppress low-value Octokit HTTP transport logs during `session pr merge` unless `--debug` is enabled. Added concise human-friendly status lines for approval count and branch protection summary before merging. Structured `--json` outputs unchanged.
- **Session Tasks File Resolution**: Fixed `session pr merge` post-merge task status update to resolve the main workspace to a local repo path before reading/writing `process/tasks.md`. Prevents malformed remote URL paths like `https:/github.com/.../process/tasks.md` and ensures updates and branch cleanup run against the main repository instead of the session workspace.

- **Session Review/Approve Backend Delegation (md#410)**: Removed direct `pr/` branch assumptions from session review and approval flows. Introduced backend APIs `getPullRequestDetails()` and `getPullRequestDiff()` and implemented them for GitHub, Local, and Remote backends. Session review now fetches PR description and diff via the repository backend; approval flow gates stash/branch cleanup to non-GitHub backends and delegates merge/approval to backend.

- **Session Start GitHub Auto-Detect (md#435)**: Domain `startSessionImpl` now honors `repository.default_repo_backend=github` by auto-detecting the GitHub remote when `--repo` is not provided, persisting `backendType` accordingly. The CLI adapter is thin and delegates entirely to the domain implementation.

### Added

- **Session PR Edit Command**: Implemented `session pr edit` command for updating existing pull requests

- **Configuration**: Added `workspace.mainPath` integration across task backends (Markdown/JSON) and environment mapping (`MINSKY_WORKSPACE_MAIN_PATH`). Backends prefer `workspace.mainPath` for main workspace resolution.

### Tests

- test(md#399): Restored and expanded Morph Fast Apply integration tests for `session.edit_file` (TypeScript only)

  - Reintroduced helpers and fixtures, enabled Phases 1–3
  - Added 4 cases: sequential edits, delete/removal, ambiguous/conflict, formatting preservation
  - All 22 TS cases pass against real Morph configuration

  - Separate `session pr create` and `session pr edit` functionality - create fails if PR already exists
  - Added `updatePullRequest` method to `RepositoryBackend` interface for backend-specific PR updates
  - GitHub backend uses GitHub API directly (no local conflict checks, server handles conflicts)
  - Local/Remote backends delegate to existing `sessionPr` logic with conflict checks (appropriate for git workflows)
  - Auto-detect PR number from current git branch for GitHub backend
  - Improved error messages and validation for both create and edit operations
  - Backend delegation allows each repository type to handle PR updates appropriately

- test(md#412): Comprehensive integration tests for `session.edit_file` with Cursor parity
  - Specifically-invoked integration suite using real Morph Fast Apply API
  - Phases 1–3 TypeScript scenarios with expected outcomes and validation helpers
  - Enhanced AI completion path wired with intelligent retry and circuit breaker
  - Skips gracefully when Morph is not configured; logs structured diagnostics

- **Task md#407**: Extract shared DB service for sessions, tasks metadata, and embeddings (pgvector)

  - Introduces a new task to define a general-purpose `DbService` abstraction
  - Reuses existing sessiondb infra and prepares for md#253 embeddings storage
  - Plans migrations and pgvector extension validation for PostgreSQL

- **Task #404**: Add configuration management subcommands

  - **`minsky config get <key>`** - Get a configuration value (raw value in CLI; JSON with --json)
  - **`minsky config set <key> <value>`** - Set configuration values programmatically
  - **`minsky config unset <key>`** - Remove configuration values
  - **`minsky config validate`** - Validate configuration against schemas
  - **`minsky config doctor`** - Diagnose common configuration problems
  - Supports nested keys (e.g., `ai.providers.openai.model`)
  - Automatic type detection (boolean, number, JSON objects/arrays)
  - Creates timestamped backups before modifications with `--no-backup` option
  - Validates configuration after changes with rollback on failure
  - Targets user configuration at `~/.config/minsky/config.yaml`
  - Supports both YAML and JSON formats via `--format` option
  - JSON output option for scripting with `--json` flag
  - 59 comprehensive tests with 100% mocked filesystem operations

- **Task #402**: Remove JSON sessiondb backend entirely from codebase

  - **BREAKING CHANGE**: JSON sessiondb backend has been completely removed
  - Updated default sessiondb backend from json to sqlite
  - Removed JSON backend options from configuration schemas and validation
  - Removed JSON backend support from storage factory functions
  - Removed JSON backend test cases from sessiondb tests
  - Updated CLI and configuration display logic to exclude JSON backend
  - Generic JsonFileStorage used by task backends remains unchanged
  - Users must migrate to SQLite or PostgreSQL backend for session storage

- **Task #389**: Improve SessionDB migration and plan PostgreSQL cutover

  - Deprecate JSON SessionDB backend with warnings
  - Make dry-run default; backups mandatory (SQLite copy + JSON dump)
  - Remove --connection-string; use config/env for Postgres
  - Add strong preflight validations and --set-default toggle
  - Add backend drift warnings in SessionDB provider

- **Session Cleanup Functionality**: Comprehensive session cleanup implementation that automatically removes old sessions for completed and merged tasks, addressing the gap identified in Task #353. Includes complete filesystem directory removal, **cleanup enabled by default** for merge operations, enhanced session delete commands with comprehensive cleanup, and CLI parameter support with `--skip-cleanup` flag to override default behavior when needed.

- session.edit_file (md#417): Optional `instructions` parameter now supported end-to-end
  - Schema: `instructions` is now optional in MCP `SessionFileEditSchema`
  - Handler: passes `instructions` to `applyEditPattern(original, content, instruction)`
  - CLI: `--instruction` flag is now optional
  - Tests: added integration test verifying instruction-guided placement (e.g., method after constructor)

### Fixed

- **Session PR Merge Error Message**: Improved error message formatting for unapproved PR merge attempts. Removed redundant "Validation error:" prefix for well-formatted validation errors and replaced generic "MERGE REJECTED" with clear, actionable step-by-step guidance. Error messages now detect emoji prefixes to avoid double formatting and provide specific commands users can copy-paste to resolve the issue.
- **Session Branch Cleanup After Merge**: Fixed missing branch cleanup in main workspace after `minsky session pr merge` operations. Following Task #358's approval/merge decoupling, the merge operation now properly cleans up session branches (PR branch and task branch) from the main repository after successful merge, not just session directories. This ensures a clean workspace after completing session workflows.
- **MCP tasks.list Output Format**: Fixed MCP `tasks.list` command returning newline-delimited string instead of structured JSON data. The issue was in the shared command integration where the `json` parameter was being deleted from MCP args, causing `formatResult()` to default to string formatting. Fixed by making shared commands respect the execution context's `format: "json"` setting for proper structured data output in MCP responses.
- **Task Delete Functionality**: Fixed task deletion bug where qualified task IDs (e.g., `md#399`) were not properly handled during deletion operations. The MarkdownTaskBackend now uses the existing `getTaskById` utility function for consistent task ID comparison across all formats, ensuring reliable deletion of tasks regardless of ID format used.
- **GitHub Issues Backend Integration**: Complete integration with repository backend architecture system [Task #357]
- **MCP Tools Command Simplified Output**: Modified `minsky mcp tools` command to output just tool names by default (one per line) for cleaner CLI usage. Added `--json` option to output full JSON response with descriptions and schemas for programmatic access. Maintains backward compatibility while providing more user-friendly default output.
 - **Tasks Status No-Op Messaging (md#410)**: `minsky tasks status set` now reports a clear no-op when the new status equals the current status, e.g., `status is already DONE (no change)`, instead of misleading "changed from DONE to DONE".

### Cleanup

- **Test Task Cleanup**: Successfully removed all generic test tasks with names like "Test session for MCP fix verification", "Fix the authentication bug", "Test to see exact MCP error", and other temporary testing tasks. Cleaned up task IDs: md#003, md#377, md#382, md#383, md#399, and their associated spec files. This cleanup improves task list clarity and removes outdated testing artifacts.

### Changed

- **Session Cleanup Default Behavior**: Session cleanup is now enabled by default for merge operations. Users can still disable cleanup with the `--skip-cleanup` flag to preserve session files when needed. This ensures sessions don't accumulate after successful merges while maintaining flexibility for edge cases.

### Enhanced

- **Separation of Concerns**: Proper architectural separation between merge command level (coordinates workflow and triggers cleanup), repository backend level (handles git operations), and session lifecycle level (manages complete session deletion including directories)
- **Clean Architectural Boundaries**: Clear separation maintained between different system components with well-defined responsibilities

### Added

- feat(session.pr.create): Add `--type` (required) and automatic conventional commit title generation. Title must be description-only (no `feat:`, `feat(scope):`). The command auto-detects task ID from session context (or uses provided `--task`) and generates `type(taskId): title`. This is a breaking change: `--type` is now mandatory and prefixed titles are rejected.

- feat(tasks-backend): Implement backend-driven auto-commit/push for Markdown task creation (md#423)
  - Added stash/commit/push/restore flow to `src/domain/tasks/markdownTaskBackend.ts` for both object and spec-file creation paths
  - Commit message format: `chore(task): create <id> <title>`; push attempted with warnings on failure
  - Exposed injectable `gitService` for testability; added unit tests to validate commit/push behavior and no-op when no changes

## md#427: Enforce conventional-commit title validation on session pr edit

- session pr edit now enforces conventional-commit title rules similar to session pr create
- Added optional --type for edit to compose titles from description-only --title
- Validation runs regardless of --no-status-update
- Added tests under tests/integration/session/pr-edit-validation.test.ts and src/adapters/shared/commands/session/pr-subcommand-commands.edit-validation.test.ts
>>>>>>> c9939def
<|MERGE_RESOLUTION|>--- conflicted
+++ resolved
@@ -6,9 +6,7 @@
 
 ### Added
 
-<<<<<<< HEAD
 - docs(RFC): RFC: Minsky task system transition to backend-SoT with DB overlay; deprecate tasks.md; MCP and sync roadmap
-=======
 - Enhanced task search output with immediate usability improvements
 
   - Task search results now display title, status, and spec path by default
@@ -84,7 +82,7 @@
 - CLI validation error formatting for Zod schema failures. Previously, invalid params could print a bare `❌ [` due to unhandled `ZodError`. Now errors are concise and human-readable (e.g., `Validation error: Task ID must be qualified (md#123, gh#456)`) with full details shown in debug mode. Affects `minsky session get`, `minsky session dir`, and other Zod-validated commands.
 
 - **Session PR Merge (GitHub backend)**: Delegated approval validation to the repository backend and added explicit GitHub API approval checks before merge. Removed misleading "approved" wording from merge log. Clear, actionable error output now shows required vs current approvals and PR URL.
-- **Task md#421**: Suppress low-value Octokit HTTP transport logs during `session pr merge` unless `--debug` is enabled. Added concise human-friendly status lines for approval count and branch protection summary before merging. Structured `--json` outputs unchanged.
+- **Task md#421**: Suppress low-value Octokit HTTP transport logs during `session start` unless `--debug` is enabled. Added concise human-friendly status lines for approval count and branch protection summary before merging. Structured `--json` outputs unchanged.
 - **Session Tasks File Resolution**: Fixed `session pr merge` post-merge task status update to resolve the main workspace to a local repo path before reading/writing `process/tasks.md`. Prevents malformed remote URL paths like `https:/github.com/.../process/tasks.md` and ensures updates and branch cleanup run against the main repository instead of the session workspace.
 
 - **Session Review/Approve Backend Delegation (md#410)**: Removed direct `pr/` branch assumptions from session review and approval flows. Introduced backend APIs `getPullRequestDetails()` and `getPullRequestDiff()` and implemented them for GitHub, Local, and Remote backends. Session review now fetches PR description and diff via the repository backend; approval flow gates stash/branch cleanup to non-GitHub backends and delegates merge/approval to backend.
@@ -117,93 +115,4 @@
   - Specifically-invoked integration suite using real Morph Fast Apply API
   - Phases 1–3 TypeScript scenarios with expected outcomes and validation helpers
   - Enhanced AI completion path wired with intelligent retry and circuit breaker
-  - Skips gracefully when Morph is not configured; logs structured diagnostics
-
-- **Task md#407**: Extract shared DB service for sessions, tasks metadata, and embeddings (pgvector)
-
-  - Introduces a new task to define a general-purpose `DbService` abstraction
-  - Reuses existing sessiondb infra and prepares for md#253 embeddings storage
-  - Plans migrations and pgvector extension validation for PostgreSQL
-
-- **Task #404**: Add configuration management subcommands
-
-  - **`minsky config get <key>`** - Get a configuration value (raw value in CLI; JSON with --json)
-  - **`minsky config set <key> <value>`** - Set configuration values programmatically
-  - **`minsky config unset <key>`** - Remove configuration values
-  - **`minsky config validate`** - Validate configuration against schemas
-  - **`minsky config doctor`** - Diagnose common configuration problems
-  - Supports nested keys (e.g., `ai.providers.openai.model`)
-  - Automatic type detection (boolean, number, JSON objects/arrays)
-  - Creates timestamped backups before modifications with `--no-backup` option
-  - Validates configuration after changes with rollback on failure
-  - Targets user configuration at `~/.config/minsky/config.yaml`
-  - Supports both YAML and JSON formats via `--format` option
-  - JSON output option for scripting with `--json` flag
-  - 59 comprehensive tests with 100% mocked filesystem operations
-
-- **Task #402**: Remove JSON sessiondb backend entirely from codebase
-
-  - **BREAKING CHANGE**: JSON sessiondb backend has been completely removed
-  - Updated default sessiondb backend from json to sqlite
-  - Removed JSON backend options from configuration schemas and validation
-  - Removed JSON backend support from storage factory functions
-  - Removed JSON backend test cases from sessiondb tests
-  - Updated CLI and configuration display logic to exclude JSON backend
-  - Generic JsonFileStorage used by task backends remains unchanged
-  - Users must migrate to SQLite or PostgreSQL backend for session storage
-
-- **Task #389**: Improve SessionDB migration and plan PostgreSQL cutover
-
-  - Deprecate JSON SessionDB backend with warnings
-  - Make dry-run default; backups mandatory (SQLite copy + JSON dump)
-  - Remove --connection-string; use config/env for Postgres
-  - Add strong preflight validations and --set-default toggle
-  - Add backend drift warnings in SessionDB provider
-
-- **Session Cleanup Functionality**: Comprehensive session cleanup implementation that automatically removes old sessions for completed and merged tasks, addressing the gap identified in Task #353. Includes complete filesystem directory removal, **cleanup enabled by default** for merge operations, enhanced session delete commands with comprehensive cleanup, and CLI parameter support with `--skip-cleanup` flag to override default behavior when needed.
-
-- session.edit_file (md#417): Optional `instructions` parameter now supported end-to-end
-  - Schema: `instructions` is now optional in MCP `SessionFileEditSchema`
-  - Handler: passes `instructions` to `applyEditPattern(original, content, instruction)`
-  - CLI: `--instruction` flag is now optional
-  - Tests: added integration test verifying instruction-guided placement (e.g., method after constructor)
-
-### Fixed
-
-- **Session PR Merge Error Message**: Improved error message formatting for unapproved PR merge attempts. Removed redundant "Validation error:" prefix for well-formatted validation errors and replaced generic "MERGE REJECTED" with clear, actionable step-by-step guidance. Error messages now detect emoji prefixes to avoid double formatting and provide specific commands users can copy-paste to resolve the issue.
-- **Session Branch Cleanup After Merge**: Fixed missing branch cleanup in main workspace after `minsky session pr merge` operations. Following Task #358's approval/merge decoupling, the merge operation now properly cleans up session branches (PR branch and task branch) from the main repository after successful merge, not just session directories. This ensures a clean workspace after completing session workflows.
-- **MCP tasks.list Output Format**: Fixed MCP `tasks.list` command returning newline-delimited string instead of structured JSON data. The issue was in the shared command integration where the `json` parameter was being deleted from MCP args, causing `formatResult()` to default to string formatting. Fixed by making shared commands respect the execution context's `format: "json"` setting for proper structured data output in MCP responses.
-- **Task Delete Functionality**: Fixed task deletion bug where qualified task IDs (e.g., `md#399`) were not properly handled during deletion operations. The MarkdownTaskBackend now uses the existing `getTaskById` utility function for consistent task ID comparison across all formats, ensuring reliable deletion of tasks regardless of ID format used.
-- **GitHub Issues Backend Integration**: Complete integration with repository backend architecture system [Task #357]
-- **MCP Tools Command Simplified Output**: Modified `minsky mcp tools` command to output just tool names by default (one per line) for cleaner CLI usage. Added `--json` option to output full JSON response with descriptions and schemas for programmatic access. Maintains backward compatibility while providing more user-friendly default output.
- - **Tasks Status No-Op Messaging (md#410)**: `minsky tasks status set` now reports a clear no-op when the new status equals the current status, e.g., `status is already DONE (no change)`, instead of misleading "changed from DONE to DONE".
-
-### Cleanup
-
-- **Test Task Cleanup**: Successfully removed all generic test tasks with names like "Test session for MCP fix verification", "Fix the authentication bug", "Test to see exact MCP error", and other temporary testing tasks. Cleaned up task IDs: md#003, md#377, md#382, md#383, md#399, and their associated spec files. This cleanup improves task list clarity and removes outdated testing artifacts.
-
-### Changed
-
-- **Session Cleanup Default Behavior**: Session cleanup is now enabled by default for merge operations. Users can still disable cleanup with the `--skip-cleanup` flag to preserve session files when needed. This ensures sessions don't accumulate after successful merges while maintaining flexibility for edge cases.
-
-### Enhanced
-
-- **Separation of Concerns**: Proper architectural separation between merge command level (coordinates workflow and triggers cleanup), repository backend level (handles git operations), and session lifecycle level (manages complete session deletion including directories)
-- **Clean Architectural Boundaries**: Clear separation maintained between different system components with well-defined responsibilities
-
-### Added
-
-- feat(session.pr.create): Add `--type` (required) and automatic conventional commit title generation. Title must be description-only (no `feat:`, `feat(scope):`). The command auto-detects task ID from session context (or uses provided `--task`) and generates `type(taskId): title`. This is a breaking change: `--type` is now mandatory and prefixed titles are rejected.
-
-- feat(tasks-backend): Implement backend-driven auto-commit/push for Markdown task creation (md#423)
-  - Added stash/commit/push/restore flow to `src/domain/tasks/markdownTaskBackend.ts` for both object and spec-file creation paths
-  - Commit message format: `chore(task): create <id> <title>`; push attempted with warnings on failure
-  - Exposed injectable `gitService` for testability; added unit tests to validate commit/push behavior and no-op when no changes
-
-## md#427: Enforce conventional-commit title validation on session pr edit
-
-- session pr edit now enforces conventional-commit title rules similar to session pr create
-- Added optional --type for edit to compose titles from description-only --title
-- Validation runs regardless of --no-status-update
-- Added tests under tests/integration/session/pr-edit-validation.test.ts and src/adapters/shared/commands/session/pr-subcommand-commands.edit-validation.test.ts
->>>>>>> c9939def
+  - Skips gracefully when Morph is not configured; logs structured diagnostics