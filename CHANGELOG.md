--- conflicted
+++ resolved
@@ -67,16 +67,13 @@
   - Active tasks message when not using `--all` option (e.g., "Showing active tasks (use --all to include completed tasks)")
   - Messages are not shown in JSON output to maintain machine-readable format
 - Added Session Cleanup Procedures section to the minsky-workflow rule, providing clear guidelines for properly cleaning up completed tasks and sessions using the Minsky CLI commands rather than manual file operations
-<<<<<<< HEAD
 - Automated task status updates at key workflow points:
   - The `session start` command now automatically sets task status to IN-PROGRESS when started with `--task`
   - The `git pr` command now automatically sets task status to IN-REVIEW when generating a PR
   - Both commands support a `--no-status-update` flag to skip the automatic update
   - Both commands show feedback about the status update operation
   - Task ID is intelligently resolved from options, session metadata, or branch name
-=======
 - Enhanced `tasks status set` command to interactively prompt for status when not provided as an argument. If run in a non-interactive environment without a status, the command now fails gracefully with a clear error message. The prompt uses @clack/prompts to present a list of valid statuses to choose from and allows cancellation. The improvement increases usability by reducing friction for setting task statuses.
->>>>>>> c9f808ea
 
 _See: SpecStory history [2025-04-26_20-30-setting-up-minsky-cli-with-bun](.specstory/history/2025-04-26_20-30-setting-up-minsky-cli-with-bun.md) for project setup, CLI, and domain/command organization._
 _See: SpecStory history [2025-04-26_22-29-task-management-command-design](.specstory/history/2025-04-26_22-29-task-management-command-design.md) for task management and tasks command._
