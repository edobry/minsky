--- conflicted
+++ resolved
@@ -153,35 +153,7 @@
 
 ### Fixed
 
-<<<<<<< HEAD
-<<<<<<< HEAD
-
-- **PR Creation Error Messages**: Improved merge conflict guidance to prevent dangerous automatic conflict resolution
-
-  - **MANUAL RESOLUTION PRIORITY**: Changed recommendations to prioritize manual conflict resolution over automated approaches
-  - **DANGEROUS GUIDANCE REMOVAL**: Removed "(recommended)" label from "accept all session changes" option and added "use with caution" warnings
-  - **WORKFLOW CLARIFICATION**: Fixed misleading claim that PR would be pushed automatically after conflict resolution
-  - # **USER INSTRUCTION ACCURACY**: Clarified that users must re-run PR creation command after resolving merge conflicts
-
-- **GitHub Status UX**: Fixed misleading configuration warnings in `minsky gh status` command
-  - Now shows positive "✅ Using auto-detection from git remote" when auto-detection works
-  - Only warns about missing configuration when both explicit config AND auto-detection fail
-  - Provides helpful verbose context about when explicit configuration is optional
-  - Resolves contradiction where system reported "ready to use" while showing configuration warnings
-- **GitHub Token Detection**: Fixed GitHub token detection to use configuration system instead of environment variables only
-  - Updated `showGitHubStatus` and `getGitHubBackendConfig` functions to use `getConfiguration()`
-  - Tokens in `~/.config/minsky/config.yaml` are now properly detected
-  - Improved error messages to mention both environment variables and config file options
-- **Dynamic Configuration Paths**: Replaced hardcoded environment variable names and config paths with dynamic values from configuration system
-
-  - Status command now shows actual detected token source instead of hardcoded env var names
-  - Error messages use dynamic environment variable names from `environmentMappings`
-  - Config file paths use `getUserConfigDir()` for accurate user-specific paths
-  - Eliminates maintenance burden of keeping hardcoded strings synchronized
-    > > > > > > > origin/main
-=======
 -
->>>>>>> c34852e5
 
 - **Test Architecture & Reliability**: Achieved 100% test success rate (1458/1458 tests passing) with major architectural improvements
 
