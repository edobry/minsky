--- conflicted
+++ resolved
@@ -11,23 +11,6 @@
 
 ### Added
 
-<<<<<<< HEAD
-- Task #117: Fix Session Update Command Implementation
-
-  - Created a task to fix issues with the `session update` command
-  - Will address parameter naming inconsistency across different interfaces
-  - Will update domain function to return session information after updates
-  - Will improve handling of `--force` option
-  - Will enhance error handling and output formatting
-
-- Task #118: Fix Rule Format Errors in rules.ts
-  - Diagnose and fix issues with rule file lookup in the rules system
-  - Ensure all existing rule files in .cursor/rules can be properly found and loaded
-  - Eliminate "Rule not found" errors when running the `minsky rules list` command
-  - Improve error handling in the rule system to provide more helpful diagnostics
-
-_See: SpecStory history [2025-06-28_fix-rule-format-errors](mdc:.specstory/history/2025-06-28_fix-rule-format-errors.md) for implementation details._
-=======
 - Task #097: Standardized Option Descriptions Across CLI and MCP Adapters
   - Created centralized option descriptions module in `src/utils/option-descriptions.ts`
   - Implemented consistent descriptions for common parameters across interfaces
@@ -41,7 +24,22 @@
   - Ensured consistent terminology across all interfaces
 
 _See: SpecStory history [2025-05-22_standardize-option-descriptions](mdc:.specstory/history/2025-05-22_standardize-option-descriptions.md) for implementation details._
->>>>>>> a9fe42bf
+
+- Task #117: Fix Session Update Command Implementation
+
+  - Created a task to fix issues with the `session update` command
+  - Will address parameter naming inconsistency across different interfaces
+  - Will update domain function to return session information after updates
+  - Will improve handling of `--force` option
+  - Will enhance error handling and output formatting
+
+- Task #118: Fix Rule Format Errors in rules.ts
+  - Diagnose and fix issues with rule file lookup in the rules system
+  - Ensure all existing rule files in .cursor/rules can be properly found and loaded
+  - Eliminate "Rule not found" errors when running the `minsky rules list` command
+  - Improve error handling in the rule system to provide more helpful diagnostics
+
+_See: SpecStory history [2025-06-28_fix-rule-format-errors](mdc:.specstory/history/2025-06-28_fix-rule-format-errors.md) for implementation details._
 
 - Task (New): Add "session review" Command for PR Review
 
