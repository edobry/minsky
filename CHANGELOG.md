# Changelog

> **Note:** This changelog references SpecStory conversation histories. See [.specstory/.what-is-this.md](.specstory/.what-is-this.md) for details on the SpecStory artifact system.

## [Unreleased]

### Added
- Initial Bun+TypeScript project setup for the minsky CLI tool
- Domain-driven CLI structure with all business logic in domain modules and CLI logic in command modules
- `git clone` command: clone a repo into an isolated workspace, with session support
- `git branch` command: create a new branch in a session's repo
- `git pr` command: generate a markdown PR document with commit history, file changes, and stats, comparing against the correct base branch (remote HEAD, upstream, main, or master)
- `session` commands: `start`, `list`, `get`, `cd` for managing and navigating agent sessions
- Session database in `$XDG_STATE_HOME/minsky/session-db.json` to track sessions, repos, and branches
- Support for both remote and local repo cloning in session start
- Debug logging for the `git pr` command, enabled via `--debug` and output to stderr only
- Test coverage for PR base branch detection and diff/stat generation
- New `tasks` command with `list`, `get`, and `status` (with `get` and `set`) subcommands for task management
- Support for multiple task backends (Markdown file, placeholder for GitHub Issues)
- Robust Markdown checklist parser for `process/tasks.md` supporting code block skipping, description aggregation, and malformed line filtering
- Shared `resolveRepoPath` utility in `src/domain/repo-utils.ts` for resolving repo paths from CLI options, session DB, or git context
- Comprehensive domain-level tests for all `tasks` logic and repo path resolution
- Added IN-PROGRESS and IN-REVIEW task statuses to tasks. These are represented in markdown checklists by `-` (IN-PROGRESS) and `+` (IN-REVIEW), respectively. All domain logic and tests updated accordingly.
- Enhanced `session start` command to accept an optional `--task <task-id>` flag, allowing sessions to be directly associated with tasks. If provided, the CLI looks up the task, validates it exists, uses the task ID as the session name, and stores the task ID in the session record.
- New session-first-workflow rule to enforce proper session creation and verification before any task implementation
- The rule requires explicit verification of task status, session existence, and working directory before code changes
- Documentation required for session verification steps in all implementation work
- Enhanced minsky-workflow rule with a critical "Session-First Implementation" requirement, mandating session creation and activation before any code examination or modification
- Added `--task <task-id>` option to `minsky session get` command, allowing users to look up sessions by associated task ID. Returns an error if both session name and --task are provided, and supports all existing options including --json. Updated documentation and tests accordingly.
- Added automatic workspace detection for task operations. When a task command is executed from a session repository, Minsky automatically detects this and performs the operation on the main workspace instead. All task commands now support a `--workspace` option to explicitly specify the workspace path.
- Added `session delete` command to remove session repositories and database records. This command supports the `--force` flag to skip confirmation prompts and the `--json` flag for machine-readable output. The command safely handles errors during repository deletion or database updates.
- Added `--all` option to `tasks list` command to show completed (DONE) tasks. By default, the command now only shows tasks that are not marked as DONE.
- Created task specification for task #017 to support both task ID formats (`000` and `#000`) in commands with `--task` option
- Task status commands for creating/updating/querying task status
- Cross-platform clipboard support via clipboardy module
- Session status in minsky session list display
- Support for untagged/anonymous tasks in tasks create command
- Specify task ID to new session via --task (-t) argument
- Session output now includes repo-relative working paths
- Added repoName field to SessionRecord for structured repository storage
- Added task #020 to add a `--task` option to the `git pr` command, allowing users to generate PR descriptions for tasks directly without specifying a session or path
- Created task specification for task #018 to add a `--task <task-id>` option to the `minsky session dir` command, allowing users to look up session directories by their associated task ID
- Created task specification for task #023 to add a task specification path to the task object, which will be displayed by commands that show task details, making it easier to locate and access the full task specification document
- Added task specification path to the task object, which is displayed by the `tasks get` command in both standard and JSON output formats. This makes it easier to locate and access the full task specification document.
- Created task specification for task #024 to fix the `session dir` command logic
- New task for refactoring large methods in GitService, focusing on `prWithDependencies` method (#021)
- Added `--quiet` option to `session start` command that outputs only the session directory path, making it suitable for programmatic use in scripts and automated workflows. When the option is specified, all informational messages are suppressed, and only the essential path is returned.
- Created task specification for task #025 to add a `git approve` command that complements the existing `git pr` command, implementing a prepared-merge workflow for PR review and merging. This workflow allows reviewers to easily merge prepared PRs via fast-forward, ensuring history linearity and cleaner integration.
- Added `--task <task-id>` option to `minsky session dir` command, allowing users to look up session directories by associated task ID. The command now supports both session name and task ID (but not both simultaneously), and provides descriptive error messages for all scenarios.
<<<<<<< HEAD
- Created task specification for task #026 to fix task spec paths to use the standardized format.
- Added comprehensive tests for task spec path resolution in `tasks.specpath.test.ts`
=======
- Added new task #027 to auto-detect session context in session commands
- Added `minsky tasks create` command to create new tasks from specification documents. The command extracts the title and description from the spec file, assigns the next available ID, and adds a checklist item to process/tasks.md. It supports session/repo resolution for proper workspace path handling and outputs the task details in either human-readable or JSON format.
- Added `--task <task-id>` option to `minsky git pr` command, allowing users to generate PR descriptions by specifying a task ID rather than a session or path. The command looks up the session associated with the specified task and generates a PR description using that session's repository.
- Added `git commit` command for staging and committing changes in a single step, with support for automatic staging (can be disabled with `--no-stage`), staging all changes (via `--all`), task ID prefixing for commit messages, and amending commits (via `--amend`). Supports specifying a session or repository path.
- Added `init` command to set up a project for Minsky. This command creates the necessary directory structure for tasks, initializes a tasks.md file, and adds the minsky-workflow rule to either .cursor/rules or .ai/rules based on the selected rule format. It supports interactive prompts via @clack/prompts for missing parameters and resolves repo paths using the same patterns as other commands.
- New `session update` command to sync a session with the main branch
  - Stashes local changes before updating (can be disabled with `--no-stash`)
  - Pulls latest changes from remote
  - Merges specified branch (defaults to main)
  - Pushes changes to remote (can be disabled with `--no-push`)
  - Restores stashed changes after update
  - Handles merge conflicts gracefully
  - Supports custom branch and remote options
- Added filter messages to `tasks list` command to clearly indicate when filters are being applied. Messages are displayed before the task list in non-JSON output mode and include:
  - Status filter message when using `--status` option (e.g., "Showing tasks with status 'TODO'")
  - Active tasks message when not using `--all` option (e.g., "Showing active tasks (use --all to include completed tasks)")
  - Messages are not shown in JSON output to maintain machine-readable format
>>>>>>> ddbf4c12

_See: SpecStory history [2025-04-26_20-30-setting-up-minsky-cli-with-bun](.specstory/history/2025-04-26_20-30-setting-up-minsky-cli-with-bun.md) for project setup, CLI, and domain/command organization._
_See: SpecStory history [2025-04-26_22-29-task-management-command-design](.specstory/history/2025-04-26_22-29-task-management-command-design.md) for task management and tasks command._
_See: SpecStory history [2025-04-27_21-26-add-task-statuses-in-progress-and-in-review](.specstory/history/2025-04-27_21-26-add-task-statuses-in-progress-and-in-review.md) for details on status additions._
_See: SpecStory history [2025-04-28_16-22-backlog-task-inquiry](.specstory/history/2025-04-28_16-22-backlog-task-inquiry.md) for task ID support in session start command._
_See: SpecStory history [2025-04-29_XX-XX-task-004-session-get-task-option](.specstory/history/2025-04-29_XX-XX-task-004-session-get-task-option.md) for implementation details._
_See: SpecStory history [task-id-format-support-specification](.specstory/history/task-id-format-support-specification.md) for task creation._

### Changed
- Improved PR logic to always compare against the correct integration branch (remote HEAD, upstream, main, or master)
- PR output now includes both committed and uncommitted (working directory) changes
- README rewritten for clarity and idiomatic open source style
- All debug output is now opt-in and sent to stderr
- Refactored code to move repo path resolution logic out of `tasks.ts` into a shared utility module
- Updated all `tasks` subcommands to use the shared repo path utility and support `--session` and `--repo` options
- Improved error handling and user feedback for invalid status values in `tasks status set`
- Ensured all code and tests follow best practices for modularity and separation of concerns
- Enhanced git modified files detection to include untracked files in addition to committed and uncommitted changes
- Session repositories are now stored under per-repo directories (e.g., `$XDG_STATE_HOME/minsky/git/<repoName>/<session>`)
- Added `repoName` field to session database records
- Updated session-related commands to handle the new directory structure
- Added repo name normalization for consistent directory naming
- Enhanced session repository storage to use a 'sessions' subdirectory for better organization (e.g., `$XDG_STATE_HOME/minsky/git/<repoName>/sessions/<session>`)
- Added backward compatibility to support existing session repositories in the legacy location
- Completely reimplemented the SessionDB class to handle both legacy and new directory structures
- Added migration capability to move sessions from legacy paths to new paths with sessions subdirectory
- Improved error handling in SessionDB operations to ensure stability during transitions
- Support for HTTPS and SSH git URL normalization in `normalizeRepoName` to produce consistent paths
- Enhanced URL handling to preserve domain names for github.com repositories
- Improved session directory path handling with support for backward compatibility
- Updated implementation to handle both legacy and new session path formats (with "sessions" subdirectory)
- Fixed session lookup by task ID in `session get` and `session dir` commands
- Standardized code style to use double quotes instead of single quotes
- Normalize task IDs consistently by ensuring the '#' prefix is added if missing
- Changed SessionDB.getNewSessionRepoPath to return a string instead of a Promise
- Enhanced task creation workflow to support both title formats: `# Task: Title` (without a task number) and `# Task #XXX: Title` (with a task number). The CLI now automatically assigns the next available task number when no number is provided, updates the title in the file, and renames the file to match the assigned number and title.

_See: SpecStory history [2025-04-26_20-30-setting-up-minsky-cli-with-bun](.specstory/history/2025-04-26_20-30-setting-up-minsky-cli-with-bun.md) for project setup, CLI, and domain/command organization._
_See: SpecStory history [2025-04-26_22-29-task-management-command-design](.specstory/history/2025-04-26_22-29-task-management-command-design.md) for task management and tasks command._
_See: SpecStory history [2025-04-27_21-26-add-task-statuses-in-progress-and-in-review](.specstory/history/2025-04-27_21-26-add-task-statuses-in-progress-and-in-review.md) for details on status additions._
_See: SpecStory history [2025-04-28_16-22-backlog-task-inquiry](.specstory/history/2025-04-28_16-22-backlog-task-inquiry.md) for task ID support in session start command._
_See: SpecStory history [2025-04-29_18-50-task-002-per-repo-session-storage](.specstory/history/2025-04-29_18-50-task-002-per-repo-session-storage.md) for task #002 implementation._
_See: SpecStory history [2025-04-30_01-14-task-002-progress-and-updates](.specstory/history/2025-04-30_01-14-task-002-progress-and-updates.md) for sessions subdirectory enhancement._
_See: SpecStory history [2025-04-29_18-53-starting-task-002.md](.specstory/history/2025-04-29_18-53-starting-task-002.md) for task #002 implementation._
_See: SpecStory history [2025-04-30_17-43-task-002-progress-and-updates.md](.specstory/history/2025-04-30_17-43-task-002-progress-and-updates.md) for task #002 completion._
_See: SpecStory history [2025-05-01_15-41-fix-session-test-failures](.specstory/history/2025-05-01_15-41-fix-session-test-failures.md) for task #022 implementation._

### Fixed
- Fixed issues with empty stats and file lists in PR output by improving base commit detection and diff logic
- Fixed linter/type errors in session DB and domain modules
- Fixed Markdown parser and status setter to ignore code blocks and only update real tasks
- Fixed test reliability and linter errors in domain logic tests
- Fixed a critical bug in session creation where database operations were in the wrong order, causing "Session not found" errors when trying to start a session with a task ID
- Fixed bug in `session dir` command where it returned the wrong path for session repositories, not accounting for the per-repo directory structure.
- Windows-specific path edge cases in several modules
- Better error messages for failed command execution
- Various UI text improvements for clarity
- Incorrect error messages in several commands
- Multiple bugs in task status display
- Fixed repo name normalization to handle more URL formats
- Test failures related to task #002 per-repo session storage implementation
  - Fixed mocking in workspace.test.ts
  - Fixed getSession mocking in repo-utils.test.ts
  - Updated getNewSessionRepoPath test to match implementation
  - Fixed Session DB tests to align with new directory structure
- Fixed `session dir` command to correctly handle both legacy and new session repository paths using SessionDB.getRepoPath method instead of a local function that had an incorrect path structure. The command now returns the correct path for both legacy directories and new directories with the sessions subdirectory.
- Fixed test failures in backend/TaskService tests caused by spec file path inconsistencies, by aligning file naming in test fixtures and improving mock file system behavior to maintain state across test operations.
<<<<<<< HEAD
- Fixed task spec path generation to use standardized format (`process/tasks/<id>-<kebab-case-title>.md`)
- Fixed session mocking in tests to properly handle session record retrieval
- Fixed repository path resolution in tests to properly handle session contexts
=======
- Fixed test failures in domain modules and session implementation tests:
  - Corrected mock expectations in tasks.specpath.test.ts to align with actual implementation behavior
  - Updated repo-utils.test.ts to test the correct fallback behavior when git commands fail
  - Fixed SessionDB.deleteSession tests to properly match the implementation's behavior
  - Corrected startSession.test.ts to use the correct local path handling expectations
  - Fixed minsky tasks list CLI tests by creating proper task spec file structures and directories
  - Updated CLI argument from `--repo` to `--workspace` in task list tests to match implementation
  - Simplified tasks.specpath.test.ts to avoid brittle mocking of internal methods
  - Fixed SessionDB.deleteSession test for empty database to align with implementation
  - Fixed session start command tests by replacing direct module property assignment with proper mock.module approach
  - Fixed tasks list CLI tests by ensuring correct workspace structure for path validation
- Fixed session test and implementation issues from task #022:
  - Fixed getRepoPath in SessionDB to correctly prioritize new paths with sessions/ subdirectory
  - Fixed migrateSessionsToSubdirectory test to properly track the updated sessions
  - Fixed startSession.test.ts to minimize mock dependencies and focus on core functionality
  - Replaced single quotes with double quotes in test files for better linting compliance
  - Improved test stability by avoiding direct manipulation of sessions array
  - Fixed file URL conversion test to accurately reflect expected behavior
  - Added TypeScript declarations for bun:test to fix module resolution errors
  - Fixed type issues in mock implementations and test utility functions
  - Fixed type safety for possibly undefined object properties in tests
  - Fixed git PR test failures by properly mocking execAsync and handling git push commands
  - Fixed lint errors in workspace.test.ts, repo-utils.test.ts, and session.test.ts by converting single quotes to double quotes
  - Added appropriate type signatures to reduce any usage in test files
  - Improved mock implementation of execAsync in git PR tests for better reliability
  - Fixed session dir command implementation to correctly handle both legacy paths and new paths with sessions subdirectory
  - Fixed session dir command tests to reflect correct legacy and new path expectations
  - Updated session dir command error messages to be more informative and aligned with test expectations
  - Implemented missing getSessionByTaskId tests to ensure sessions can be found by their associated task IDs
  - Fixed placeholder tests for git PR to prevent linting errors
- Fixed task creation workflow to not require a task number in the spec title. The CLI now supports both formats: `# Task: Title` (without a number) and `# Task #XXX: Title` (with a number). When creating a task from a spec without a number, the CLI automatically assigns the next available task number, updates the title in the file, and renames the file to match the assigned number and title.
>>>>>>> ddbf4c12

_See: SpecStory history [2025-04-26_20-30-setting-up-minsky-cli-with-bun](.specstory/history/2025-04-26_20-30-setting-up-minsky-cli-with-bun.md) for CLI and organization fixes._
_See: SpecStory history [2025-04-26_22-29-task-management-command-design](.specstory/history/2025-04-26_22-29-task-management-command-design.md) for task management and tasks command fixes._
_See: SpecStory history [2024-02-14_18-30-git-modified-files](.specstory/history/2024-02-14_18-30-git-modified-files.md) for git domain changes._
_See: SpecStory history [002-per-repo-session-storage.md](process/tasks/002-per-repo-session-storage.md) for implementation details._
<<<<<<< HEAD
_See: SpecStory history [2025-05-XX_XX-XX-task-026-fix-task-spec-paths](.specstory/history/2025-05-XX_XX-XX-task-026-fix-task-spec-paths.md) for task #026 implementation details._
_See: SpecStory history [2025-05-01_17-04-task-026-fix-task-spec-paths](.specstory/history/2025-05-01_17-04-task-026-fix-task-spec-paths.md) for task spec path standardization._
=======
_See: SpecStory history [2023-05-15_fixing-task-022-test-failures](.specstory/history/2023-05-15_fixing-task-022-test-failures.md) for test fixes._
_See: SpecStory history [2025-05-01_15-41-fix-session-test-failures](.specstory/history/2025-05-01_15-41-fix-session-test-failures.md) for task #022 implementation progress._
_See: SpecStory history [2025-05-04_20-14-task-022-progress-and-specifications.md](.specstory/history/2025-05-04_20-14-task-022-progress-and-specifications.md) for backend test fixes._
>>>>>>> ddbf4c12

### Security
- Sanitized external command execution to prevent shell injection

### Added
- Task #022 to address remaining test failures and linting issues after task #002 implementation

## [0.39.0] - 2025-04-29

### Changed
- Clarified that `minsky tasks list --json` should be used to query the backlog.

_See: SpecStory history [2025-04-28_16-22-backlog-task-inquiry](.specstory/history/2025-04-28_16-22-backlog-task-inquiry.md) for implementation details._

 <|MERGE_RESOLUTION|>--- conflicted
+++ resolved
@@ -47,10 +47,8 @@
 - Added `--quiet` option to `session start` command that outputs only the session directory path, making it suitable for programmatic use in scripts and automated workflows. When the option is specified, all informational messages are suppressed, and only the essential path is returned.
 - Created task specification for task #025 to add a `git approve` command that complements the existing `git pr` command, implementing a prepared-merge workflow for PR review and merging. This workflow allows reviewers to easily merge prepared PRs via fast-forward, ensuring history linearity and cleaner integration.
 - Added `--task <task-id>` option to `minsky session dir` command, allowing users to look up session directories by associated task ID. The command now supports both session name and task ID (but not both simultaneously), and provides descriptive error messages for all scenarios.
-<<<<<<< HEAD
 - Created task specification for task #026 to fix task spec paths to use the standardized format.
 - Added comprehensive tests for task spec path resolution in `tasks.specpath.test.ts`
-=======
 - Added new task #027 to auto-detect session context in session commands
 - Added `minsky tasks create` command to create new tasks from specification documents. The command extracts the title and description from the spec file, assigns the next available ID, and adds a checklist item to process/tasks.md. It supports session/repo resolution for proper workspace path handling and outputs the task details in either human-readable or JSON format.
 - Added `--task <task-id>` option to `minsky git pr` command, allowing users to generate PR descriptions by specifying a task ID rather than a session or path. The command looks up the session associated with the specified task and generates a PR description using that session's repository.
@@ -68,7 +66,6 @@
   - Status filter message when using `--status` option (e.g., "Showing tasks with status 'TODO'")
   - Active tasks message when not using `--all` option (e.g., "Showing active tasks (use --all to include completed tasks)")
   - Messages are not shown in JSON output to maintain machine-readable format
->>>>>>> ddbf4c12
 
 _See: SpecStory history [2025-04-26_20-30-setting-up-minsky-cli-with-bun](.specstory/history/2025-04-26_20-30-setting-up-minsky-cli-with-bun.md) for project setup, CLI, and domain/command organization._
 _See: SpecStory history [2025-04-26_22-29-task-management-command-design](.specstory/history/2025-04-26_22-29-task-management-command-design.md) for task management and tasks command._
@@ -136,11 +133,9 @@
   - Fixed Session DB tests to align with new directory structure
 - Fixed `session dir` command to correctly handle both legacy and new session repository paths using SessionDB.getRepoPath method instead of a local function that had an incorrect path structure. The command now returns the correct path for both legacy directories and new directories with the sessions subdirectory.
 - Fixed test failures in backend/TaskService tests caused by spec file path inconsistencies, by aligning file naming in test fixtures and improving mock file system behavior to maintain state across test operations.
-<<<<<<< HEAD
 - Fixed task spec path generation to use standardized format (`process/tasks/<id>-<kebab-case-title>.md`)
 - Fixed session mocking in tests to properly handle session record retrieval
 - Fixed repository path resolution in tests to properly handle session contexts
-=======
 - Fixed test failures in domain modules and session implementation tests:
   - Corrected mock expectations in tasks.specpath.test.ts to align with actual implementation behavior
   - Updated repo-utils.test.ts to test the correct fallback behavior when git commands fail
@@ -172,20 +167,16 @@
   - Implemented missing getSessionByTaskId tests to ensure sessions can be found by their associated task IDs
   - Fixed placeholder tests for git PR to prevent linting errors
 - Fixed task creation workflow to not require a task number in the spec title. The CLI now supports both formats: `# Task: Title` (without a number) and `# Task #XXX: Title` (with a number). When creating a task from a spec without a number, the CLI automatically assigns the next available task number, updates the title in the file, and renames the file to match the assigned number and title.
->>>>>>> ddbf4c12
 
 _See: SpecStory history [2025-04-26_20-30-setting-up-minsky-cli-with-bun](.specstory/history/2025-04-26_20-30-setting-up-minsky-cli-with-bun.md) for CLI and organization fixes._
 _See: SpecStory history [2025-04-26_22-29-task-management-command-design](.specstory/history/2025-04-26_22-29-task-management-command-design.md) for task management and tasks command fixes._
 _See: SpecStory history [2024-02-14_18-30-git-modified-files](.specstory/history/2024-02-14_18-30-git-modified-files.md) for git domain changes._
 _See: SpecStory history [002-per-repo-session-storage.md](process/tasks/002-per-repo-session-storage.md) for implementation details._
-<<<<<<< HEAD
 _See: SpecStory history [2025-05-XX_XX-XX-task-026-fix-task-spec-paths](.specstory/history/2025-05-XX_XX-XX-task-026-fix-task-spec-paths.md) for task #026 implementation details._
 _See: SpecStory history [2025-05-01_17-04-task-026-fix-task-spec-paths](.specstory/history/2025-05-01_17-04-task-026-fix-task-spec-paths.md) for task spec path standardization._
-=======
 _See: SpecStory history [2023-05-15_fixing-task-022-test-failures](.specstory/history/2023-05-15_fixing-task-022-test-failures.md) for test fixes._
 _See: SpecStory history [2025-05-01_15-41-fix-session-test-failures](.specstory/history/2025-05-01_15-41-fix-session-test-failures.md) for task #022 implementation progress._
 _See: SpecStory history [2025-05-04_20-14-task-022-progress-and-specifications.md](.specstory/history/2025-05-04_20-14-task-022-progress-and-specifications.md) for backend test fixes._
->>>>>>> ddbf4c12
 
 ### Security
 - Sanitized external command execution to prevent shell injection
