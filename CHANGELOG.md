--- conflicted
+++ resolved
@@ -99,15 +99,8 @@
 
 ### Fixed
 
-<<<<<<< HEAD
 - Fixed issues with empty stats and file lists in PR output by improving base commit detection and diff logic
 - Fixed linter/type errors in session DB and domain modules
-=======
-- Task ID normalization now consistently handles task IDs with or without the `#` prefix. This fixes issues with commands like `minsky tasks get 071` and `minsky session start --task 071` where tasks couldn't be found if the ID was provided without the leading `#`.
-- Improved `normalizeTaskId` function to handle multiple leading `#` characters and validate that task IDs contain only numeric characters.
-- Task creation handles spec file with missing type
-- Improved test environment setup to create more complete Minsky workspace structure
-- Enhanced error handling and debugging output in test environment setup
 
 ### Added
 - New cursor rules for Minsky workflow to replace monolithic workflow rule:
@@ -123,5 +116,4 @@
 - Updated index.mdc to reference the new rules correctly
 - Improved references between rules using MDC links
 
-_See: SpecStory history [2024-05-15_refactor-minsky-workflow-rule](.specstory/history/2024-05-15_refactor-minsky-workflow-rule.md) for rule refactoring._
->>>>>>> 2650da87
+_See: SpecStory history [2024-05-15_refactor-minsky-workflow-rule](.specstory/history/2024-05-15_refactor-minsky-workflow-rule.md) for rule refactoring._