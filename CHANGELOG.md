--- conflicted
+++ resolved
@@ -6,20 +6,6 @@
 
 ### Added
 
-<<<<<<< HEAD
-- Task #093: Implement consistent CLI error handling across all commands
-
-  - Will create a centralized error handling utility for CLI commands
-  - Will standardize error message format and content across command groups
-  - Will improve user experience by showing concise, helpful error messages
-  - Will maintain detailed error logging for debugging purposes
-
-- Task #092: Add session pr command and improve git prepare-pr interface
-
-  - Will implement a new `session pr` command that automatically detects session context
-  - Will review the `git prepare-pr` command for interface consistency and improvements
-  - Will update PR preparation workflow documentation to match actual commands
-=======
 - Task #086: Formalized Core Minsky Concepts and Relationships
   - Created comprehensive documentation of core concepts in `src/domain/concepts.md`
   - Added migration guide in `src/domain/migration-guide.md`
@@ -29,7 +15,19 @@
   - Documented URI handling and auto-detection rules
 
 _See: SpecStory history from task #080 for background analysis on workspace and repository concepts._
->>>>>>> 118dea6e
+
+- Task #093: Implement consistent CLI error handling across all commands
+
+  - Will create a centralized error handling utility for CLI commands
+  - Will standardize error message format and content across command groups
+  - Will improve user experience by showing concise, helpful error messages
+  - Will maintain detailed error logging for debugging purposes
+
+- Task #092: Add session pr command and improve git prepare-pr interface
+
+  - Will implement a new `session pr` command that automatically detects session context
+  - Will review the `git prepare-pr` command for interface consistency and improvements
+  - Will update PR preparation workflow documentation to match actual commands
 
 - Task #084: Extended auto-detection to additional commands
 
