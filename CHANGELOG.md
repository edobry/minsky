# Changelog

All notable changes to the Minsky project will be documented in this file.

The format is based on [Keep a Changelog](https://keepachangelog.com/en/1.0.0/),
and this project adheres to [Semantic Versioning](https://semver.org/spec/v2.0.0.html).

> **Note:** This changelog references SpecStory conversation histories. See [.specstory/.what-is-this.md](mdc:.specstory/.what-is-this.md) for details on the SpecStory artifact system.

## [Unreleased]

### Added

<<<<<<< HEAD
- Task #125: Implement CLI Bridge for Shared Command Registry
  - Created a CLI bridge to automatically generate Commander.js commands from shared command registry entries
  - Implemented flexible parameter mapping between Zod schemas and CLI options/arguments
  - Added support for command customization with aliases, help text, and parameter configuration
  - Developed category-based command organization with hierarchical structuring
  - Migrated all CLI commands to use the shared command registry via the CLI bridge
  - Removed manual CLI adapter implementations (2,331+ lines deleted)
  - Added git commit and push commands to shared command registry
  - Added tasks list, get, create, status.get, and status.set commands to shared command registry
  - Added init command to shared command registry
  - Updated CLI entry point to use CLI bridge exclusively
  - Fixed duplicate session.inspect command registrations
  - Implemented comprehensive testing and verification
  - Updated command-organization.mdc rule to reflect CLI bridge architecture
  - Created new cli-bridge-development.mdc rule with comprehensive development guidelines

_See: SpecStory history [2023-05-29_cli-bridge-implementation](mdc:.specstory/history/2023-05-29_cli-bridge-implementation.md) for implementation details._
=======
- **Task #129: Local DB Tasks Backend Implementation**
  - DatabaseStorage abstraction layer for generic storage operations
    - Type-safe interface with generic support for entity and state types
    - CRUD operations with comprehensive error handling
    - Query capabilities and batch operations
    - Future-proof design for multiple backend implementations
  - JsonFileStorage implementation for JSON file-based storage
    - Thread-safe atomic file operations
    - Configurable file paths and state initialization
    - Error recovery and validation mechanisms
    - Efficient JSON serialization with pretty-printing support
  - JsonFileTaskBackend implementation using DatabaseStorage abstraction
    - Full TaskBackend interface compliance
    - Centralized storage at configurable location (default: .minsky/tasks.json)
    - Backward compatibility with markdown task parsing
    - Enhanced database-specific operations for task management
  - Migration utilities for seamless format transitions
    - Bidirectional conversion between markdown tasks.md and JSON database
    - Automatic backup creation during migration operations
    - Conflict resolution and duplicate task handling
    - Format comparison utilities to detect synchronization issues
    - Support for multiple markdown task formats
  - Comprehensive test suite for JsonFileTaskBackend
    - Storage operation tests (CRUD)
    - TaskBackend interface compliance verification
    - Markdown compatibility testing
    - Error handling validation
  - Complete documentation for JSON Task Backend system
    - Architecture overview and component descriptions
    - Usage examples and integration guides
    - Migration procedures and troubleshooting
    - Performance considerations and future enhancement plans

_See: SpecStory history [2025-07-20_local-db-tasks-backend](mdc:.specstory/history/2025-07-20_local-db-tasks-backend.md) for task creation._

- Task #074: Implemented Auto-Dependency Installation for Session Workspaces
  - Added package manager detection utility for automatic detection of bun, npm, yarn, and pnpm
  - Added dependency installation after session creation to eliminate manual installation step
  - Added `--skip-install` flag to bypass dependency installation when desired
  - Added `--package-manager` option to override the detected package manager
  - Implemented error handling that doesn't fail session creation when installation fails

_See: SpecStory history [2025-05-21_task-074-specification-review](mdc:.specstory/history/2025-05-21_task-074-specification-review.md) for specification refinement._

- Updated task-management-related rules to include the new `task spec` command
  - Added information about the `minsky tasks spec` command to minsky-cli-usage rule
  - Updated task-implementation-workflow rule to recommend using `task spec` for viewing task details
  - Added `task spec` command to task-status-protocol rule's Status Checking Commands section
  - Updated creating-tasks rule with a new section on viewing task specifications

_See: SpecStory history [2025-07-15_update-rules-for-task-spec-command](mdc:.specstory/history/2025-07-15_update-rules-for-task-spec-command.md) for rule documentation updates._

- Task #126: Add Task Specification Content Reading Capability
  - Created a task to add the ability to read and display task specification content
  - Will explore both adding a flag to the existing `tasks get` command and creating a new dedicated subcommand
  - Will implement functionality to read full task spec content from the command line
  - Will add proper error handling and output formatting

_See: SpecStory history [2025-05-21_add-task-spec-content-reading](mdc:.specstory/history/2025-05-21_add-task-spec-content-reading.md) for task creation._

- Task #051: Add Git Commands to MCP Server
  - Implemented Git command support in the MCP server for AI assistants to interact with Git repositories
  - Added domain-level interface-agnostic functions for Git operations: `cloneFromParams`, `branchFromParams`, and `pushFromParams`
  - Created MCP commands for Git operations: `git.clone`, `git.branch`, and `git.push`
  - Added Git command documentation in README-MCP.md
  - Ensured all commands follow consistent patterns for error handling and response formatting

_See: SpecStory history [2024-05-19_add-git-commands-to-mcp](mdc:.specstory/history/2024-05-19_add-git-commands-to-mcp.md) for implementation details._

- Task #120: Add --with-inspector Option to `mcp start` Command
  - Added a new `--with-inspector` flag to the `minsky mcp start` command to launch the MCP inspector alongside the server
  - Added an optional `--inspector-port` option to specify a custom port for the inspector
  - Created a new inspector launcher module that handles inspector process management
  - Implemented robust error handling to ensure MCP server continues running even if inspector fails
  - Updated README-MCP.md with comprehensive documentation for the inspector features
  - Added a new "Debugging with the MCP Inspector" section with usage examples

_See: SpecStory history [2025-06-30_add-inspector-option-to-mcp](mdc:.specstory/history/2025-06-30_add-inspector-option-to-mcp.md) for implementation details._

- Task #113: Implement Automated Test Migration Script
  - Created a comprehensive tool for migrating Jest/Vitest tests to Bun test patterns
  - Implemented test-analyzer.ts script to scan the codebase and identify test patterns
  - Created detailed classification of tests by mocking complexity and migration difficulty
  - Developed test-migration.ts script to apply transformations to test files
  - Implemented pattern-based transformations for imports, mock functions, module mocks, and spies
  - Added support for test verification to validate migrations work correctly
  - Implemented backup and rollback capabilities for safer migrations
  - Added detailed reporting in both JSON and Markdown formats
  - Created comprehensive documentation with examples and best practices
  - Integrated with the Core Mock Compatibility Layer from Task #111

_See: SpecStory history [2023-10-17_14-25-implement-automated-test-migration-script](mdc:.specstory/history/2023-10-17_14-25-implement-automated-test-migration-script.md) for implementation details._
>>>>>>> 9c625de9

- Task #112: Implement Comprehensive Test Utility Documentation
  - Created a comprehensive test utilities documentation suite:
    - Main documentation file with overview and getting started guides (`TEST_UTILITIES.md`)
    - Detailed documentation for the Jest/Vitest compatibility layer (`COMPATIBILITY_LAYER.md`)
    - Migration guides for converting tests from Jest/Vitest to Bun (`MIGRATION_GUIDES.md`)
    - Mocking utilities documentation (`MOCKING_UTILITIES.md`)
    - Testing best practices guide (`TESTING_BEST_PRACTICES.md`)
    - Example-based practical guide with real-world testing scenarios (`EXAMPLE_GUIDE.md`)
  - Documented the complete testing infrastructure architecture
  - Provided clear guidance for migrating tests between frameworks
  - Added detailed API documentation for all testing utilities
  - Included code examples for common testing patterns

_See: SpecStory history [2023-06-30_test-utility-documentation](mdc:.specstory/history/2023-06-30_test-utility-documentation.md) for implementation details._

- Task #122: Improve Error Handling for MCP Server Port Conflicts
  - Created task to improve error handling for network-related errors in the MCP server
  - Will provide clearer error messages for common issues like port conflicts (EADDRINUSE)
  - Will add specific error detection for network-related errors
  - Will implement user-friendly messages with suggested actions
  - Will maintain detailed logging for debugging purposes

_See: SpecStory history [2025-05-21_improve-mcp-error-handling](mdc:.specstory/history/2025-05-21_improve-mcp-error-handling.md) for error handling improvements._

- CLI bridge that auto-generates Commander.js commands from the shared command registry
- Migrated tasks spec command to use shared command registry and CLI bridge
- Migrated git commit and push commands to use shared command registry and CLI bridge
- Migrated init command to use shared command registry and CLI bridge
- Migrated remaining tasks commands (list, get, create) to use shared command registry and CLI bridge
- Updated CLI entrypoint to use shared command registry and CLI bridge for all commands

_See: SpecStory history [2023-07-05_15-45-cli-bridge-implementation](mdc:.specstory/history/2023-07-05_15-45-cli-bridge-implementation.md) for CLI bridge implementation._

### Changed

- Improved error handling for common network errors in the MCP server
  - Added specialized error classes for network errors (`NetworkError`, `PortInUseError`, `NetworkPermissionError`)
  - Implemented user-friendly error messages with suggested actions for port conflicts
  - Added detailed error logging with stack traces in debug mode only
  - Improved error detection for network-related issues like port conflicts (EADDRINUSE)

_See: SpecStory history [2025-05-21_improve-mcp-error-handling](mdc:.specstory/history/2025-05-21_improve-mcp-error-handling.md) for error handling improvements._

- Refactored CLI adapters to delegate to shared command registry via CLI bridge
- Simplified command registration in CLI entrypoint
- Fixed duplicate session command registration in shared registry
- Removed manual CLI command implementations entirely, using only CLI bridge

_See: SpecStory history [2023-07-06_10-30-cli-bridge-migration](mdc:.specstory/history/2023-07-06_10-30-cli-bridge-migration.md) for command migration._

- Task #123: Enhance `tasks get` Command to Support Multiple Task IDs

  - Will update the `tasks get` command to fetch information for multiple tasks at once
  - Will support comma-separated format and multiple arguments syntax
  - Will extend task schemas to handle arrays of task IDs
  - Will improve CLI and MCP adapters to support this enhanced functionality
  - Will update output formatting to clearly display multiple task information

- Task #097: Standardized Option Descriptions Across CLI and MCP Adapters
  - Created centralized option descriptions module in `src/utils/option-descriptions.ts`
  - Implemented consistent descriptions for common parameters across interfaces
  - Updated CLI shared options to use centralized descriptions
  - Updated MCP adapters (tasks, session, git, rules) to use the same descriptions
  - Added tests to verify description consistency and naming conventions
  - Created parameter schemas utility in `src/utils/param-schemas.ts` for reducing Zod schema duplication
  - Implemented reusable parameter schema functions for common parameter types
  - Updated MCP adapters to use shared parameter schemas
  - Reduced string duplication and improved maintainability of option documentation
  - Ensured consistent terminology across all interfaces

_See: SpecStory history [2025-05-22_standardize-option-descriptions](mdc:.specstory/history/2025-05-22_standardize-option-descriptions.md) for implementation details._

- Task #117: Fix Session Update Command Implementation

  - Created a task to fix issues with the `session update` command
  - Will address parameter naming inconsistency across different interfaces
  - Will update domain function to return session information after updates
  - Will improve handling of `--force` option
  - Will enhance error handling and output formatting

- Task #118: Fix Rule Format Errors in rules.ts
  - Diagnose and fix issues with rule file lookup in the rules system
  - Ensure all existing rule files in .cursor/rules can be properly found and loaded
  - Eliminate "Rule not found" errors when running the `minsky rules list` command
  - Improve error handling in the rule system to provide more helpful diagnostics

_See: SpecStory history [2025-06-28_fix-rule-format-errors](mdc:.specstory/history/2025-06-28_fix-rule-format-errors.md) for implementation details._

- Task #111: Built Core Mock Compatibility Layer for Bun Tests
  - Created a Jest/Vitest compatibility layer to simplify migration of tests to Bun's test runner
  - Implemented mock function extensions with full Jest-like API (mockReset, mockClear, mockReturnValue, etc.)
  - Added asymmetric matchers (anything(), any(), objectContaining(), etc.) for flexible assertions
  - Created module mocking utilities to simulate Jest's module mocking capabilities
  - Added comprehensive documentation on using and migrating to the compatibility layer
  - Included unit tests to verify compatibility with existing test patterns
  - Designed the system with progressive adoption in mind, allowing tests to be migrated incrementally

_See: SpecStory history [2025-06-30_build-core-mock-compatibility-layer](mdc:.specstory/history/2025-06-30_build-core-mock-compatibility-layer.md) for implementation details._

- Task #110: Created a Complete Test Inventory and Classification System

  - Implemented test-analyzer.ts script to scan and classify test patterns
  - Created a classification system for test mocking complexity and migration difficulty
  - Added test dependency analysis to identify framework-specific patterns
  - Generated detailed reports in JSON and Markdown formats
  - Provided migration recommendations with prioritized test lists
  - Identified common patterns causing incompatibility with Bun's test runner

- Task (New): Add "session review" Command for PR Review

  - Create a new command to help users review PRs by collecting and displaying all relevant information
  - Implement functionality to retrieve task specification, PR description, and complete diff
  - Add support for different output modes (console, file, JSON)
  - Ensure compatibility with PRs created by both `git prepare-pr` and `session pr` commands
  - Provide automatic detection of current session when run without parameters

- Task #098: Created Shared Adapter Layer for CLI and MCP Interfaces
  - Created a shared command registry to enable code reuse between interfaces
  - Implemented shared command interfaces with Zod schema validation
  - Built bridges for CLI (Commander.js) and MCP interfaces
  - Added unified error handling approach for all interfaces
  - Created schema conversion utilities for validation and type safety
  - Implemented response formatters for consistent output
  - Added shared git commands implementation (commit and push)
  - Added shared tasks commands implementation (status get/set)
  - Added shared session commands implementation (list, get, start, dir, delete, update, approve, pr)
  - Added shared rules commands implementation (list, get, create, update, search)
  - Created integration examples for both CLI and MCP
  - Added comprehensive test coverage for shared components
  - Ensured the implementation supports progressive migration from existing adapters
  - Fixed TypeScript errors in shared components

_See: SpecStory history [2025-06-10_create-shared-adapter-layer](mdc:.specstory/history/2025-06-10_create-shared-adapter-layer.md) for implementation details._

- Task #108: Refactor TaskService to Functional Patterns
  - Refactored TaskService and associated backends to follow functional programming principles
  - Implemented pure functions for core task manipulation logic
  - Created explicit state handling with pure data transformation functions
  - Separated side effects (file I/O, API calls) from pure data operations
  - Added functional composition patterns for complex task operations
  - Improved testability with pure function unit tests
  - Enhanced error handling with more explicit error states

_See: SpecStory history [2025-06-24_refactor-taskservice-functional-patterns](mdc:.specstory/history/2025-06-24_refactor-taskservice-functional-patterns.md) for implementation details._

- Task #096: Improve CLI Adapter Structure for Shared Options
  - Created a shared options system to reduce code duplication and ensure consistency across CLI commands
  - Added TypeScript interfaces for common option groups (repository resolution, output format, etc.)
  - Implemented functions to add common options to Commander commands
  - Created parameter normalization helpers to standardize CLI option handling
  - Updated task, session, git, rules, and init commands to use the shared options system
  - Improved exports in CLI utilities index.ts to properly handle TypeScript types
  - Implemented consistent pattern for command creation across all CLI adapter files
  - Standardized option descriptions and defaults across the CLI interface
  - Added tests for the shared options module

_See: SpecStory history [2025-05-22_improve-cli-adapter-structure](mdc:.specstory/history/2025-05-22_improve-cli-adapter-structure.md) for implementation details._

- Task #105: Add Session Inspect Subcommand for Current Session Detection

  - Added a new `inspect` subcommand to the `minsky session` command
  - Implemented auto-detection using the `getCurrentSessionContext` utility
  - Provided both human-readable and JSON output formats
  - Added clear error messages when not in a session workspace
  - Reused output formatting from the `get` command for consistency

- Task #099: Implement Environment-Aware Logging
  - Added environment-aware logging system with HUMAN and STRUCTURED modes
  - Implemented automatic detection of terminal environments to set appropriate logging mode
  - Added MINSKY_LOG_MODE environment variable for explicit mode control
  - Added ENABLE_AGENT_LOGS flag to enable JSON logs in HUMAN mode if needed
  - Updated error handling to prevent double-logging
  - Modified CLI adapters to use appropriate logging methods based on mode
  - Created comprehensive documentation in docs/logging.md
  - Added tests for the logging mode detection logic

_See: SpecStory history [2025-05-19_implement-environment-aware-logging](mdc:.specstory/history/2025-05-19_implement-environment-aware-logging.md) for logging implementation._

- Task #052: Add Remaining Task Management Commands to MCP
  - Added the following new task management commands to the MCP server:
    - `tasks.filter`: Enhanced task filtering with advanced options (title, ID, sorting)
    - `tasks.update`: Update a task's details (title, description, status)
    - `tasks.delete`: Delete a task with optional force flag
    - `tasks.info`: Get statistical information about tasks with grouping
  - Updated README-MCP.md with comprehensive documentation for all task commands
  - Added test coverage for the new MCP task commands

_See: SpecStory history [2023-05-17_add-remaining-task-commands-to-mcp](mdc:.specstory/history/2023-05-17_add-remaining-task-commands-to-mcp.md) for task implementation._

- Task #095: Fix git prepare-pr Branch Naming Issues

  - Improved the `git prepare-pr` command to consistently use the git branch name for PR branch naming
  - Ensured PR branch names are always in the format `pr/<current-git-branch-name>` regardless of title parameter
  - Maintained separation between branch naming (from git) and commit messages (from title parameter)
  - Enhanced documentation to clarify PR branch naming behavior

- Task #094: Implement Google Tasks Backend
  - Will implement a Google Tasks backend for the Minsky task management system
  - Will provide integration with Google's task management API
  - Will support authentication with Google OAuth2
  - Will map between Minsky task statuses and Google Tasks
  - Will extend TaskService to support Google Tasks as a backend option

_See: SpecStory history [2025-06-02_add-google-tasks-backend](mdc:.specstory/history/2025-06-02_add-google-tasks-backend.md) for task creation._

- Task #086: Formalized Core Minsky Concepts and Relationships
  - Created comprehensive documentation of core concepts in `src/domain/concepts.md`
  - Added migration guide in `src/domain/migration-guide.md`
  - Updated JSDoc comments in domain files to use consistent terminology
  - Added core concepts overview to README.md
  - Defined clear terminology for Repository, Session, and Workspace
  - Documented URI handling and auto-detection rules

_See: SpecStory history from task #080 for background analysis on workspace and repository concepts._

- Task #093: Implement consistent CLI error handling across all commands
  - Created a centralized error handling utility in `src/adapters/cli/utils/error-handler.ts`
  - Added type-specific error handling for different error categories (validation, resource not found, etc.)
  - Implemented consistent output formatting with the new `outputResult` utility
  - Added debug mode detection to show detailed error information only when needed
  - Refactored session, tasks, git, and init commands to use the centralized error handler
  - Improved user experience by providing clear, concise error messages

_See: SpecStory history [2025-06-18_implement-consistent-cli-error-handling](mdc:.specstory/history/2025-06-18_implement-consistent-cli-error-handling.md) for error handling implementation._

- Task #092: Add session pr command and improve git prepare-pr interface

  - Implemented a new `session pr` command that automatically detects session context
  - Improved the `git prepare-pr` command interface for better consistency with other commands
  - Updated PR preparation workflow documentation to match actual commands available
  - Added clear user feedback and error handling for the new command

- Task #084: Extended auto-detection to additional commands

  - Updated task spec to reflect current command structure
  - Will extend auto-detection for `tasks status set`, `git summary`, and session commands
  - Will use the centralized `getCurrentSessionContext` utility across more commands
  - Will standardize user feedback and error handling for all auto-detecting commands

- Task #025: Added git approve command for session PR merging
  - Added `git approve` command to merge PR branches into the base branch
  - Implemented task metadata storage with merge commit information
  - Added clean exit codes for error conditions (dirty work tree, merge conflicts, etc.)
  - Enhanced GitService with PR branch management functionality
  - Integrated with task metadata to record merge information

_See: SpecStory history [2025-05-18_git-approve-command](.specstory/history/2025-05-18_git-approve-command.md) for git approve command implementation._

- Task #078: Fixed rules CLI to operate on rules in the current workspace (main or session)

- Enhanced PR workflow with "prepared-merge" capabilities:

  - New `git summary` command (renamed from `git pr`) for PR description generation
  - New `git prepare-pr` command to create PR branches with merge commits
  - New `git merge-pr` command to fast-forward merge PR branches
  - New `session approve` command to approve PRs and update task status

- New workspace verification rules to ensure correct file paths and command execution environments.
- Added task context detection and automatic session selection for context-aware commands.
- Improved error handling with detailed error messages and appropriate exit codes.

- Enhanced PR workflow:

  - Modified `git prepare-pr` command to create branches with `pr/` prefix
  - Added new `session pr` command that specifically creates PR branches for sessions
  - Improved branch naming with automatic conversion from titles to valid branch names
  - Added session auto-detection for PR commands when run from session workspaces

- Added tests for Session domain methods: getSessionFromParams, listSessionsFromParams, deleteSessionFromParams, startSessionFromParams, updateSessionFromParams, getSessionDirFromParams
- Added tests for Rules domain methods: listRules, getRule, searchRules, createRule, updateRule
- Added tests for Tasks domain methods: getTaskFromParams, listTasksFromParams, getTaskStatusFromParams, setTaskStatusFromParams
- Added tests for Git domain methods: createPullRequestFromParams, commitChangesFromParams
- Added tests for Workspace domain methods: isSessionRepository, getSessionFromRepo, getCurrentSession, resolveWorkspacePath

- Created a new `resource-management-protocol` rule to provide comprehensive guidance on using project-specific tools for resource management instead of direct file editing.

- Task #104: Re-implemented Disabled Integration Tests
  - Re-implemented `workspace.test.ts` integration tests using proper dependency injection for mocking
  - Re-implemented `git.test.ts` tests with improved isolation and test environment setup
  - Implemented proper tests for the GitHub backend with dependency injection
  - Implemented basic tests for GitHub functionality validation
  - Fixed issues with test environment setup and mock handling
  - Ensured all tests pass reliably on Bun test framework

- Task #106: Refactor SessionDB to Functional Patterns (Subtask of #102)
  - Implemented functional programming patterns for SessionDB
  - Created pure functions module (session-db.ts) that contains no side effects
  - Created I/O operations module (session-db-io.ts) to isolate file system interactions
  - Implemented adapter class (session-adapter.ts) for backward compatibility
  - Added factory function for creating session providers
  - Added comprehensive tests for all pure functions and adapter class
  - Improved type safety with proper interfaces and type definitions
  - Enhanced error handling with more descriptive error messages
  - Fixed repoPath generation to properly handle repository names with slashes

_See: SpecStory history [2025-05-20_refactor-sessiondb-functional-patterns](mdc:.specstory/history/2025-05-20_refactor-sessiondb-functional-patterns.md) for implementation details._

- Task #106: Fixed TypeScript Linter Errors in SessionDB Tests
  - Fixed type checking errors in session module test files
  - Used centralized type definitions in src/types/bun-test.d.ts to properly handle Bun test matchers
  - Added missing expect matchers (toHaveProperty, toHaveLength, toThrow, etc.) to central type definitions
  - Ensured all tests continue to pass at runtime while improving TypeScript compatibility

_See: SpecStory history [2025-05-21_fix-sessiondb-test-linter-errors](mdc:.specstory/history/2025-05-21_fix-sessiondb-test-linter-errors.md) for implementation details._

- Fixed test failures after merging PRs #098 and #108:
  - Fixed `filterTasks` function to correctly handle task IDs with numeric equivalence (e.g., "2" vs "#002")
  - Updated shared command tests to use Bun-compatible test assertions instead of Jest-style matchers
  - Removed dependency on custom `arrayContaining` and `objectContaining` matchers
  - Ensured consistent testing patterns across the codebase

_See: SpecStory history [2025-06-26_fix-tests-after-merge](mdc:.specstory/history/2025-06-26_fix-tests-after-merge.md) for debugging session._

- Enhanced test utilities for better domain testing
  - Type-safe mock creation functions: `mockFunction`, `createPartialMock`, `mockReadonlyProperty`
  - Test suite management utilities: `createTestSuite`, `withCleanup`
  - Dependency generation utilities: `createTestDeps`, `createTaskTestDeps`, `createSessionTestDeps`, `createGitTestDeps`
  - Test data factory functions: `createTaskData`, `createSessionData`, `createRepositoryData`, plus array generators and randomization utilities
  - Complete documentation in test-utils README

_See: SpecStory history [2023-11-05_15-30-enhance-test-utilities](mdc:.specstory/history/2023-11-05_15-30-enhance-test-utilities.md) for test utilities enhancement._

- Comprehensive test utility documentation:
  - Main documentation file with overview and getting started guides
  - Detailed documentation for the compatibility layer
  - Migration guides for converting tests from Jest/Vitest to Bun
  - Mocking utilities documentation
  - Testing best practices guide
  - Example-based practical guide with real-world testing scenarios

_See: SpecStory history [2023-07-18_20-15-test-utility-documentation](mdc:.specstory/history/2023-07-18_20-15-test-utility-documentation.md) for test utilities documentation._

### Changed

- Refactored CLI command implementations to use shared option utilities
- Improved error handling with centralized utilities

- Task #089: Aligned CLI Commands with Revised Concepts
  - Updated CLI command options and descriptions to use the new terminology from Task #086
  - Renamed `--workspace` parameter to `--upstream-repo` across all commands
  - Changed "Repository path" to "Repository URI" in command descriptions
  - Updated "main workspace" and "main branch" references to "upstream repository" and "upstream branch"
  - Standardized parameter naming conventions across all CLI commands
  - Updated schemas to reflect the revised concepts terminology
  - Improved default branch detection to work with repositories using non-main default branches

_See: SpecStory history from task #086 for formalization of core concepts._

- Task #101: Improved Domain Module Testability with Proper Dependency Injection
  - Added interface-based design with `SessionProviderInterface` and `GitServiceInterface`
  - Implemented consistent dependency injection pattern across domain functions
  - Created factory functions for default implementations (`createSessionProvider`, `createGitService`)
  - Added enhanced test utilities for generating test dependencies
  - Refactored key functions like `resolveRepoPath` and `approveSessionFromParams` to use DI pattern
  - Improved test reliability by eliminating type casting and readonly property modifications

_See: SpecStory history [2025-05-20_improve-domain-module-testability](mdc:.specstory/history/2025-05-20_improve-domain-module-testability.md) for implementation details._

- Renamed `git pr` command to `git summary` for clearer separation of concerns
- Extended TaskService to store merge metadata in task specifications
- Updated task status to DONE automatically when PRs are merged through session approve
- Improved log messages to provide better context for errors and operations
- Enhanced session management to support PR workflow and preserve task history

- Improved PR logic to always compare against the correct integration branch (remote HEAD, upstream, main, or master)
- PR output now includes both committed and uncommitted (working directory) changes
- README rewritten for clarity and idiomatic open source style
- All debug output is now opt-in and sent to stderr
- Aligned GitHub repository backend implementation with unified interface:
  - Fixed type compatibility between RepositoryStatus and RepoStatus interfaces
  - Standardized method signatures across different backend implementations
  - Improved code reuse by leveraging existing GitService methods
  - Enhanced security by using system Git credentials instead of embedding tokens in URLs
  - Reduced duplication through consistent interface patterns
- Changed default log level from "debug" to "info" to reduce noise in normal operation (Task #081)
  - Debug logs are now only output when LOG_LEVEL is explicitly set to "debug"
  - Documentation updated to clarify how to enable debug logging when needed
- Refactored code to move repo path resolution logic out of `tasks.ts` into a shared utility module
- Updated all `tasks` subcommands to use the shared repo path utility and support `--session` and `--repo` options
- Improved error handling and user feedback for invalid status values in `tasks status set`
- Ensured all code and tests follow best practices for modularity and separation of concerns
- Improved CLI output format by removing timestamps and log level indicators for better user experience
- Updated command-organization rule to reflect the interface-agnostic architecture with domain logic, interface adapters, and command entry points
- **Breaking Change**: Removed the original `git pr` command, replacing it with `git summary` with identical functionality
- Overhauled testing rules system with improved rule organization and relationships:
  - Created testing-router rule as a central entry point for all testing guidance
  - Enhanced testing-boundaries rule with clear guidance on what to test vs. not test
  - Updated bun-test-patterns rule to emphasize required centralized mocking utilities
  - Refactored tests rule to focus on execution requirements and verification protocols
  - Established a clear layered structure for testing rules (Foundation, Implementation, Specialized, Process)
  - Improved descriptions across all testing rules to indicate relationships
  - Added practical examples of correct and incorrect testing patterns
  - Consolidated testing requirements into a clear hierarchical structure
- Enhanced rule-creation-guidelines with new section on cross-rule relationships:
  - Added guidance for creating rule systems with explicit relationships
  - Defined patterns for rule application indicators ("Apply alongside X")
  - Introduced concept of rule layers (Foundation, Implementation, Specialized)
  - Added checklist items for rule cross-referencing
- Fixed rule format and frontmatter issues:
  - Added proper frontmatter to no-dynamic-imports rule and changed extension from .md to .mdc
  - Added proper description to robust-error-handling rule
  - Removed redundant self-improvement-router rule and consolidated router functionality into self-improvement rule
  - Added descriptive frontmatter to template-literals and test-expectations rules

_See: SpecStory history [2025-05-17_add-git-approve-command](mdc:.specstory/history/2025-05-17_add-git-approve-command.md) for implementation details._

- Migrated CLI adapter tests to test domain methods instead of interfaces
- Improved test module isolation using centralized test utilities

_See: SpecStory history [2025-05-17_20-55-migrate-cli-adapter-tests-to-domain-methods](mdc:.specstory/history/2025-05-17_20-55-migrate-cli-adapter-tests-to-domain-methods.md) for test migration work._

### Fixed

- Fixed inconsistent option parsing between command modules

- Fixed test failures in domain module:
  - Fixed `session-approve.test.ts` by implementing proper dependency injection for `getCurrentSession` and flexible parameter types
  - Fixed `git-pr-workflow.test.ts` by using more reliable assertion patterns and better mock creation
  - Fixed `repo-utils.test.ts` by implementing proper tests without modifying readonly properties
  - Fixed `workspace.ts` by adding missing `isSessionRepository` export alias
  - Fixed `workspace.test.ts` by implementing proper dependency injection tests
  - Improved test stability with more flexible dependency injection patterns
  - Removed unnecessary debugging console logs from production code

_See: SpecStory history [2025-06-20_fix-domain-test-failures](mdc:.specstory/history/2025-06-20_fix-domain-test-failures.md) for test fixes._

- Fixed "paths[1]" property error in session start command by improving clone result handling:

  - Enhanced the SessionDB.getRepoPath method to safely handle different result formats
  - Fixed cases where workdir property was accessed incorrectly
  - Added better error handling with clear error messages for debugging
  - Improved the interface between GitService.clone and session management

- Improved error handling in session start command to display cleaner, less verbose error messages

- Fixed `git prepare-pr`

  - Added preparePr method to GitService class that handles PR branch preparation
  - Added interface-agnostic implementation to support CLI adapter
  - Fixed error when running the command in session workspaces

- Fixed session repository path resolution to handle both legacy and new directory structures.
- Fixed task detection in workspace utilities to handle task IDs with or without the # prefix.
- Fixed issues in the workspace detection logic to properly identify session repositories.
- Fixed inconsistent task ID normalization throughout the codebase.
- Fixed error handling in GitService to provide more detailed error messages.

- Task #083: Fixed bugs in Minsky rules CLI command

  - Fixed content file loading in `--content` parameter to properly read file contents instead of using the file path as content
  - Improved globs format handling to accept both comma-separated strings and YAML/JSON array formats
  - Added validation for glob formats with clear error messages
  - Added tests for file content loading and different glob format inputs
  - Improved help text for rules command parameters

- Fixed test suite failures:

  - Fixed `Workspace Utils > resolveWorkspacePath > should use current directory when in a session repo` test by correctly stubbing the SessionDB getSession method
  - Fixed `resolveRepoPath > falls back to current directory if git rev-parse fails` test by ensuring proper process.cwd() expectations
  - Fixed fs.rm compatibility issues in rules-helpers.test.ts by removing unnecessary cleanup code

- Fixed issues with empty stats and file lists in PR output by improving base commit detection and diff logic
- Fixed linter/type errors in session DB and domain modules
- Fixed Markdown parser and status setter to ignore code blocks and only update real tasks
- Fixed test reliability and linter errors in domain logic tests
- Session start command now properly handles repository paths and session naming
- Fixed duplicate schema definition in session schema file
- Updated createSessionDeps to correctly handle async operations
- Improved user input validation for session start and enter commands
- Fixed broken test in GitService by disabling problematic test and creating Task #079 to revisit testing strategy
- Improved path normalization for session directories
- Fixed duplicate hash character display in task IDs (showing "##077" instead of "#077")
- Fixed setTaskStatus method to return silently when a task isn't found instead of throwing an error
- Restored interactive status prompt in `tasks status set` command that was lost during code refactoring
- Fixed task ID validation in session commands to properly handle task IDs without the # prefix (e.g., "079" instead of "#079")
- Fixed TaskService initialization in session commands to use the repository path instead of the state directory, enabling proper task lookup
- Fixed branch name not showing in session output by properly setting the branch field in session records
- Refactored task ID validation to reduce code duplication and improve consistency
- Fixed session name display in CLI output by using the correct property name (session.session)
- Added automatic session record normalization to fix missing fields like branch name in existing records
- Improved task ID handling to correctly match task IDs with or without leading zeros (e.g., "79" and "079")
- Fixed repeated session normalization by persisting normalized records to disk

_See: SpecStory history [2025-05-16_22-06-test-error-fixing](mdc:.specstory/history/2025-05-16_22-06-test-error-fixing.md) for test error fixing._

- Enhanced testing-boundaries rule with comprehensive guidance on what to test and what NOT to test:
  - Added explicit prohibition against testing framework internals
  - Added explicit prohibition against testing console output directly
  - Added requirement to avoid direct filesystem testing where possible
  - Added strict prohibition against placeholder tests
  - Added concrete examples of correct and incorrect testing approaches
- Created new testing-router rule as an entry point to all testing guidance:
  - Provides a clear navigation structure to all testing-related rules
  - Summarizes key testing requirements in one place
  - Includes a quick reference guide for test structure best practices

_See: SpecStory history [2024-05-15_refactor-minsky-workflow-rule](.specstory/history/2024-05-15_refactor-minsky-workflow-rule.md) for rule refactoring._

- Migrated CLI adapter tests to test domain methods directly instead of through interfaces
- Improved test structure following project testing best practices
- Removed placeholder tests and replaced them with proper domain method tests
- Implemented proper mocking patterns using centralized test utilities
- Added comprehensive domain method tests for session and rules operations

_See: Task #085 for migrating CLI adapter tests to test domain methods instead_

- Refactored GitHub repository backend implementation for better security, usability, and type safety
- Updated repository interfaces to provide consistent typing across different backend implementations
- Improved error handling in repository operations with descriptive error messages
- Changed authentication approach to use system Git credentials instead of embedding tokens in URLs

_See: This task was implemented as part of Task #014._

- Fixed missing command creator functions in `session.ts` that caused "createListCommand is not defined" error
  - Added createListCommand, createGetCommand, createDirCommand, createDeleteCommand, createUpdateCommand, and createApproveCommand functions
  - Fixed parameter types to match the schema definitions
  - Restored ability to use tasks status set command

### Changed

- Updated README-MCP.md to remove documentation for unimplemented task commands (tasks.filter, tasks.update, tasks.delete, tasks.info) and moved them to the "Planned Features" section
- Removed test blocks for unimplemented task command features in MCP integration tests
- Identified missing MCP adapters for init and rules commands
- Added MCP adapters for init and rules commands to align with CLI implementations

- Standardized Repository URI handling with new repository-uri.ts module
  - Support for HTTPS URLs, SSH URLs, file:// URIs, local paths, and GitHub shorthand notation
  - URI parsing, normalization, validation, and conversion
  - Full test coverage

### Changed

- Updated repository backends (GitHub, Remote, Local) to use the new URI handling system
- Improved repository name normalization with better error handling
- Repository URI detection and validation
- Removed deprecated normalizeRepoName function in favor of normalizeRepositoryURI

### Fixed

- Inconsistent handling of repository references
- Confusion between file paths and URLs in repository references

_See: SpecStory history [2025-05-19_20-36-task-88-standardize-repository-uri-handling](mdc:.specstory/history/2025-05-19_20-36-task-88-standardize-repository-uri-handling.md) for task #88 implementation._

- Fixed environment-aware logging to properly handle debug logs in HUMAN mode

  - Prevented "no transports" warnings when running CLI commands in terminal
  - Added `systemDebug` method for important system debugging that works in all modes
  - Updated logger documentation with best practices for debug logging
  - Improved auto-detection of terminal environment

- Task #101: Improved Domain Module Testability with Proper Dependency Injection

  - Created specifications for implementing interface-based design
  - Planned consistent dependency injection patterns
  - Defined approach for improved test utilities
  - Will reduce reliance on type casting and improve test maintainability

- Task #102: Refactored Domain Objects to Follow Functional Patterns
  - Marked task #102 as DONE.
  - Broke down the original task #102 into three new, more focused subtasks:
    - Task #106: Refactor SessionDB to Functional Patterns ([#106](mdc:tasks/106-refactor-sessiondb-to-functional-patterns-subtask-of-102-.md))
    - Task #107: Refactor GitService to Functional Patterns ([#107](mdc:tasks/107-refactor-gitservice-to-functional-patterns-subtask-of-102-.md))
    - Task #108: Refactor TaskService to Functional Patterns ([#108](mdc:tasks/108-refactor-taskservice-to-functional-patterns-subtask-of-102-.md))

_See: SpecStory history [YYYY-MM-DD_HH-MM-topic](mdc:.specstory/history/YYYY-MM-DD_HH-MM-topic.md) for these changes (TODO: Add actual SpecStory ref once available)_.

- Task #103: Enhance Test Utilities for Better Domain Testing

  - Planned comprehensive test utility improvements
  - Will add dependency generation, mock creation enhancements
  - Will standardize test data generation and setup/teardown

- Task #104: Re-implemented Disabled Integration Tests
  - Re-implemented `workspace.test.ts` integration tests using proper dependency injection for mocking
  - Re-implemented `git.test.ts` tests with improved isolation and test environment setup
  - Implemented proper tests for the GitHub backend with dependency injection
  - Implemented basic tests for GitHub functionality validation
  - Fixed issues with test environment setup and mock handling
  - Ensured all tests pass reliably on Bun test framework
  - Fixed mocking utility to work correctly with Bun's native mock functionality
  - Added test coverage for the mocking utility itself

### Changed

- Updated workspace test approach to ensure proper dependency injection.
- Fixed issue with getCurrentSession in integration tests by using proper mocking patterns.

_See: SpecStory history [2024-07-17_16-20-fix-test-failures](mdc:.specstory/history/2024-07-17_16-20-fix-test-failures.md) for test failure fixes._

- Fixed an issue with the session start command where branch information was not correctly displayed

  - Updated `startSessionFromParams` function to return the actual branch name created
  - Modified the session record to store the branch name in the database
  - Enhanced the CLI output to correctly display branch information for new sessions
  - Fixed incorrect branch display in session list output by adding fallback for undefined values

- Updated the `user-preferences` rule to include a heuristic for interpreting ambiguous queries about "available" items, defaulting to active/actionable items. Also updated the rule's description in the Minsky system.

- Enhanced the `workspace-verification` rule to reference the new resource-management-protocol rule for guidance on managing project resources.

_See: SpecStory history [YYYY-MM-DD_HH-MM-user-preferences-update](mdc:.specstory/history/YYYY-MM-DD_HH-MM-user-preferences-update.md) for details on these rule updates._

- Task #106: Refactor SessionDB to Functional Patterns (Subtask of #102)
  - Implemented functional programming patterns for SessionDB
  - Created pure functions module (session-db.ts) that contains no side effects
  - Created I/O operations module (session-db-io.ts) to isolate file system interactions
  - Implemented adapter class (session-adapter.ts) for backward compatibility
  - Added factory function for creating session providers
  - Added comprehensive tests for all pure functions and adapter class
  - Improved type safety with proper interfaces and type definitions
  - Enhanced error handling with more descriptive error messages
  - Fixed repoPath generation to properly handle repository names with slashes

_See: SpecStory history [2025-05-20_refactor-sessiondb-functional-patterns](mdc:.specstory/history/2025-05-20_refactor-sessiondb-functional-patterns.md) for implementation details._

- Task #106: Fixed TypeScript Linter Errors in SessionDB Tests
  - Fixed type checking errors in session module test files
  - Used centralized type definitions in src/types/bun-test.d.ts to properly handle Bun test matchers
  - Added missing expect matchers (toHaveProperty, toHaveLength, toThrow, etc.) to central type definitions
  - Ensured all tests continue to pass at runtime while improving TypeScript compatibility

_See: SpecStory history [2025-05-21_fix-sessiondb-test-linter-errors](mdc:.specstory/history/2025-05-21_fix-sessiondb-test-linter-errors.md) for implementation details._

- Fixed test failures after merging PRs #098 and #108:
  - Fixed `filterTasks` function to correctly handle task IDs with numeric equivalence (e.g., "2" vs "#002")
  - Updated shared command tests to use Bun-compatible test assertions instead of Jest-style matchers
  - Removed dependency on custom `arrayContaining` and `objectContaining` matchers
  - Fixed mock implementations in rules and session test files
  - Ensured consistent testing patterns across the codebase

_See: SpecStory history [2025-06-26_fix-tests-after-merge](mdc:.specstory/history/2025-06-26_fix-tests-after-merge.md) for debugging session._

- Enhanced test utilities for better domain testing
  - Type-safe mock creation functions: `mockFunction`, `createPartialMock`, `mockReadonlyProperty`
  - Test suite management utilities: `createTestSuite`, `withCleanup`
  - Dependency generation utilities: `createTestDeps`, `createTaskTestDeps`, `createSessionTestDeps`, `createGitTestDeps`
  - Test data factory functions: `createTaskData`, `createSessionData`, `createRepositoryData`, plus array generators and randomization utilities
  - Complete documentation in test-utils README

_See: SpecStory history [2023-11-05_15-30-enhance-test-utilities](mdc:.specstory/history/2023-11-05_15-30-enhance-test-utilities.md) for test utilities enhancement._

- Fixed circular dependency in error handling code that prevented any CLI commands from running

  - Refactored error class structure to use a base-errors.ts file for the core MinskyError class
  - Updated network-errors.ts to import from base-errors.js instead of index.js
  - Fixed "Cannot access 'MinskyError' before initialization" error that occurred with all commands

- Fixed task serialization in MCP adapter to prevent double-stringification
  - Modified `listTasks` and `getTask` MCP command implementations in `src/adapters/mcp/tasks.ts`
  - Changed the return value structure to avoid JSON stringification conflicts
  - Ensured proper type safety with TypeScript for returned task data
  - Resolved the issue where tasks were not properly returned through the MCP interface<|MERGE_RESOLUTION|>--- conflicted
+++ resolved
@@ -11,7 +11,6 @@
 
 ### Added
 
-<<<<<<< HEAD
 - Task #125: Implement CLI Bridge for Shared Command Registry
   - Created a CLI bridge to automatically generate Commander.js commands from shared command registry entries
   - Implemented flexible parameter mapping between Zod schemas and CLI options/arguments
@@ -27,9 +26,6 @@
   - Implemented comprehensive testing and verification
   - Updated command-organization.mdc rule to reflect CLI bridge architecture
   - Created new cli-bridge-development.mdc rule with comprehensive development guidelines
-
-_See: SpecStory history [2023-05-29_cli-bridge-implementation](mdc:.specstory/history/2023-05-29_cli-bridge-implementation.md) for implementation details._
-=======
 - **Task #129: Local DB Tasks Backend Implementation**
   - DatabaseStorage abstraction layer for generic storage operations
     - Type-safe interface with generic support for entity and state types
@@ -63,66 +59,7 @@
     - Migration procedures and troubleshooting
     - Performance considerations and future enhancement plans
 
-_See: SpecStory history [2025-07-20_local-db-tasks-backend](mdc:.specstory/history/2025-07-20_local-db-tasks-backend.md) for task creation._
-
-- Task #074: Implemented Auto-Dependency Installation for Session Workspaces
-  - Added package manager detection utility for automatic detection of bun, npm, yarn, and pnpm
-  - Added dependency installation after session creation to eliminate manual installation step
-  - Added `--skip-install` flag to bypass dependency installation when desired
-  - Added `--package-manager` option to override the detected package manager
-  - Implemented error handling that doesn't fail session creation when installation fails
-
-_See: SpecStory history [2025-05-21_task-074-specification-review](mdc:.specstory/history/2025-05-21_task-074-specification-review.md) for specification refinement._
-
-- Updated task-management-related rules to include the new `task spec` command
-  - Added information about the `minsky tasks spec` command to minsky-cli-usage rule
-  - Updated task-implementation-workflow rule to recommend using `task spec` for viewing task details
-  - Added `task spec` command to task-status-protocol rule's Status Checking Commands section
-  - Updated creating-tasks rule with a new section on viewing task specifications
-
-_See: SpecStory history [2025-07-15_update-rules-for-task-spec-command](mdc:.specstory/history/2025-07-15_update-rules-for-task-spec-command.md) for rule documentation updates._
-
-- Task #126: Add Task Specification Content Reading Capability
-  - Created a task to add the ability to read and display task specification content
-  - Will explore both adding a flag to the existing `tasks get` command and creating a new dedicated subcommand
-  - Will implement functionality to read full task spec content from the command line
-  - Will add proper error handling and output formatting
-
-_See: SpecStory history [2025-05-21_add-task-spec-content-reading](mdc:.specstory/history/2025-05-21_add-task-spec-content-reading.md) for task creation._
-
-- Task #051: Add Git Commands to MCP Server
-  - Implemented Git command support in the MCP server for AI assistants to interact with Git repositories
-  - Added domain-level interface-agnostic functions for Git operations: `cloneFromParams`, `branchFromParams`, and `pushFromParams`
-  - Created MCP commands for Git operations: `git.clone`, `git.branch`, and `git.push`
-  - Added Git command documentation in README-MCP.md
-  - Ensured all commands follow consistent patterns for error handling and response formatting
-
-_See: SpecStory history [2024-05-19_add-git-commands-to-mcp](mdc:.specstory/history/2024-05-19_add-git-commands-to-mcp.md) for implementation details._
-
-- Task #120: Add --with-inspector Option to `mcp start` Command
-  - Added a new `--with-inspector` flag to the `minsky mcp start` command to launch the MCP inspector alongside the server
-  - Added an optional `--inspector-port` option to specify a custom port for the inspector
-  - Created a new inspector launcher module that handles inspector process management
-  - Implemented robust error handling to ensure MCP server continues running even if inspector fails
-  - Updated README-MCP.md with comprehensive documentation for the inspector features
-  - Added a new "Debugging with the MCP Inspector" section with usage examples
-
-_See: SpecStory history [2025-06-30_add-inspector-option-to-mcp](mdc:.specstory/history/2025-06-30_add-inspector-option-to-mcp.md) for implementation details._
-
-- Task #113: Implement Automated Test Migration Script
-  - Created a comprehensive tool for migrating Jest/Vitest tests to Bun test patterns
-  - Implemented test-analyzer.ts script to scan the codebase and identify test patterns
-  - Created detailed classification of tests by mocking complexity and migration difficulty
-  - Developed test-migration.ts script to apply transformations to test files
-  - Implemented pattern-based transformations for imports, mock functions, module mocks, and spies
-  - Added support for test verification to validate migrations work correctly
-  - Implemented backup and rollback capabilities for safer migrations
-  - Added detailed reporting in both JSON and Markdown formats
-  - Created comprehensive documentation with examples and best practices
-  - Integrated with the Core Mock Compatibility Layer from Task #111
-
-_See: SpecStory history [2023-10-17_14-25-implement-automated-test-migration-script](mdc:.specstory/history/2023-10-17_14-25-implement-automated-test-migration-script.md) for implementation details._
->>>>>>> 9c625de9
+_See: SpecStory history [2023-05-29_cli-bridge-implementation](mdc:.specstory/history/2023-05-29_cli-bridge-implementation.md) for implementation details._
 
 - Task #112: Implement Comprehensive Test Utility Documentation
   - Created a comprehensive test utilities documentation suite:
