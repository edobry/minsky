--- conflicted
+++ resolved
@@ -11,7 +11,6 @@
 
 ### Added
 
-<<<<<<< HEAD
 - Task #126: Add Task Specification Content Reading Capability
   - Created a task to add the ability to read and display task specification content
   - Will explore both adding a flag to the existing `tasks get` command and creating a new dedicated subcommand
@@ -29,7 +28,7 @@
   - Added a new "Debugging with the MCP Inspector" section with usage examples
 
 _See: SpecStory history [2025-06-30_add-inspector-option-to-mcp](mdc:.specstory/history/2025-06-30_add-inspector-option-to-mcp.md) for implementation details._
-=======
+
 - Task #113: Implement Automated Test Migration Script
   - Created a comprehensive tool for migrating Jest/Vitest tests to Bun test patterns
   - Implemented test-analyzer.ts script to scan the codebase and identify test patterns
@@ -43,7 +42,6 @@
   - Integrated with the Core Mock Compatibility Layer from Task #111
 
 _See: SpecStory history [2023-10-17_14-25-implement-automated-test-migration-script](mdc:.specstory/history/2023-10-17_14-25-implement-automated-test-migration-script.md) for implementation details._
->>>>>>> 0f056f55
 
 - Task #112: Implement Comprehensive Test Utility Documentation
   - Created a comprehensive test utilities documentation suite:
